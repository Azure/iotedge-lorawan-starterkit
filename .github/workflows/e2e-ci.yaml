name: LoRa E2E CI
concurrency: e2e
on: # rebuild any PRs and main branch changes
  schedule:
    - cron: "59 11 * * 1"
  pull_request:
    types: [labeled]
  workflow_dispatch:
    inputs:
      RunE2ETestsOnly:
        description: "Run E2E tests only"
        default: "false"
        required: false
      RunLoadTests:
        description: "Include Load Tests in current run"
        default: "false"
        required: false
      TestsToRun:
        default: "[SensorDecodingTest,OTAAJoinTest,ABPTest,OTAATest,MacTest,ClassCTest,C2DMessageTest,MultiGatewayTest,MultiConcentratorTest,CupsTest,LnsDiscoveryTest,CloudDeploymentTest]"
        description: "tests to run"
        required: false
      TxPower:
        description: "TXPower value to use in E2E tests"
        default: "6"
        required: false
permissions:
  id-token: write
  contents: read
  pull-requests: write
env:
  BUILD_CONFIGURATION: "Release"
  TESTS_FOLDER: Tests
  TESTS_RESULTS_FOLDER: Tests/TestResults
  IOT_EDGE_DEPLOYMENT_ID: ""
  NET_SRV_LOG_LEVEL: 1
  NET_SRV_LOG_TO_HUB: false
  NET_SRV_LOG_TO_TCP: true
  NET_SRV_IOTEDGE_TIMEOUT: 0
  EDGEHUB_ROUTE: "FROM /* INTO $upstream"
  RESET_PIN: 7
  REGION: "EU"
  EDGEHUB_OPTIMIZEFORPERFORMANCE: false
  EDGEHUB_MQTTSETTINGS_ENABLED: false
  EDGEHUB_HTTPSETTINGS_ENABLED: false
  # these are used for the docker tag computation
  BUILD_BUILDID: ${{ github.run_id }}
  DEV_IMAGE_TAG: dev
  MASTER_IMAGE_TAG: master
  MAJOR_VERSION: 2

jobs:
  env_var:
    name: Set environment variables
    runs-on: ubuntu-latest
    steps:
      - id: e2e_list_step
        shell: bash
        name: Set E2E tests to run
        run: |
          if [ ${{ github.event_name }} == 'workflow_dispatch' ]; then
            echo "Set up for workflow dispatch"
            echo "E2ETestsToRun=${{ github.event.inputs.TestsToRun }}" >> $GITHUB_OUTPUT
          elif [ ${{ github.event_name }} == 'pull_request' ]; then
            echo "Set up for pull request"
            echo "E2ETestsToRun=[SensorDecodingTest,OTAAJoinTest,ABPTest,OTAATest,MacTest,ClassCTest,C2DMessageTest,MultiGatewayTest,MultiConcentratorTest,CupsTest,LnsDiscoveryTest,CloudDeploymentTest]" >> $GITHUB_OUTPUT
          else
            echo "Set up for cron trigger"
            echo "E2ETestsToRun=[SensorDecodingTest,OTAAJoinTest,ABPTest,OTAATest,MacTest,ClassCTest,C2DMessageTest,MultiGatewayTest,MultiConcentratorTest,CupsTest,LnsDiscoveryTest,CloudDeploymentTest]" >> $GITHUB_OUTPUT
          fi

      - id: check-if-run
        name: Check if deploy on local ci
        shell: bash
        if: github.event_name == 'pull_request' && contains(github.event.pull_request.labels.*.name, 'fullci' ) != true
        run: |
          echo "StopFullCi=true" >> $GITHUB_OUTPUT

      - id: set_txpower
        name: Set TXPower value
        shell: bash
        run: |
          if [ ${{ github.event.inputs.TxPower }} -ge 1 ] && [ ${{ github.event.inputs.TxPower }} -le 14 ]; then
            txPower=${{ github.event.inputs.TxPower }}
          else
            txPower=14
          fi
          echo "Setting TxPower to $txPower"
          echo "TxPower=$txPower" >> $GITHUB_OUTPUT

    outputs:
      RunE2ETestsOnly: ${{ github.event.inputs.RunE2ETestsOnly == 'true' || contains(github.event.client_payload.labels.*.name, 'RunE2ETestsOnly') == true}}
      E2ETestsToRun: ${{ steps.e2e_list_step.outputs.E2ETestsToRun }}
      StopFullCi: ${{ steps.check-if-run.outputs.StopFullCi }}
      TxPower: ${{ steps.set_txpower.outputs.TxPower }}
      CertRemotePath: "/var/lorastarterkit/certs"

  power_on_azure_vm:
    name: Power ON EFLOW
    if: needs.env_var.outputs.StopFullCi != 'true'
    environment:
      name: CI
    runs-on: ubuntu-latest
    steps:
      - name: Az CLI login
        uses: azure/login@v1
        with:
          client-id: ${{ secrets.AZURE_CLIENT_ID }}
          tenant-id: ${{ secrets.AZURE_TENANT_ID }}
          subscription-id: ${{ secrets.AZURE_SUBSCRIPTION_ID }}

      - uses: actions/checkout@v3
        name: Checkout current branch

      - name: Power ON Azure VM
        uses: ./.github/actions/power-azure-vm
        with:
          AZURE_VM_NAME: lorae2etestvm
          AZURE_RG_NAME: lorae2etest
          POWER_SWITCH: true

  reset_redis_cache:
    environment:
      name: CI
    name: Reset the Redis Cache
    if: needs.env_var.outputs.StopFullCi != 'true'
    runs-on: ubuntu-latest
    steps:
      - name: Az CLI login
        uses: azure/login@v1
        with:
          client-id: ${{ secrets.AZURE_CLIENT_ID }}
          tenant-id: ${{ secrets.AZURE_TENANT_ID }}
          subscription-id: ${{ secrets.AZURE_SUBSCRIPTION_ID }}

      - uses: actions/checkout@v3
        name: Checkout current branch

      - name: Read Secrets from keyvault
        uses: ./.github/actions/read_keyvault
        with:
          KEY_ARRAY: ('REDIS-HOSTNAME', 'REDIS-PASSWORD')
          KEYVAULT_NAME: ${{ secrets.KEYVAULT_NAME }}

      - name: Flush the database
        shell: bash
        run: |
          wget https://github.com/IBM-Cloud/redli/releases/download/v0.5.2/redli_0.5.2_linux_amd64.tar.gz
          tar xzf redli_0.5.2_linux_amd64.tar.gz
          chmod +x redli
          ./redli --tls -h $REDIS_HOSTNAME.redis.cache.windows.net -p 6380 -a $REDIS_PASSWORD FLUSHALL

  # Build and deploy Facade Azure Function
  # Ideally, use OIDC authentication to deploy the function
  # but this is not yet supported.
  # See: https://github.com/Azure/functions-action/issues/153
  deploy_facade_function:
    environment:
      name: CI
    needs:
      - env_var
    name: Build and Deploy Facade Azure Function
    runs-on: ubuntu-latest
    if: needs.env_var.outputs.RunE2ETestsOnly != 'true' && needs.env_var.outputs.StopFullCi != 'true'
    env:
      AZURE_FUNCTIONAPP_PACKAGE_PATH: "LoRaEngine/LoraKeysManagerFacade/"

    steps:
      - name: Az CLI login
        uses: azure/login@v1
        with:
          client-id: ${{ secrets.AZURE_CLIENT_ID }}
          tenant-id: ${{ secrets.AZURE_TENANT_ID }}
          subscription-id: ${{ secrets.AZURE_SUBSCRIPTION_ID }}

      - uses: actions/checkout@v3
        name: Checkout current branch

      - uses: actions/setup-dotnet@v3.0.3
        with:
          dotnet-version: "6.0.x"

      - name: "Resolve Project Dependencies Using Dotnet"
        shell: bash
        run: |
          pushd './${{ env.AZURE_FUNCTIONAPP_PACKAGE_PATH }}'
          dotnet build --configuration ${{ env.BUILD_CONFIGURATION }} --output ./output
          popd

      - name: Read Secrets from keyvault
        uses: ./.github/actions/read_keyvault
        with:
<<<<<<< HEAD
          KEY_ARRAY: ('FUNCTION-FACADE-APP-NAME', 'AZURE-RG')
=======
          KEY_ARRAY: ('FUNCTION-FACADE-APP-NAME', 'AZURE-FUNCTIONAPP-PUBLISH-PROFILE', 'AZURE-RG')
>>>>>>> e015490d
          KEYVAULT_NAME: ${{ secrets.KEYVAULT_NAME }}

      - name: "Run Azure Functions Action"
        uses: Azure/functions-action@v1
        id: fa
        with:
          app-name: $FUNCTION_FACADE_APP_NAME
          package: "${{ env.AZURE_FUNCTIONAPP_PACKAGE_PATH }}output"

  build_push_docker_images:
    environment:
      name: CI
    needs:
      - env_var
    name: Build and Push Docker images
    runs-on: ubuntu-latest
    env:
      DEV_IMAGE_TAG: dev
      MASTER_IMAGE_TAG: master
    if: needs.env_var.outputs.RunE2ETestsOnly != 'true' && needs.env_var.outputs.StopFullCi != 'true'
    steps:
      - name: Az CLI login
        uses: azure/login@v1
        with:
          client-id: ${{ secrets.AZURE_CLIENT_ID }}
          tenant-id: ${{ secrets.AZURE_TENANT_ID }}
          subscription-id: ${{ secrets.AZURE_SUBSCRIPTION_ID }}

      - uses: actions/checkout@v3
        name: Checkout current branch
        with:
          fetch-depth: "2"

      - name: Read Secrets from keyvault
        uses: ./.github/actions/read_keyvault
        with:
          KEY_ARRAY: ('CI-ACR-NAME', 'CI-ACR-CREDENTIALS')
          KEYVAULT_NAME: ${{ secrets.KEYVAULT_NAME }}

      - id: image_tag_definition
        run: |
          if [ ${{ github.ref	}} = "refs/heads/dev" ]; then
          echo "dev"
          IMAGE_TAG="$DEV_IMAGE_TAG"
          elif [ ${{ github.ref	}} = "refs/heads/master" ]; then
          echo "master"
          IMAGE_TAG="$MASTER_IMAGE_TAG"
          elif [ ${{ github.event_name }} == "pull_request" ]; then
          echo "pull request"
          IMAGE_TAG="pr-${{ github.event.number}}"
          else
          echo "all others"
          IMAGE_TAG="custom-${GITHUB_REF##*/}"
          fi
          echo "Using image tag prefix $IMAGE_TAG"
          IMAGE_TAG="$MAJOR_VERSION.${{ github.run_number }}.$IMAGE_TAG-${{ github.run_attempt }}"
          echo "Using image tag $IMAGE_TAG"
          echo "::set-env name=NET_SRV_VERSION::$IMAGE_TAG"
          echo "::set-env name=LBS_VERSION::$IMAGE_TAG"
          echo "imagetag=$IMAGE_TAG" >> $GITHUB_OUTPUT
        env:
          ACTIONS_ALLOW_UNSECURE_COMMANDS: true

      - uses: docker/setup-buildx-action@v2
        id: buildx
        with:
          install: true

      - name: Set up QEMU
        uses: docker/setup-qemu-action@v2

      - name: Build Docker LoRaWanNetworkServer images
        run: |
          echo $CI_ACR_CREDENTIALS | docker login "$CI_ACR_NAME.azurecr.io" --username  "$CI_ACR_NAME" --password-stdin
          CONTAINER_REGISTRY_ADDRESS=$CI_ACR_NAME.azurecr.io docker buildx bake --push LoRaWanNetworkServerarm32 LoRaWanNetworkServerarm64v8 LoRaWanNetworkServerx64
        working-directory: LoRaEngine

      # This image is very costly to rebuild and we rebuild it only when something change in the folders since last commit.
      - name: Build Docker LoRaWanBasicsStation images
        run: |
          git diff --quiet HEAD HEAD~1 -- modules/LoRaBasicsStationModule/ || CONTAINER_REGISTRY_ADDRESS="${{ env.CI_ACR_NAME }}.azurecr.io" docker buildx bake --push LoraBasicsStationarm32v7 LoraBasicsStationarm64v8 --set *.args.CONTAINER_REGISTRY_ADDRESS=${{ env.CI_ACR_NAME }}.azurecr.io
        working-directory: LoRaEngine

    outputs:
      imagetag: ${{ steps.image_tag_definition.outputs.imagetag }}

  # Generate root and server certificates and copy required files to RPi
  certificates_job:
    timeout-minutes: 5
    name: Generate and copy certificates
    environment:
      name: CI
    if: needs.env_var.outputs.RunE2ETestsOnly != 'true' && needs.env_var.outputs.StopFullCi != 'true'
    needs:
      - env_var
    runs-on: [self-hosted, x64]

    steps:
      - name: Az CLI login
        uses: azure/login@v1
        with:
          client-id: ${{ secrets.AZURE_CLIENT_ID }}
          tenant-id: ${{ secrets.AZURE_TENANT_ID }}
          subscription-id: ${{ secrets.AZURE_SUBSCRIPTION_ID }}

      - uses: actions/checkout@v3
        name: Checkout current branch

      - name: Read Secrets from keyvault
        uses: ./.github/actions/read_keyvault
        with:
          KEY_ARRAY: ('AZURE-ENV-SERVER-PFX-PASSWORD', 'AZURE-ENV-SSH-PRIVATE-KEY-PATH', 'AZURE-ENV-RPI-USERNAME', 'AZURE-ENV-RPI-HOST', 'DEFAULTCUPSSTATIONEUI', 'CUPSCREDENTIALSBLOBURL', 'CUPSFIRMWAREBLOBURL')
          KEYVAULT_NAME: ${{ secrets.KEYVAULT_NAME }}

      - id: generate_step
        shell: bash
        name: Generate server and client certificates
        env:
          CERT_REMOTE_PATH: ${{ needs.env_var.outputs.CertRemotePath }}
        run: |
          # -- Credential generation section --
          chmod +x ./Tools/BasicStation-Certificates-Generation/certificate-generate.sh
          ./Tools/BasicStation-Certificates-Generation/certificate-generate.sh server $AZURE_ENV_RPI_HOST $AZURE_ENV_SERVER_PFX_PASSWORD
          ./Tools/BasicStation-Certificates-Generation/certificate-generate.sh client $DEFAULTCUPSSTATIONEUI
          # following copy commands are copying trust certificate to a pre-created $CERT_REMOTE_PATH location in local ci
          cp ./Tools/BasicStation-Certificates-Generation/ca/root-ca.crt $CERT_REMOTE_PATH/tc.trust
          cp ./Tools/BasicStation-Certificates-Generation/ca/root-ca.crt $CERT_REMOTE_PATH/cups.trust
          cp ./Tools/BasicStation-Certificates-Generation/client/$DEFAULTCUPSSTATIONEUI.crt $CERT_REMOTE_PATH/cups.crt
          cp ./Tools/BasicStation-Certificates-Generation/client/$DEFAULTCUPSSTATIONEUI.key $CERT_REMOTE_PATH/cups.key
          curl -X PUT -T ./Tools/BasicStation-Certificates-Generation/client/$DEFAULTCUPSSTATIONEUI.bundle -H "x-ms-date: $(date -u)" -H "x-ms-blob-type: BlockBlob" "$CUPSCREDENTIALSBLOBURL"
          echo "clientbundlecrc=$(cat ./Tools/BasicStation-Certificates-Generation/client/$DEFAULTCUPSSTATIONEUI.bundle | gzip -1 | tail -c 8 | od -t ${1:-u}4 -N 4 -An --endian=little | xargs echo)" >> $GITHUB_OUTPUT 
          echo "clientthumbprint=$(sha1sum $CERT_REMOTE_PATH/cups.crt | awk '{print $1;}')" >> $GITHUB_OUTPUT
          # -- Firmware upgrade generation section --
          chmod +x ./Tools/Cups-Firmware-Upgrade/firmwarePrep.sh
          NEW_FW_VERSION=$(date -u +%s)
          sed -i "s/1.0.1-e2e/$NEW_FW_VERSION/g" ./Tools/Cups-Firmware-Upgrade/fwUpdateSample.sh
          ./Tools/Cups-Firmware-Upgrade/firmwarePrep.sh $DEFAULTCUPSSTATIONEUI "$(realpath ./Tools/Cups-Firmware-Upgrade/fwUpdateSample.sh)"
          cp ./Tools/Cups-Firmware-Upgrade/$DEFAULTCUPSSTATIONEUI/sig-0.key $CERT_REMOTE_PATH/sig-0.key
          echo "clientsigkeycrc=$(cat ./Tools/Cups-Firmware-Upgrade/$DEFAULTCUPSSTATIONEUI/sig-0.crc)" >> $GITHUB_OUTPUT
          echo "clientfwdigest=$(cat ./Tools/Cups-Firmware-Upgrade/$DEFAULTCUPSSTATIONEUI/fwUpdate.digest)" >> $GITHUB_OUTPUT
          echo "clientfwversion=$NEW_FW_VERSION" >> $GITHUB_OUTPUT
          curl -X PUT -T ./Tools/Cups-Firmware-Upgrade/fwUpdateSample.sh -H "x-ms-date: $(date -u)" -H "x-ms-blob-type: BlockBlob" "$CUPSFIRMWAREBLOBURL"
          # following commands are copying to remote "aio" device the required server and trust certificates
          ssh -i $AZURE_ENV_SSH_PRIVATE_KEY_PATH $AZURE_ENV_RPI_USERNAME@$AZURE_ENV_RPI_HOST "sudo rm -rf $CERT_REMOTE_PATH && sudo mkdir -p $CERT_REMOTE_PATH && sudo chown -R "'$(whoami)'" $CERT_REMOTE_PATH"
          scp -i $AZURE_ENV_SSH_PRIVATE_KEY_PATH ./Tools/BasicStation-Certificates-Generation/ca/root-ca.crt $AZURE_ENV_RPI_USERNAME@$AZURE_ENV_RPI_HOST:$CERT_REMOTE_PATH/tc.trust
          scp -i $AZURE_ENV_SSH_PRIVATE_KEY_PATH ./Tools/BasicStation-Certificates-Generation/server/$AZURE_ENV_RPI_HOST.pfx $AZURE_ENV_RPI_USERNAME@$AZURE_ENV_RPI_HOST:$CERT_REMOTE_PATH/server.pfx
          # following is needed for the proper setup of trusted ca certificate
          openssl x509 -in ./Tools/BasicStation-Certificates-Generation/ca/root-ca.crt -inform DER -out ./Tools/BasicStation-Certificates-Generation/ca/root-ca.crt.pem -outform PEM
          scp -i $AZURE_ENV_SSH_PRIVATE_KEY_PATH ./Tools/BasicStation-Certificates-Generation/ca/root-ca.crt.pem $AZURE_ENV_RPI_USERNAME@$AZURE_ENV_RPI_HOST:$CERT_REMOTE_PATH/client.ca.crt

      - id: get_self_hosted_runner_ip_address
        shell: bash
        name: Get internal Ip address of the itestup device
        run: |
          echo "itestupip=$(ip address list tun0 | grep -Po 'inet \K[\d.]+')" >> $GITHUB_OUTPUT
    outputs:
      itestupip: ${{ steps.get_self_hosted_runner_ip_address.outputs.itestupip }}
      clientthumbprint: ${{ steps.generate_step.outputs.clientthumbprint }}
      clientbundlecrc: ${{ steps.generate_step.outputs.clientbundlecrc }}
      clientsigkeycrc: ${{ steps.generate_step.outputs.clientsigkeycrc }}
      clientfwdigest: ${{ steps.generate_step.outputs.clientfwdigest }}
      clientfwversion: ${{ steps.generate_step.outputs.clientfwversion }}

  # Deploy Cloud based LoRaWAN Network Server
  deploy_cloud_lns:
    environment:
      name: CI
    needs:
      - env_var
      - build_push_docker_images
      - certificates_job
    runs-on: ubuntu-latest
    if: needs.env_var.outputs.RunE2ETestsOnly != 'true' && needs.env_var.outputs.StopFullCi != 'true'
    name: Deploy Cloud based LNS
    steps:
      - name: Az CLI login
        uses: azure/login@v1
        with:
          client-id: ${{ secrets.AZURE_CLIENT_ID }}
          tenant-id: ${{ secrets.AZURE_TENANT_ID }}
          subscription-id: ${{ secrets.AZURE_SUBSCRIPTION_ID }}

      - uses: actions/checkout@v3
        name: Checkout current branch

      - name: Read Secrets from keyvault
        uses: ./.github/actions/read_keyvault
        with:
          KEY_ARRAY: ('AZURE-SP-CLIENTID', 'AZURE-SP-SECRET', 'AZURE-TENANTID', 'AZURE-RG', 'FUNCTION-FACADE-AUTH-CODE', 'FUNCTION-FACADE-SERVER-URL', 'REDIS-HOSTNAME', 'REDIS-PASSWORD', 'IOTHUB-HOSTNAME', 'AZURE-SUBNET-NAME', 'AZURE-VNET-NAME', 'CI-ACR-NAME', 'CI-ACR-CREDENTIALS')
          KEYVAULT_NAME: ${{ secrets.KEYVAULT_NAME }}

      - name: "Deploy container instance"
        id: "deploycloudlns"
        shell: bash
        run: |
          az container create --resource-group $AZURE_RG --ip-address Private --location westeurope --name cloudlns \
                    --environment-variables LOG_TO_TCP_ADDRESS=${{ needs.certificates_job.outputs.itestupip }} LOG_TO_TCP_PORT=6100 LOG_TO_TCP=true LOG_LEVEL=1 IOTHUBHOSTNAME=$IOTHUB_HOSTNAME ENABLE_GATEWAY=false CLOUD_DEPLOYMENT=true \
                    --image $CI_ACR_NAME.azurecr.io/lorawannetworksrvmodule:${{needs.build_push_docker_images.outputs.imagetag}}-amd64 \
                    --ports 5000 \
                    --protocol TCP \
                    --registry-username $CI_ACR_NAME \
                    --registry-password $CI_ACR_CREDENTIALS \
                    --restart-policy Never \
                    --secure-environment-variables FACADE_AUTH_CODE=$FUNCTION_FACADE_AUTH_CODE FACADE_SERVER_URL=$FUNCTION_FACADE_SERVER_URL REDIS_CONNECTION_STRING=$REDIS_HOSTNAME.redis.cache.windows.net:6380,password=$REDIS_PASSWORD,ssl=True,abortConnect=False \
                    --subnet $AZURE_SUBNET_NAME \
                    --vnet $AZURE_VNET_NAME --output none
          echo "cloudlnsprivateip=$(az container show --name cloudlns --resource-group $AZURE_RG --query ipAddress.ip -o tsv)" >> $GITHUB_OUTPUT
    outputs:
      cloudlnsprivateip: ${{ steps.deploycloudlns.outputs.cloudlnsprivateip }}

  # Deploy IoT Edge solution to ARM gateway
  deploy_arm_gw_iot_edge:
    timeout-minutes: 20
    environment:
      name: CI
    needs:
      - env_var
      - build_push_docker_images
      - certificates_job
    if: needs.env_var.outputs.RunE2ETestsOnly != 'true' && needs.env_var.outputs.StopFullCi != 'true'
    runs-on: ubuntu-latest
    name: Deploy IoT Edge on All-In-One ARM gateway
    env:
      IOT_EDGE_DEPLOYMENT_ID: ciaioarmgw
      EDGE_AGENT_VERSION: 1.2.6
      EDGE_HUB_VERSION: 1.2.6
    steps:
      - name: Az CLI login
        uses: azure/login@v1
        with:
          client-id: ${{ secrets.AZURE_CLIENT_ID }}
          tenant-id: ${{ secrets.AZURE_TENANT_ID }}
          subscription-id: ${{ secrets.AZURE_SUBSCRIPTION_ID }}

      - uses: actions/checkout@v3
        name: Checkout current branch

      - name: Read Secrets from keyvault
        uses: ./.github/actions/read_keyvault
        with:
          KEY_ARRAY: ('AIO-LBS-FIXED-STATION-EUI', 'IOTHUB-OWNER-CONNECTION-STRING', 'AIO-DEVICE-ID', 'FUNCTION-FACADE-SERVER-URL', 'FUNCTION-FACADE-AUTH-CODE', 'IOT-HUB-RESOURCE-ID', 'LOG-ANALYTICS-WORKSPACE-ID', 'LOG-ANALYTICS-SHARED-KEY', 'APPLICATIONINSIGHTS-CONNECTION-STRING', 'AIO-SERVER-PFX-PASSWORD', 'AIO-DEPLOYMENT-FILE-NAME', 'CI-ACR-NAME', 'CI-ACR-CREDENTIALS')
          KEYVAULT_NAME: ${{ secrets.KEYVAULT_NAME }}

      - name: Iot Edge Push Solution
        uses: ./.github/actions/deployedge
        id: deploy_edge
        env:
          LBS_FIXED_STATION_EUI: ${{ env.AIO_LBS_FIXED_STATION_EUI }}
          IOTHUB_CONNECTION_STRING: ${{ env.IOTHUB_OWNER_CONNECTION_STRING }}
          DEVICE_ID: ${{ env.AIO_DEVICE_ID }}
          IOT_EDGE_DEPLOYMENT_ID: ${{ env.IOT_EDGE_DEPLOYMENT_ID }}
          FACADE_SERVER_URL: ${{ env.FUNCTION_FACADE_SERVER_URL }}
          FACADE_AUTH_CODE: ${{ env.FUNCTION_FACADE_AUTH_CODE }}
          IOT_HUB_RESOURCE_ID: ${{ env.IOT_HUB_RESOURCE_ID }}
          LOG_ANALYTICS_WORKSPACE_ID: ${{ env.LOG_ANALYTICS_WORKSPACE_ID }}
          LOG_ANALYTICS_SHARED_KEY: ${{ env.LOG_ANALYTICS_SHARED_KEY }}
          APPLICATIONINSIGHTS_CONNECTION_STRING: ${{ env.APPLICATIONINSIGHTS_CONNECTION_STRING }}
          CERT_REMOTE_PATH: ${{ needs.env_var.outputs.CertRemotePath }}
          SERVER_PFX_PASSWORD: ${{ env.AIO_SERVER_PFX_PASSWORD }}
          NET_SRV_LOG_TO_TCP_ADDRESS: "itestup"
          CONTAINER_REGISTRY_USERNAME: ${{ env.CI_ACR_NAME }}
          CONTAINER_REGISTRY_PASSWORD: ${{ env.CI_ACR_CREDENTIALS }}
          CONTAINER_REGISTRY_ADDRESS: ${{ env.CI_ACR_NAME }}.azurecr.io
          LBS_SPI_DEV: "0"
          LBS_SPI_SPEED: "8"
        with:
          deployment_file_name: "${{ env.AIO_DEPLOYMENT_FILE_NAME }}"
          architecture: arm32v7
          iot_edge_deployment_id: "${{ env.IOT_EDGE_DEPLOYMENT_ID }}"

  # Deploy IoT Edge solution to EFLOW gateway
  deploy_eflow_gw_iot_edge:
    timeout-minutes: 20
    environment:
      name: CI
    needs:
      - env_var
      - build_push_docker_images
      - certificates_job
    if: needs.env_var.outputs.RunE2ETestsOnly != 'true' && needs.env_var.outputs.StopFullCi != 'true'
    runs-on: ubuntu-latest
    name: Deploy IoT Edge on EFLOW VM gateway
    env:
      IOT_EDGE_DEPLOYMENT_ID: cieflowazurevmamd64
      NET_SRV_LOG_TO_TCP_ADDRESS: ${{ needs.certificates_job.outputs.itestupip }}
      EDGE_AGENT_VERSION: 1.1.8
      EDGE_HUB_VERSION: 1.1.8
    steps:
      - name: Az CLI login
        uses: azure/login@v1
        with:
          client-id: ${{ secrets.AZURE_CLIENT_ID }}
          tenant-id: ${{ secrets.AZURE_TENANT_ID }}
          subscription-id: ${{ secrets.AZURE_SUBSCRIPTION_ID }}

      - uses: actions/checkout@v3
        name: Checkout current branch

      - name: Read Secrets from keyvault
        uses: ./.github/actions/read_keyvault
        with:
          KEY_ARRAY: ('IOTHUB-OWNER-CONNECTION-STRING', 'EFLOW-VM-DEVICE-ID', 'EFLOW-VM-DEPLOYMENT-FILE-NAME', 'CI-ACR-NAME', 'CI-ACR-CREDENTIALS', 'LOG-ANALYTICS-WORKSPACE-ID', 'LOG-ANALYTICS-SHARED-KEY', 'APPLICATIONINSIGHTS-CONNECTION-STRING', 'IOT-HUB-RESOURCE-ID', 'FUNCTION-FACADE-SERVER-URL', 'FUNCTION-FACADE-AUTH-CODE')
          KEYVAULT_NAME: ${{ secrets.KEYVAULT_NAME }}

      - name: Iot Edge Push Solution
        uses: ./.github/actions/deployedge
        id: deploy_edge
        env:
          IOTHUB_CONNECTION_STRING: ${{ env.IOTHUB_OWNER_CONNECTION_STRING }}
          DEVICE_ID: ${{ env.EFLOW_VM_DEVICE_ID }}
          IOT_EDGE_DEPLOYMENT_ID: ${{ env.IOT_EDGE_DEPLOYMENT_ID }}
          CONTAINER_REGISTRY_USERNAME: ${{ env.CI_ACR_NAME }}
          CONTAINER_REGISTRY_PASSWORD: ${{ env.CI_ACR_CREDENTIALS }}
          CONTAINER_REGISTRY_ADDRESS: ${{ env.CI_ACR_NAME }}.azurecr.io
          FACADE_SERVER_URL: ${{ env.FUNCTION_FACADE_SERVER_URL }}
          FACADE_AUTH_CODE: ${{ env.FUNCTION_FACADE_AUTH_CODE }}
          IOT_HUB_RESOURCE_ID: ${{ env.IOT_HUB_RESOURCE_ID }}
        with:
          deployment_file_name: "${{ env.EFLOW_VM_DEPLOYMENT_FILE_NAME }}"
          architecture: amd64
          iot_edge_deployment_id: "${{ env.IOT_EDGE_DEPLOYMENT_ID }}"

  # Deploy IoT Edge solution to standalone Concentrator
  deploy_eflow_concentrator_iot_edge:
    timeout-minutes: 20
    needs:
      - env_var
      - build_push_docker_images
    environment:
      name: CI
    if: needs.env_var.outputs.RunE2ETestsOnly != 'true' && needs.env_var.outputs.StopFullCi != 'true'
    runs-on: ubuntu-latest
    name: Deploy IoT Edge on ItestArm2 concentrator
    env:
      IOT_EDGE_DEPLOYMENT_ID: cilbseflowarm
      EDGE_AGENT_VERSION: 1.1.8
      EDGE_HUB_VERSION: 1.1.8
    steps:
      - name: Az CLI login
        uses: azure/login@v1
        with:
          client-id: ${{ secrets.AZURE_CLIENT_ID }}
          tenant-id: ${{ secrets.AZURE_TENANT_ID }}
          subscription-id: ${{ secrets.AZURE_SUBSCRIPTION_ID }}

      - uses: actions/checkout@v3
        name: Checkout current branch

      - name: Read Secrets from keyvault
        uses: ./.github/actions/read_keyvault
        with:
          KEY_ARRAY: ('IOTHUB-OWNER-CONNECTION-STRING', 'EFLOW-ARM-DEVICE-ID', 'EFLOW-ARM-LBS-FIXED-STATION-EUI', 'IOT-HUB-RESOURCE-ID', 'LOG-ANALYTICS-WORKSPACE-ID', 'LOG-ANALYTICS-SHARED-KEY', 'APPLICATIONINSIGHTS-CONNECTION-STRING', 'EFLOW-ARM-DEPLOYMENT-FILE-NAME', 'CI-ACR-NAME', 'CI-ACR-CREDENTIALS', 'EFLOW-VM-TC-URI-ENDPOINT')
          KEYVAULT_NAME: ${{ secrets.KEYVAULT_NAME }}

      - name: Iot Edge Push Solution
        uses: ./.github/actions/deployedge
        id: deploy_edge
        env:
          IOTHUB_CONNECTION_STRING: ${{ env.IOTHUB_OWNER_CONNECTION_STRING }}
          DEVICE_ID: ${{ env.EFLOW_ARM_DEVICE_ID }}
          IOT_EDGE_DEPLOYMENT_ID: ${{ env.IOT_EDGE_DEPLOYMENT_ID }}
          LBS_FIXED_STATION_EUI: ${{ env.EFLOW_ARM_LBS_FIXED_STATION_EUI }}
          IOT_HUB_RESOURCE_ID: ${{ env.IOT_HUB_RESOURCE_ID }}
          LOG_ANALYTICS_WORKSPACE_ID: ${{ env.LOG_ANALYTICS_WORKSPACE_ID }}
          LOG_ANALYTICS_SHARED_KEY: ${{ env.LOG_ANALYTICS_SHARED_KEY }}
          APPLICATIONINSIGHTS_CONNECTION_STRING: ${{ env.APPLICATIONINSIGHTS_CONNECTION_STRING }}
          CONTAINER_REGISTRY_USERNAME: ${{ env.CI_ACR_NAME }}
          CONTAINER_REGISTRY_PASSWORD: ${{ env.CI_ACR_CREDENTIALS }}
          CONTAINER_REGISTRY_ADDRESS: ${{ env.CI_ACR_NAME }}.azurecr.io
          LBS_SPI_DEV: "0"
          LBS_SPI_SPEED: "8"
          LBS_TC_URI: "${{ env.EFLOW_VM_TC_URI_ENDPOINT }}"
        with:
          deployment_file_name: "${{ env.EFLOW_ARM_DEPLOYMENT_FILE_NAME }}"
          architecture: arm32v7
          iot_edge_deployment_id: "${{ env.IOT_EDGE_DEPLOYMENT_ID }}"
          waitForLnsDeployment: false

  load_test_job:
    timeout-minutes: 150
    name: Run Load Tests
    environment:
      name: CI
      url: ${{ needs.env_var.outputs.CheckSuiteUrl }}
    if: always() && (github.event_name == 'schedule' || github.event.inputs.RunLoadTests == 'true') && needs.deploy_arm_gw_iot_edge.result == 'success' && needs.deploy_eflow_gw_iot_edge.result == 'success' && needs.deploy_facade_function.result == 'success' && needs.env_var.outputs.StopFullCi != 'true'
    needs:
      - deploy_arm_gw_iot_edge
      - deploy_eflow_gw_iot_edge
      - deploy_facade_function
      - deploy_eflow_concentrator_iot_edge
      - env_var
      - certificates_job
    runs-on: [self-hosted, x64]
    steps:
      - name: Az CLI login
        uses: azure/login@v1
        with:
          client-id: ${{ secrets.AZURE_CLIENT_ID }}
          tenant-id: ${{ secrets.AZURE_TENANT_ID }}
          subscription-id: ${{ secrets.AZURE_SUBSCRIPTION_ID }}

      - uses: actions/checkout@v3
        name: Checkout current branch

      - name: Read Secrets from keyvault
        uses: ./.github/actions/read_keyvault
        with:
          KEY_ARRAY: ('IOTHUB-OWNER-CONNECTION-STRING', 'IOTHUB-EVENT-HUB-CONNECTION-STRING', 'LOAD-TEST-LNS-ENDPOINTS', 'FUNCTION-FACADE-AUTH-CODE', 'FUNCTION-FACADE-SERVER-URL')
          KEYVAULT_NAME: ${{ secrets.KEYVAULT_NAME }}

      - name: Setup .NET
        uses: actions/setup-dotnet@v3.0.3
        with:
          dotnet-version: "6.0.x" # SDK Version to use.

      - name: .NET SDK Information
        run: dotnet --info

      - name: Configuration for load tests
        uses: cschleiden/replace-tokens@v1
        with:
          files: "${{ env.TESTS_FOLDER }}/Simulation/appsettings.json"
        env:
          INTEGRATIONTEST_IoTHubEventHubConnectionString: ${{ env.IOTHUB_EVENT_HUB_CONNECTION_STRING }}
          INTEGRATIONTEST_IoTHubEventHubConsumerGroup: ci
          INTEGRATIONTEST_IoTHubConnectionString: ${{ env.IOTHUB_OWNER_CONNECTION_STRING }}
          INTEGRATIONTEST_LeafDeviceGatewayID: itestarm1
          INTEGRATIONTEST_DevicePrefix: "03"
          INTEGRATIONTEST_RunningInCI: true
          INTEGRATIONTEST_LoadTestLnsEndpoints: ${{ env.LOAD_TEST_LNS_ENDPOINTS }}
          INTEGRATIONTEST_NumberOfLoadTestDevices: 10
          INTEGRATIONTEST_NumberOfLoadTestConcentrators: 4
          INTEGRATIONTEST_FunctionAppCode: ${{ env.FUNCTION_FACADE_AUTH_CODE }}
          INTEGRATIONTEST_FunctionAppBaseUrl: ${{ env.FUNCTION_FACADE_SERVER_URL }}
          INTEGRATIONTEST_TcpLogPort: 6000

      - name: Build load tests
        run: |
          dotnet build --configuration ${{ env.BUILD_CONFIGURATION }} ${{ env.TESTS_FOLDER }}/Simulation/LoRaWan.Tests.Simulation.csproj

      - name: Runs load tests
        shell: bash
        run: |
          dotnet test --logger trx --no-build --configuration ${{ env.BUILD_CONFIGURATION }} \
          -r ${{ env.TESTS_RESULTS_FOLDER }}/LoadTest/ --filter "SimulatedLoadTests" \
          ${{ env.TESTS_FOLDER }}/Simulation/LoRaWan.Tests.Simulation.csproj

      # Upload test results as artifact
      - uses: actions/upload-artifact@v3
        if: always()
        with:
          name: load-test-results
          path: ${{ env.TESTS_RESULTS_FOLDER }}/LoadTest/

  cloud_test_job:
    timeout-minutes: 150
    name: Run cloud only deployment Tests
    environment:
      name: CI
      url: ${{ needs.env_var.outputs.CheckSuiteUrl }}
    if: always() && needs.deploy_cloud_lns.result == 'success' && needs.deploy_facade_function.result == 'success' && needs.env_var.outputs.StopFullCi != 'true' && contains(needs.env_var.outputs.E2ETestsToRun, 'CloudDeploymentTest') && !(github.event_name == 'pull_request' && contains(github.event.pull_request.labels.*.name, 'CloudDeploymentTest'))
    needs:
      - deploy_facade_function
      - deploy_cloud_lns
      - env_var
      - certificates_job
    runs-on: [self-hosted, x64]

    steps:
      - name: Az CLI login
        uses: azure/login@v1
        with:
          client-id: ${{ secrets.AZURE_CLIENT_ID }}
          tenant-id: ${{ secrets.AZURE_TENANT_ID }}
          subscription-id: ${{ secrets.AZURE_SUBSCRIPTION_ID }}

      - uses: actions/checkout@v3
        name: Checkout current branch

      - name: Read Secrets from keyvault
        uses: ./.github/actions/read_keyvault
        with:
          KEY_ARRAY: ('IOTHUB-OWNER-CONNECTION-STRING', 'IOTHUB-EVENT-HUB-CONNECTION-STRING', 'LOAD-TEST-LNS-ENDPOINTS', 'FUNCTION-FACADE-AUTH-CODE', 'FUNCTION-FACADE-SERVER-URL')
          KEYVAULT_NAME: ${{ secrets.KEYVAULT_NAME }}

      - name: Setup .NET
        uses: actions/setup-dotnet@v3.0.3
        with:
          dotnet-version: "6.0.x" # SDK Version to use.

      - name: .NET SDK Information
        run: dotnet --info

      - name: Configuration for simulated cloud tests
        uses: cschleiden/replace-tokens@v1
        with:
          files: "${{ env.TESTS_FOLDER }}/Simulation/appsettings.json"
        env:
          INTEGRATIONTEST_IoTHubEventHubConnectionString: ${{ env.IOTHUB_EVENT_HUB_CONNECTION_STRING }}
          INTEGRATIONTEST_IoTHubEventHubConsumerGroup: ci
          INTEGRATIONTEST_IoTHubConnectionString: ${{ env.IOTHUB_OWNER_CONNECTION_STRING }}
          INTEGRATIONTEST_LeafDeviceGatewayID: itestarm1
          INTEGRATIONTEST_DevicePrefix: "12"
          INTEGRATIONTEST_RunningInCI: true
          INTEGRATIONTEST_LoadTestLnsEndpoints: "{ \\\"1\\\": \\\"ws://${{ needs.deploy_cloud_lns.outputs.cloudlnsprivateip }}:5000\\\" }"
          INTEGRATIONTEST_NumberOfLoadTestDevices: 1
          INTEGRATIONTEST_NumberOfLoadTestConcentrators: 2
          INTEGRATIONTEST_FunctionAppCode: ${{ env.FUNCTION_FACADE_AUTH_CODE }}
          INTEGRATIONTEST_FunctionAppBaseUrl: ${{ env.FUNCTION_FACADE_SERVER_URL }}
          INTEGRATIONTEST_TcpLogPort: 6100

      - name: Build simulated cloud tests
        run: |
          dotnet build --configuration ${{ env.BUILD_CONFIGURATION }} ${{ env.TESTS_FOLDER }}/Simulation/LoRaWan.Tests.Simulation.csproj

      - name: Runs simulated cloud tests
        shell: bash
        run: |
          dotnet test --logger trx --no-build --configuration ${{ env.BUILD_CONFIGURATION }} \
          -r ${{ env.TESTS_RESULTS_FOLDER }}/LoadTest/ --filter "SimulatedCloudTests" \
          ${{ env.TESTS_FOLDER }}/Simulation/LoRaWan.Tests.Simulation.csproj

      - name: Add CloudDeploymentTest Test Label
        uses: buildsville/add-remove-label@v1
        if: github.event_name == 'pull_request' && success()
        with:
          token: ${{ github.token }}
          label: "CloudDeploymentTest"
          type: add

      # Upload simulated cloud results as artifact
      - uses: actions/upload-artifact@v1
        if: always()
        with:
          name: simulated-cloud-test-results
          path: ${{ env.TESTS_RESULTS_FOLDER }}/LoadTest/

  # Runs E2E tests in dedicated agent, while having modules deployed into PI (arm32v7)
  e2e_tests_job:
    timeout-minutes: 150
    name: Run E2E Tests
    environment:
      name: CI
      url: ${{ needs.env_var.outputs.CheckSuiteUrl }}
    if: always() && (needs.env_var.outputs.RunE2ETestsOnly == 'true' || (needs.deploy_arm_gw_iot_edge.result == 'success' && needs.deploy_eflow_gw_iot_edge.result == 'success' && needs.deploy_facade_function.result == 'success')) && needs.env_var.outputs.StopFullCi != 'true'
    needs:
      - deploy_arm_gw_iot_edge
      - deploy_eflow_gw_iot_edge
      - deploy_facade_function
      - deploy_eflow_concentrator_iot_edge
      - env_var
      - certificates_job
      - load_test_job
    runs-on: [self-hosted, x64]
    env:
      TestsToRun: ${{ needs.env_var.outputs.E2ETestsToRun }}

    steps:
      - name: Az CLI login
        uses: azure/login@v1
        with:
          client-id: ${{ secrets.AZURE_CLIENT_ID }}
          tenant-id: ${{ secrets.AZURE_TENANT_ID }}
          subscription-id: ${{ secrets.AZURE_SUBSCRIPTION_ID }}

      - uses: actions/checkout@v3
        name: Checkout current branch

      - name: Read Secrets from keyvault
        uses: ./.github/actions/read_keyvault
        with:
          KEY_ARRAY: ('IOTHUB-OWNER-CONNECTION-STRING', 'IOTHUB-EVENT-HUB-CONNECTION-STRING', 'FUNCTION-FACADE-AUTH-CODE', 'FUNCTION-FACADE-SERVER-URL', 'REMOTECONCENTRATORCONNECTION', 'BASICSTATIONEXECUTABLEPATH', 'SSHPRIVATEKEYPATH', 'SHAREDLNSENDPOINT', 'SHAREDCUPSENDPOINT', 'DEFAULTCISTATIONEUI', 'CIBASICSTATIONRADIODEV', 'DEFAULTCUPSSTATIONEUI', 'CUPSFIRMWAREBLOBURL')
          KEYVAULT_NAME: ${{ secrets.KEYVAULT_NAME }}

      - name: Setup .NET
        uses: actions/setup-dotnet@v3.0.3
        with:
          dotnet-version: "6.0.x" # SDK Version to use.

      - name: .NET SDK Information
        run: dotnet --info

      - name: Configuration for E2E tests
        uses: cschleiden/replace-tokens@v1
        with:
          files: "${{ env.TESTS_FOLDER }}/E2E/appsettings.json"
        env:
          E2ETESTS_LeafDeviceSerialPort: "/dev/ttyACM0"
          E2ETESTS_IoTHubEventHubConsumerGroup: ci
          E2ETESTS_LeafDeviceGatewayID: itestarm1
          E2ETESTS_DevicePrefix: "01"
          E2ETESTS_EnsureHasEventDelayBetweenReadsInSeconds: 15
          E2ETESTS_EnsureHasEventMaximumTries: 5
          E2ETESTS_IoTHubConnectionString: ${{ env.IOTHUB_OWNER_CONNECTION_STRING }}
          E2ETESTS_IoTHubEventHubConnectionString: ${{ env.IOTHUB_EVENT_HUB_CONNECTION_STRING }}
          E2ETESTS_FunctionAppCode: ${{ env.FUNCTION_FACADE_AUTH_CODE }}
          E2ETESTS_FunctionAppBaseUrl: ${{ env.FUNCTION_FACADE_SERVER_URL }}
          E2ETESTS_RunningInCI: true
          E2ETESTS_RemoteConcentratorConnection: ${{ env.REMOTECONCENTRATORCONNECTION }}
          E2ETESTS_BasicStationExecutablePath: ${{ env.BASICSTATIONEXECUTABLEPATH }}
          E2ETESTS_SshPrivateKeyPath: ${{ env.SSHPRIVATEKEYPATH }}
          E2ETESTS_SharedLnsEndpoint: ${{ env.SHAREDLNSENDPOINT }}
          E2ETESTS_SharedCupsEndpoint: ${{ env.SHAREDCUPSENDPOINT }}
          E2ETESTS_DefaultBasicStationEui: ${{ env.DEFAULTCISTATIONEUI }}
          E2ETESTS_RadioDev: ${{ env.CIBASICSTATIONRADIODEV }}
          E2ETESTS_CupsBasicStationEui: ${{ env.DEFAULTCUPSSTATIONEUI }}
          E2ETESTS_IsCorecellBasicStation: false
          E2ETESTS_ClientThumbprint: ${{ needs.certificates_job.outputs.clientthumbprint }}
          E2ETESTS_ClientBundleCrc: ${{ needs.certificates_job.outputs.clientbundlecrc }}
          E2ETESTS_CupsSigKeyChecksum: ${{ needs.certificates_job.outputs.clientsigkeycrc }}
          E2ETESTS_CupsFwDigest: ${{ needs.certificates_job.outputs.clientfwdigest }}
          E2ETESTS_CupsBasicStationVersion: "2.0.6(rak833x64/std)"
          E2ETESTS_CupsBasicStationPackage: ${{ needs.certificates_job.outputs.clientfwversion }}
          E2ETESTS_CupsFwUrl: ${{ env.CUPSFIRMWAREBLOBURL }}
          E2ETESTS_TxPower: ${{ needs.env_var.outputs.TxPower }}

      # Builds and runs E2E tests
      - name: Build E2E tests
        run: |
          echo "killing process listening on TCP 6000"
          sudo lsof -i:6000 -t | xargs -r sudo kill
          dotnet build --configuration ${{ env.BUILD_CONFIGURATION }} ${{ env.TESTS_FOLDER }}/E2E/LoRaWan.Tests.E2E.csproj

      # The tests need to run if:
      # - In PRs, when DON'T have the matchin test label
      # - In other runs, all the tests present in env.TestsToRun
      - name: Runs SensorDecoding E2E tests
        if: always() && contains(env.TestsToRun, 'SensorDecodingTest') && !(github.event_name == 'pull_request' && contains(github.event.pull_request.labels.*.name, 'SensorDecodingTest'))
        uses: ./.github/actions/rune2etest
        id: e2e_tests_sensordecoding
        with:
          test_name: "SensorDecodingTest"

      - name: Runs OTAAJoin E2E tests
        if: always() && contains(env.TestsToRun, 'OTAAJoinTest') && !(github.event_name == 'pull_request' && contains(github.event.pull_request.labels.*.name, 'OTAAJoinTest'))
        uses: ./.github/actions/rune2etest
        id: e2e_tests_otaajointest
        with:
          test_name: "OTAAJoinTest"

      - name: Runs ABP E2E tests
        if: always() && contains(env.TestsToRun, 'ABPTest') && !(github.event_name == 'pull_request' && contains(github.event.pull_request.labels.*.name, 'ABPTest'))
        uses: ./.github/actions/rune2etest
        id: e2e_tests_abptest
        with:
          test_name: "ABPTest"

      - name: Runs OTAA E2E tests
        if: always() && contains(env.TestsToRun, 'OTAATest') && !(github.event_name == 'pull_request' && contains(github.event.pull_request.labels.*.name, 'OTAATest'))
        uses: ./.github/actions/rune2etest
        id: e2e_tests_otaatest
        with:
          test_name: "OTAATest"

      - name: Runs MacTest E2E tests
        if: always() && contains(env.TestsToRun, 'MacTest') && !(github.event_name == 'pull_request' && contains(github.event.pull_request.labels.*.name, 'MacTest'))
        uses: ./.github/actions/rune2etest
        id: e2e_tests_mactest
        with:
          test_name: "MacTest"

      - name: Runs ClassC E2E tests
        if: always() && contains(env.TestsToRun, 'ClassCTest') && !(github.event_name == 'pull_request' && contains(github.event.pull_request.labels.*.name, 'ClassCTest'))
        uses: ./.github/actions/rune2etest
        id: e2e_tests_classctest
        with:
          test_name: "ClassCTest"

      - name: Runs C2D E2E tests
        if: always() && contains(env.TestsToRun, 'C2DMessageTest') && !(github.event_name == 'pull_request' && contains(github.event.pull_request.labels.*.name, 'C2DMessageTest'))
        uses: ./.github/actions/rune2etest
        id: e2e_tests_c2dctest
        with:
          test_name: "C2DMessageTest"

      - name: Runs MultiGatewayTest E2E tests
        if: always() && contains(env.TestsToRun, 'MultiGatewayTest') && !(github.event_name == 'pull_request' && contains(github.event.pull_request.labels.*.name, 'MultiGatewayTest'))
        uses: ./.github/actions/rune2etest
        id: e2e_tests_multigwtest
        with:
          test_name: "MultiGatewayTest"

      - name: Runs MultiConcentrator E2E tests
        if: always() && contains(env.TestsToRun, 'MultiConcentratorTest') && !(github.event_name == 'pull_request' && contains(github.event.pull_request.labels.*.name, 'MultiConcentratorTest'))
        uses: ./.github/actions/rune2etest
        id: e2e_tests_multiconctest
        with:
          test_name: "MultiConcentratorTest"

      - name: Runs CUPS E2E tests
        if: always() && contains(env.TestsToRun, 'CupsTest') && !(github.event_name == 'pull_request' && contains(github.event.pull_request.labels.*.name, 'CupsTest'))
        uses: ./.github/actions/rune2etest
        id: e2e_tests_cupstest
        with:
          test_name: "CupsTest"

      - name: Runs LNS discovery E2E tests
        if: always() && contains(env.TestsToRun, 'LnsDiscoveryTest') && !(github.event_name == 'pull_request' && contains(github.event.pull_request.labels.*.name, 'LnsDiscoveryTest'))
        uses: ./.github/actions/rune2etest
        id: e2e_tests_lnsdiscoverytest
        with:
          test_name: "LnsDiscoveryTest"

      # Upload test results as artifact
      - uses: actions/upload-artifact@v3
        if: always()
        with:
          name: e2e-test-results
          path: ${{ env.TESTS_RESULTS_FOLDER }}/E2E/

  power_off_azure_vm:
    name: Power OFF EFLOW
    environment:
      name: CI
    if: always()
    runs-on: ubuntu-latest
    needs:
      - e2e_tests_job
    steps:
      - name: Az CLI login
        uses: azure/login@v1
        with:
          client-id: ${{ secrets.AZURE_CLIENT_ID }}
          tenant-id: ${{ secrets.AZURE_TENANT_ID }}
          subscription-id: ${{ secrets.AZURE_SUBSCRIPTION_ID }}

      - uses: actions/checkout@v3

      - name: Read Secrets from keyvault
        uses: ./.github/actions/read_keyvault
        with:
          KEY_ARRAY: ('AZURE-SP-CLIENTID', 'AZURE-SP-SECRET', 'AZURE-TENANTID')
          KEYVAULT_NAME: ${{ secrets.KEYVAULT_NAME }}

      - name: Power OFF Azure VM
        uses: ./.github/actions/power-azure-vm
        with:
          AZURE_VM_NAME: lorae2etestvm
          AZURE_RG_NAME: lorae2etest
          POWER_SWITCH: false

  delete_cloud_lns:
    name: Delete cloud LNS
    if: always()
    environment:
      name: CI
    runs-on: ubuntu-latest
    needs:
      - e2e_tests_job
    steps:
      - name: Az CLI login
        uses: azure/login@v1
        with:
          client-id: ${{ secrets.AZURE_CLIENT_ID }}
          tenant-id: ${{ secrets.AZURE_TENANT_ID }}
          subscription-id: ${{ secrets.AZURE_SUBSCRIPTION_ID }}

      - uses: actions/checkout@v3

      - name: Read Secrets from keyvault
        uses: ./.github/actions/read_keyvault
        with:
          KEY_ARRAY: ('AZURE-SP-CLIENTID', 'AZURE-SP-SECRET', 'AZURE-TENANTID', 'AZURE-RG')
          KEYVAULT_NAME: ${{ secrets.KEYVAULT_NAME }}

      # we don't want to error if the container instance is not present.
      - name: "Delete azure container instance for cloudlns"
        continue-on-error: true
        shell: bash
        run: |
          az container logs -g $AZURE_RG --name cloudlns
          az container delete --yes --resource-group $AZURE_RG --name cloudlns --output none<|MERGE_RESOLUTION|>--- conflicted
+++ resolved
@@ -189,18 +189,14 @@
       - name: Read Secrets from keyvault
         uses: ./.github/actions/read_keyvault
         with:
-<<<<<<< HEAD
           KEY_ARRAY: ('FUNCTION-FACADE-APP-NAME', 'AZURE-RG')
-=======
-          KEY_ARRAY: ('FUNCTION-FACADE-APP-NAME', 'AZURE-FUNCTIONAPP-PUBLISH-PROFILE', 'AZURE-RG')
->>>>>>> e015490d
           KEYVAULT_NAME: ${{ secrets.KEYVAULT_NAME }}
 
       - name: "Run Azure Functions Action"
         uses: Azure/functions-action@v1
         id: fa
         with:
-          app-name: $FUNCTION_FACADE_APP_NAME
+          app-name: ${{ env.FUNCTION_FACADE_APP_NAME }}
           package: "${{ env.AZURE_FUNCTIONAPP_PACKAGE_PATH }}output"
 
   build_push_docker_images:
