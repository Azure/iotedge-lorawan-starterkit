name: LoRa E2E CI
concurrency: e2e
on: # rebuild any PRs and main branch changes
  schedule:
    - cron: '59 23 * * 1,2,3,4,5'
  pull_request:
    types: [labeled]
  workflow_dispatch:
    inputs:
      RunE2ETestsOnly:
        description: 'Run E2E tests only'
        default: false
      TestsToRun:
        default: '[SensorDecodingTest,OTAAJoinTest,ABPTest,OTAATest,MacTest,ClassCTest,C2DMessageTest,MultiGatewayTest,MultiConcentratorTest,CupsTest]'
        description: 'tests to run'
      TxPower:
        description: 'TXPower value to use in E2E tests'
        default: '6'
env:
  BUILD_CONFIGURATION: 'Release'
  TESTS_FOLDER: Tests
  TESTS_RESULTS_FOLDER: Tests/TestResults
  # these environments variable are for the deployment to IoT Edge
  CONTAINER_REGISTRY_ADDRESS: "${{ secrets.CI_ACR_NAME }}.azurecr.io"
  CONTAINER_REGISTRY_USERNAME: "${{ secrets.CI_ACR_NAME }}"
  CONTAINER_REGISTRY_PASSWORD: ${{ secrets.CI_ACR_CREDENTIALS }}
  IOT_EDGE_DEPLOYMENT_ID: ""
  NET_SRV_LOG_LEVEL: 1
  NET_SRV_LOG_TO_HUB: false
  NET_SRV_LOG_TO_TCP: true
  NET_SRV_IOTEDGE_TIMEOUT: 0
  EDGEHUB_ROUTE: "FROM /* INTO $upstream"
  RESET_PIN: 7
  REGION: "EU"
  EDGEHUB_OPTIMIZEFORPERFORMANCE: false
  EDGEHUB_MQTTSETTINGS_ENABLED: false
  EDGEHUB_HTTPSETTINGS_ENABLED: false
  # these are used for the docker tag computation
  BUILD_BUILDID: ${{ github.run_id }}
  DEV_IMAGE_TAG: dev
  MASTER_IMAGE_TAG: master
  MAJOR_VERSION: 2

jobs:
  env_var:
    name: Set environment variables
    runs-on: ubuntu-latest
    steps:
    - id: e2e_list_step
      shell: bash
      name: Set E2E tests to run
      run: |
        if [ ${{ github.event_name }} == 'workflow_dispatch' ]; then
          echo "Set up for workflow dispatch"
          echo "::set-output name=E2ETestsToRun::${{ github.event.inputs.TestsToRun }}"
        elif [ ${{ github.event_name }} == 'pull_request' ]; then
          echo "Set up for pull request"
          echo "::set-output name=E2ETestsToRun::[SensorDecodingTest,OTAAJoinTest,ABPTest,OTAATest,MacTest,ClassCTest,C2DMessageTest,MultiGatewayTest,MultiConcentratorTest,CupsTest]"
        else
          echo "Set up for cron trigger"
          echo "::set-output name=E2ETestsToRun::[SensorDecodingTest,OTAAJoinTest,ABPTest,OTAATest,MacTest,ClassCTest,C2DMessageTest,MultiGatewayTest,MultiConcentratorTest,CupsTest]"
        fi

    - id: check-if-run
      name: Check if deploy on local ci
      shell: bash
      if: github.event_name == 'pull_request' && contains(github.event.pull_request.labels.*.name, 'fullci' ) != true
      run: |
        echo "::set-output name=StopFullCi::true"

    - id: set_txpower
      name: Set TXPower value
      shell: bash
      run: |
        if [ ${{ github.event.inputs.TxPower }} -ge 1 ] && [ ${{ github.event.inputs.TxPower }} -le 14 ]; then
          txPower=${{ github.event.inputs.TxPower }}
        else
          txPower=14
        fi
        echo "Setting TxPower to $txPower"
        echo "::set-output name=TxPower::$txPower"

    outputs:
      RunE2ETestsOnly: ${{ github.event.inputs.RunE2ETestsOnly == 'true' || contains(github.event.client_payload.labels.*.name, 'RunE2ETestsOnly') == true}}
      E2ETestsToRun: ${{ steps.e2e_list_step.outputs.E2ETestsToRun }}
      StopFullCi: ${{ steps.check-if-run.outputs.StopFullCi }}
      TxPower: ${{ steps.set_txpower.outputs.TxPower }}
      CertRemotePath: "/var/lorastarterkit/certs"
  
  power_on_azure_vm:
    name: Power ON EFLOW
    if: always()
    runs-on: ubuntu-latest
    steps:
      - uses: actions/checkout@v2

      - name: Power ON Azure VM
        uses: ./.github/actions/power-azure-vm
        with:
          AZURE_VM_NAME: eflow
          AZURE_RG_NAME: lorae2etests
          POWER_SWITCH: true
          AZURE_SP_CLIENTID: ${{ secrets.AZURE_SP_CLIENTID }}
          AZURE_SP_SECRET: ${{ secrets.AZURE_SP_SECRET }}
          AZURE_TENANTID: ${{ secrets.AZURE_TENANTID }}

  # Build and deploy Facade Azure Function
  deploy_facade_function:
    environment:
      name: CI_AZURE_ENVIRONMENT
    needs:
    - env_var
    name: Build and Deploy Facade Azure Function
    runs-on: ubuntu-latest
    if: needs.env_var.outputs.RunE2ETestsOnly != 'true' && needs.env_var.outputs.StopFullCi != 'true'
    env:
      AZURE_FUNCTIONAPP_PACKAGE_PATH: 'LoRaEngine/LoraKeysManagerFacade/'

    steps:
    - uses: actions/checkout@v2
      name: Checkout current branch

    - uses: actions/setup-dotnet@v1
      with:
        dotnet-version: '6.0.x'

    - name: 'Resolve Project Dependencies Using Dotnet'
      shell: bash
      run: |
        pushd './${{ env.AZURE_FUNCTIONAPP_PACKAGE_PATH }}'
        dotnet build --configuration ${{ env.BUILD_CONFIGURATION }} --output ./output
        popd

    - name: 'Run Azure Functions Action'
      uses: Azure/functions-action@v1
      id: fa
      with:
        app-name: ${{ secrets.FUNCTION_FACADE_APP_NAME }}
        package: '${{ env.AZURE_FUNCTIONAPP_PACKAGE_PATH }}output'
        publish-profile: ${{ secrets.AZURE_FUNCTIONAPP_PUBLISH_PROFILE }}

  build_push_docker_images:
    needs:
    - env_var
    name: Build and Push Docker images
    runs-on: ubuntu-latest
    env:
      DEV_IMAGE_TAG: dev
      MASTER_IMAGE_TAG: master
    if: needs.env_var.outputs.RunE2ETestsOnly != 'true' && needs.env_var.outputs.StopFullCi != 'true'
    steps:
    - uses: actions/checkout@v2
      name: Checkout current branch
      with:
        fetch-depth: '2'

    - run: |
        if [ ${{ github.ref	}} = "refs/heads/dev" ]; then
        echo "dev"
        IMAGE_TAG="$DEV_IMAGE_TAG"
        elif [ ${{ github.ref	}} = "refs/heads/master" ]; then
        echo "master"
        IMAGE_TAG="$MASTER_IMAGE_TAG"
        elif [ ${{ github.event_name }} == "pull_request" ]; then
        echo "pull request"
        IMAGE_TAG="pr-${{ github.event.number}}"
        else
        echo "all others"
        IMAGE_TAG="custom-${GITHUB_REF##*/}"
        fi
        echo "Using image tag prefix $IMAGE_TAG"
        IMAGE_TAG="$MAJOR_VERSION.${{ github.run_number }}.$IMAGE_TAG-${{ github.run_attempt }}"
        echo "Using image tag $IMAGE_TAG"
        echo "::set-env name=NET_SRV_VERSION::$IMAGE_TAG"
        echo "::set-env name=LBS_VERSION::$IMAGE_TAG"
      env:
        ACTIONS_ALLOW_UNSECURE_COMMANDS: true

    - uses: docker/setup-buildx-action@v1
      id: buildx
      with:
         install: true

    - name: Set up QEMU
      uses: docker/setup-qemu-action@v1

    - name: Build Docker LoRaWanNetworkServer images
      run: |
        echo ${{ env.CONTAINER_REGISTRY_PASSWORD }} | docker login "${{ env.CONTAINER_REGISTRY_ADDRESS }}" --username  "${{ env.CONTAINER_REGISTRY_USERNAME }}" --password-stdin
        docker buildx bake --push LoRaWanNetworkServerarm32 LoRaWanNetworkServerx64
      working-directory: LoRaEngine
      env:
        CONTAINER_REGISTRY_ADDRESS: ${{ env.CONTAINER_REGISTRY_ADDRESS }}

    # This image is very costly to rebuild and we rebuild it only when something change in the folders since last commit.
    - name: Build Docker LoRaWanBasicsStation images
      run: |
        git diff --quiet HEAD HEAD~1 -- modules/LoRaBasicsStationModule/ || docker buildx bake --push LoraBasicsStationarm32v7
      working-directory: LoRaEngine
      env:
        CONTAINER_REGISTRY_ADDRESS: ${{ env.CONTAINER_REGISTRY_ADDRESS }}

  # Generate root and server certificates and copy required files to RPi
  certificates_job :
    timeout-minutes: 5
    name: Generate and copy certificates
    environment:
      name: CI_AZURE_ENVIRONMENT
    if: needs.env_var.outputs.RunE2ETestsOnly != 'true' && needs.env_var.outputs.StopFullCi != 'true'
    needs:
      - env_var
    runs-on: [ self-hosted, x64 ]

    steps:
    - uses: actions/checkout@v2
      name: Checkout current branch

    - id: generate_step
      shell: bash
      name: Generate server and client certificates
      env:
        SERVER_PFX_PASSWORD: ${{ secrets.SERVER_PFX_PASSWORD }}
        SSH_PRIVATE_KEY_PATH: ${{ secrets.SSH_PRIVATE_KEY_PATH }}
        RPI_USERNAME: ${{ secrets.RPI_USERNAME }}
        RPI_HOST: ${{ secrets.RPI_HOST }}
        CERT_REMOTE_PATH: ${{ needs.env_var.outputs.CertRemotePath }}
        CUPS_STATION_EUI: ${{ secrets.DEFAULTCUPSSTATIONEUI }}
        CUPS_CREDENTIALS_BLOB_URL: ${{ secrets.CUPSCREDENTIALSBLOBURL }}
      run: |
        chmod +x ./Tools/BasicStation-Certificates-Generation/certificate-generate.sh
        ./Tools/BasicStation-Certificates-Generation/certificate-generate.sh server $RPI_HOST $SERVER_PFX_PASSWORD
        ./Tools/BasicStation-Certificates-Generation/certificate-generate.sh client $CUPS_STATION_EUI
        # following copy commands are copying trust certificate to a pre-created $CERT_REMOTE_PATH location in local ci
        cp ./Tools/BasicStation-Certificates-Generation/ca/root-ca.crt $CERT_REMOTE_PATH/tc.trust
        cp ./Tools/BasicStation-Certificates-Generation/ca/root-ca.crt $CERT_REMOTE_PATH/cups.trust
        cp ./Tools/BasicStation-Certificates-Generation/client/$CUPS_STATION_EUI.crt $CERT_REMOTE_PATH/cups.crt
        cp ./Tools/BasicStation-Certificates-Generation/client/$CUPS_STATION_EUI.key $CERT_REMOTE_PATH/cups.key
        curl -X PUT -T ./Tools/BasicStation-Certificates-Generation/client/$CUPS_STATION_EUI.bundle -H "x-ms-date: $(date -u)" -H "x-ms-blob-type: BlockBlob" "$CUPS_CREDENTIALS_BLOB_URL"
        echo "::set-output name=clientbundlecrc::$(cat ./Tools/BasicStation-Certificates-Generation/client/$CUPS_STATION_EUI.bundle | gzip -1 | tail -c 8 | od -t ${1:-u}4 -N 4 -An --endian=little | xargs echo)"
        echo "::set-output name=clientthumbprint::$(sha1sum $CERT_REMOTE_PATH/cups.crt | awk '{print $1;}')"
        # following commands are copying to remote "aio" device the required server and trust certificates
        ssh -i $SSH_PRIVATE_KEY_PATH $RPI_USERNAME@$RPI_HOST "sudo rm -rf $CERT_REMOTE_PATH && sudo mkdir -p $CERT_REMOTE_PATH && sudo chown -R "'$(whoami)'" $CERT_REMOTE_PATH"
        scp -i $SSH_PRIVATE_KEY_PATH ./Tools/BasicStation-Certificates-Generation/ca/root-ca.crt $RPI_USERNAME@$RPI_HOST:$CERT_REMOTE_PATH/tc.trust
        scp -i $SSH_PRIVATE_KEY_PATH ./Tools/BasicStation-Certificates-Generation/server/$RPI_HOST.pfx $RPI_USERNAME@$RPI_HOST:$CERT_REMOTE_PATH/server.pfx
        # following is needed for the proper setup of trusted ca certificate
        openssl x509 -in ./Tools/BasicStation-Certificates-Generation/ca/root-ca.crt -inform DER -out ./Tools/BasicStation-Certificates-Generation/ca/root-ca.crt.pem -outform PEM
        scp -i $SSH_PRIVATE_KEY_PATH ./Tools/BasicStation-Certificates-Generation/ca/root-ca.crt.pem $RPI_USERNAME@$RPI_HOST:$CERT_REMOTE_PATH/client.ca.crt

    - id: get_self_hosted_runner_ip_address
      shell: bash
      name: Get internal Ip address of the itestup device
      run: |
        echo "::set-output name=itestupip::$(ip address list tun0 | grep -Po 'inet \K[\d.]+')"
    outputs:
      itestupip: ${{ steps.get_self_hosted_runner_ip_address.outputs.itestupip }}
      clientthumbprint: ${{ steps.generate_step.outputs.clientthumbprint }}
      clientbundlecrc: ${{ steps.generate_step.outputs.clientbundlecrc }}

  # Deploy IoT Edge solution to ARM gateway
  deploy_arm_gw_iot_edge:
    timeout-minutes: 20
    environment:
      name: CI_ALL_IN_ONE_ARM_GATEWAY
    needs:
    - env_var
    - build_push_docker_images
    - certificates_job
    if: needs.env_var.outputs.RunE2ETestsOnly != 'true' && needs.env_var.outputs.StopFullCi != 'true'
    runs-on: ubuntu-latest
    name: Deploy IoT Edge on All-In-One ARM gateway
    env:
      EDGE_AGENT_VERSION: 1.2.6
      EDGE_HUB_VERSION: 1.2.6
    steps:
      - uses: actions/checkout@v2
        name: Checkout current branch
      - name: Iot Edge Push Solution
        uses: ./.github/actions/deployedge
        id: deploy_edge
        env:
          LBS_FIXED_STATION_EUI: ${{ secrets.LBS_FIXED_STATION_EUI }}
          IOTHUB_CONNECTION_STRING: ${{ secrets.IOTHUB_OWNER_CONNECTION_STRING }}
          DEVICE_ID: ${{ secrets.DEVICE_ID }}
          IOT_EDGE_DEPLOYMENT_ID: ${{ secrets.IOT_EDGE_DEPLOYMENT_ID }}
          FACADE_SERVER_URL: ${{ secrets.FUNCTION_FACADE_SERVER_URL }}
          FACADE_AUTH_CODE: ${{ secrets.FUNCTION_FACADE_AUTH_CODE }}
          IOT_HUB_RESOURCE_ID: ${{ secrets.IOT_HUB_RESOURCE_ID }}
          LOG_ANALYTICS_WORKSPACE_ID: ${{ secrets.LOG_ANALYTICS_WORKSPACE_ID }}
          LOG_ANALYTICS_SHARED_KEY: ${{ secrets.LOG_ANALYTICS_SHARED_KEY }}
          APPINSIGHTS_INSTRUMENTATIONKEY: ${{ secrets.APPINSIGHTS_INSTRUMENTATIONKEY }}
<<<<<<< HEAD
=======
          CERT_REMOTE_PATH: ${{ needs.env_var.outputs.CertRemotePath }}
          SERVER_PFX_PASSWORD: ${{ secrets.SERVER_PFX_PASSWORD }}
          NET_SRV_LOG_TO_TCP_ADDRESS: "itestup"
>>>>>>> 63e8b6be
        with:
          deployment_file_name: '${{ secrets.DEPLOYMENT_FILE_NAME }}'
          architecture: '${{ secrets.ARCHITECTURE }}'
          iot_edge_deployment_id: '${{ secrets.IOT_EDGE_DEPLOYMENT_ID }}'

# Deploy IoT Edge solution to EFLOW gateway
  deploy_eflow_gw_iot_edge:
    timeout-minutes: 20
    environment:
      name: CI_EFLOW_AZURE_VM
    needs:
    - env_var
    - build_push_docker_images
    - certificates_job
    if: needs.env_var.outputs.RunE2ETestsOnly != 'true' && needs.env_var.outputs.StopFullCi != 'true'
    runs-on: ubuntu-latest
    name: Deploy IoT Edge on EFLOW VM gateway
    env:
      DEVICE_ID: ${{ secrets.DEVICE_ID }}
      NET_SRV_LOG_TO_TCP_ADDRESS: ${{ needs.certificates_job.outputs.itestupip }}
      IOTHUB_CONNECTION_STRING: ${{ secrets.IOTHUB_OWNER_CONNECTION_STRING }}
      FACADE_SERVER_URL: ${{ secrets.FUNCTION_FACADE_SERVER_URL }}
      FACADE_AUTH_CODE: ${{ secrets.FUNCTION_FACADE_AUTH_CODE }}
      EDGE_AGENT_VERSION: 1.1.8
      EDGE_HUB_VERSION: 1.1.8
      IOT_HUB_RESOURCE_ID: ${{ secrets.IOT_HUB_RESOURCE_ID }}
      LOG_ANALYTICS_WORKSPACE_ID: ${{ secrets.LOG_ANALYTICS_WORKSPACE_ID }}
      LOG_ANALYTICS_SHARED_KEY: ${{ secrets.LOG_ANALYTICS_SHARED_KEY }}
      APPINSIGHTS_INSTRUMENTATIONKEY: ${{ secrets.APPINSIGHTS_INSTRUMENTATIONKEY }}
    steps:
      - uses: actions/checkout@v2
        name: Checkout current branch

      - name: Iot Edge Push Solution
        uses: ./.github/actions/deployedge
        id: deploy_edge
        env:
          IOTHUB_CONNECTION_STRING: ${{ secrets.IOTHUB_OWNER_CONNECTION_STRING }}
          DEVICE_ID: ${{ secrets.DEVICE_ID }}
          IOT_EDGE_DEPLOYMENT_ID: ${{ secrets.IOT_EDGE_DEPLOYMENT_ID }}
        with:
          deployment_file_name: '${{ secrets.DEPLOYMENT_FILE_NAME }}'
          architecture: '${{ secrets.ARCHITECTURE }}'
          iot_edge_deployment_id: '${{ secrets.IOT_EDGE_DEPLOYMENT_ID }}'

  # Deploy IoT Edge solution to standalone Concentrator
  deploy_eflow_concentrator_iot_edge:
    timeout-minutes: 20
    needs:
    - env_var
    - build_push_docker_images
    environment:
      name: CI_CONCENTRATOR_EFLOW_ARM32
    if: needs.env_var.outputs.RunE2ETestsOnly != 'true' && needs.env_var.outputs.StopFullCi != 'true'
    runs-on: ubuntu-latest
    name: Deploy IoT Edge on ItestArm2 concentrator
    env:
      DEVICE_ID: ${{ secrets.DEVICE_ID }}
      LBS_TC_URI: ${{ secrets.TC_URI }}
      IOTHUB_CONNECTION_STRING: ${{ secrets.IOTHUB_OWNER_CONNECTION_STRING }}
      FACADE_SERVER_URL: ${{ secrets.FUNCTION_FACADE_SERVER_URL }}
      FACADE_AUTH_CODE: ${{ secrets.FUNCTION_FACADE_AUTH_CODE }}
      EDGE_AGENT_VERSION: 1.1.8
      EDGE_HUB_VERSION: 1.1.8
    steps:
      - uses: actions/checkout@v2
        name: Checkout current branch

      - name: Iot Edge Push Solution
        uses: ./.github/actions/deployedge
        id: deploy_edge
        env:
          IOTHUB_CONNECTION_STRING: ${{ secrets.IOTHUB_OWNER_CONNECTION_STRING }}
          DEVICE_ID: ${{ secrets.DEVICE_ID }}
          IOT_EDGE_DEPLOYMENT_ID: ${{ secrets.IOT_EDGE_DEPLOYMENT_ID }}
          LBS_FIXED_STATION_EUI: ${{ secrets.LBS_FIXED_STATION_EUI }}
          IOT_HUB_RESOURCE_ID: ${{ secrets.IOT_HUB_RESOURCE_ID }}
          LOG_ANALYTICS_WORKSPACE_ID: ${{ secrets.LOG_ANALYTICS_WORKSPACE_ID }}
          LOG_ANALYTICS_SHARED_KEY: ${{ secrets.LOG_ANALYTICS_SHARED_KEY }}
          APPINSIGHTS_INSTRUMENTATIONKEY: ${{ secrets.APPINSIGHTS_INSTRUMENTATIONKEY }}
        with:
          deployment_file_name: '${{ secrets.DEPLOYMENT_FILE_NAME }}'
          architecture: '${{ secrets.ARCHITECTURE }}'
          iot_edge_deployment_id: '${{ secrets.IOT_EDGE_DEPLOYMENT_ID }}'

# Runs E2E tests in dedicated agent, while having modules deployed into PI (arm32v7)
  e2e_tests_job:
    timeout-minutes: 150
    name: Run E2E Tests
    environment:
      name: CI_AZURE_ENVIRONMENT
      url: ${{ needs.env_var.outputs.CheckSuiteUrl }}
    if: always() && (needs.env_var.outputs.RunE2ETestsOnly == 'true' || (needs.deploy_arm_gw_iot_edge.result == 'success' && needs.deploy_eflow_gw_iot_edge.result == 'success' && needs.deploy_facade_function.result == 'success')) && needs.env_var.outputs.StopFullCi != 'true'
    needs:
      - deploy_arm_gw_iot_edge
      - deploy_eflow_gw_iot_edge
      - deploy_facade_function
      - deploy_eflow_concentrator_iot_edge
      - env_var
      - certificates_job
    runs-on: [ self-hosted, x64 ]
    env:
      E2ETESTS_LeafDeviceSerialPort: '/dev/ttyACM0'
      E2ETESTS_IoTHubEventHubConsumerGroup: ${{ secrets.IOTHUB_CI_CONSUMER_GROUP }}
      E2ETESTS_LeafDeviceGatewayID: itestarm1
      E2ETESTS_DevicePrefix: '01'
      E2ETESTS_EnsureHasEventDelayBetweenReadsInSeconds: 15
      E2ETESTS_EnsureHasEventMaximumTries: 5
      E2ETESTS_IoTHubConnectionString: ${{ secrets.IOTHUB_OWNER_CONNECTION_STRING }}
      E2ETESTS_IoTHubEventHubConnectionString: ${{ secrets.IOTHUB_EVENT_HUB_CONNECTION_STRING }}
      E2ETESTS_FunctionAppCode: ${{ secrets.FUNCTION_FACADE_AUTH_CODE }}
      E2ETESTS_FunctionAppBaseUrl: ${{ secrets.FUNCTION_FACADE_SERVER_URL }}
      E2ETESTS_RunningInCI: true
      E2ETESTS_RemoteConcentratorConnection: ${{ secrets.REMOTECONCENTRATORCONNECTION }}
      E2ETESTS_BasicStationExecutablePath: ${{ secrets.BASICSTATIONEXECUTABLEPATH }}
      E2ETESTS_SshPrivateKeyPath: ${{ secrets.SSHPRIVATEKEYPATH }}
      E2ETESTS_SharedLnsEndpoint: ${{ secrets.SHAREDLNSENDPOINT }}
      E2ETESTS_SharedCupsEndpoint: ${{ secrets.SHAREDCUPSENDPOINT }}
      E2ETESTS_DefaultBasicStationEui: ${{ secrets.DEFAULTCISTATIONEUI }}
      E2ETESTS_RadioDev: ${{ secrets.CIBASICSTATIONRADIODEV }}
      E2ETESTS_CupsBasicStationEui: ${{ secrets.DEFAULTCUPSSTATIONEUI }}
      E2ETESTS_ClientThumbprint: ${{ needs.certificates_job.outputs.clientthumbprint }}
      E2ETESTS_ClientBundleCrc: ${{ needs.certificates_job.outputs.clientbundlecrc }}
      TestsToRun: ${{ needs.env_var.outputs.E2ETestsToRun }}
      E2ETESTS_TxPower: ${{ needs.env_var.outputs.TxPower }}

    steps:
    - uses: actions/checkout@v2
      name: Checkout current branch

    - name: Setup .NET
      uses: actions/setup-dotnet@v1.8.2
      with:
        dotnet-version: '6.0.x' # SDK Version to use.

    - name: .NET SDK Information
      run:
        dotnet --info

    - name: Configuration for E2E tests
      uses: cschleiden/replace-tokens@v1
      with:
        files: '${{ env.TESTS_FOLDER }}/E2E/appsettings.json'

    # Builds and runs E2E tests
    - name: Build E2E tests
      run: |
        echo "killing process listening on TCP 6000"
        sudo lsof -i:6000 -t | xargs -r sudo kill
        dotnet build --configuration ${{ env.BUILD_CONFIGURATION }} ${{ env.TESTS_FOLDER }}/E2E/LoRaWan.Tests.E2E.csproj

    # The tests need to run if:
    # - In PRs, when DON'T have the matchin test label
    # - In other runs, all the tests present in env.TestsToRun
    - name:  Runs SensorDecoding E2E tests
      if: always() && contains(env.TestsToRun, 'SensorDecodingTest') && !(github.event_name == 'pull_request' && contains(github.event.pull_request.labels.*.name, 'SensorDecodingTest'))
      uses: ./.github/actions/rune2etest
      id: e2e_tests_sensordecoding
      with:
        test_name: 'SensorDecodingTest'

    - name:  Runs OTAAJoin E2E tests
      if: always() && contains(env.TestsToRun, 'OTAAJoinTest') && !(github.event_name == 'pull_request' && contains(github.event.pull_request.labels.*.name, 'OTAAJoinTest'))
      uses: ./.github/actions/rune2etest
      id: e2e_tests_otaajointest
      with:
        test_name: 'OTAAJoinTest'

    - name:  Runs ABP E2E tests
      if: always() && contains(env.TestsToRun, 'ABPTest') && !(github.event_name == 'pull_request' && contains(github.event.pull_request.labels.*.name, 'ABPTest'))
      uses: ./.github/actions/rune2etest
      id: e2e_tests_abptest
      with:
        test_name: 'ABPTest'

    - name:  Runs OTAA E2E tests
      if: always() && contains(env.TestsToRun, 'OTAATest') && !(github.event_name == 'pull_request' && contains(github.event.pull_request.labels.*.name, 'OTAATest'))
      uses: ./.github/actions/rune2etest
      id: e2e_tests_otaatest
      with:
        test_name: 'OTAATest'

    - name:  Runs MacTest E2E tests
      if: always() && contains(env.TestsToRun, 'MacTest') && !(github.event_name == 'pull_request' && contains(github.event.pull_request.labels.*.name, 'MacTest'))
      uses: ./.github/actions/rune2etest
      id: e2e_tests_mactest
      with:
        test_name: 'MacTest'

    - name:  Runs ClassC E2E tests
      if: always() && contains(env.TestsToRun, 'ClassCTest') && !(github.event_name == 'pull_request' && contains(github.event.pull_request.labels.*.name, 'ClassCTest'))
      uses: ./.github/actions/rune2etest
      id: e2e_tests_classctest
      with:
        test_name: 'ClassCTest'

    - name:  Runs C2D E2E tests
      if: always() && contains(env.TestsToRun, 'C2DMessageTest') && !(github.event_name == 'pull_request' && contains(github.event.pull_request.labels.*.name, 'C2DMessageTest'))
      uses: ./.github/actions/rune2etest
      id: e2e_tests_c2dctest
      with:
        test_name: 'C2DMessageTest'

    - name:  Runs MultiGatewayTest E2E tests
      if: always() && contains(env.TestsToRun, 'MultiGatewayTest') && !(github.event_name == 'pull_request' && contains(github.event.pull_request.labels.*.name, 'MultiGatewayTest'))
      uses: ./.github/actions/rune2etest
      id: e2e_tests_multigwtest
      with:
        test_name: 'MultiGatewayTest'

    - name:  Runs MultiConcentrator E2E tests
      if: always() && contains(env.TestsToRun, 'MultiConcentratorTest') && !(github.event_name == 'pull_request' && contains(github.event.pull_request.labels.*.name, 'MultiConcentratorTest'))
      uses: ./.github/actions/rune2etest
      id: e2e_tests_multiconctest
      with:
        test_name: 'MultiConcentratorTest'

    - name:  Runs CUPS E2E tests
      if: always() && contains(env.TestsToRun, 'CupsTest') && !(github.event_name == 'pull_request' && contains(github.event.pull_request.labels.*.name, 'CupsTest'))
      uses: ./.github/actions/rune2etest
      id: e2e_tests_cupstest
      with:
        test_name: 'CupsTest'

    # Upload test results as artifact
    - uses: actions/upload-artifact@v1
      if: always()
      with:
        name: e2e-test-results
        path: ${{ env.TESTS_RESULTS_FOLDER }}/E2E/
  
  power_off_azure_vm:
    name: Power OFF EFLOW
    if: always()
    runs-on: ubuntu-latest
    needs:
      - e2e_tests_job
    steps:
      - uses: actions/checkout@v2

      - name: Power OFF Azure VM
        uses: ./.github/actions/power-azure-vm
        with:
          AZURE_VM_NAME: eflow
          AZURE_RG_NAME: lorae2etests
          POWER_SWITCH: false
          AZURE_SP_CLIENTID: ${{ secrets.AZURE_SP_CLIENTID }}
          AZURE_SP_SECRET: ${{ secrets.AZURE_SP_SECRET }}
          AZURE_TENANTID: ${{ secrets.AZURE_TENANTID }}<|MERGE_RESOLUTION|>--- conflicted
+++ resolved
@@ -86,7 +86,7 @@
       StopFullCi: ${{ steps.check-if-run.outputs.StopFullCi }}
       TxPower: ${{ steps.set_txpower.outputs.TxPower }}
       CertRemotePath: "/var/lorastarterkit/certs"
-  
+
   power_on_azure_vm:
     name: Power ON EFLOW
     if: always()
@@ -288,12 +288,9 @@
           LOG_ANALYTICS_WORKSPACE_ID: ${{ secrets.LOG_ANALYTICS_WORKSPACE_ID }}
           LOG_ANALYTICS_SHARED_KEY: ${{ secrets.LOG_ANALYTICS_SHARED_KEY }}
           APPINSIGHTS_INSTRUMENTATIONKEY: ${{ secrets.APPINSIGHTS_INSTRUMENTATIONKEY }}
-<<<<<<< HEAD
-=======
           CERT_REMOTE_PATH: ${{ needs.env_var.outputs.CertRemotePath }}
           SERVER_PFX_PASSWORD: ${{ secrets.SERVER_PFX_PASSWORD }}
           NET_SRV_LOG_TO_TCP_ADDRESS: "itestup"
->>>>>>> 63e8b6be
         with:
           deployment_file_name: '${{ secrets.DEPLOYMENT_FILE_NAME }}'
           architecture: '${{ secrets.ARCHITECTURE }}'
@@ -524,7 +521,7 @@
       with:
         name: e2e-test-results
         path: ${{ env.TESTS_RESULTS_FOLDER }}/E2E/
-  
+
   power_off_azure_vm:
     name: Power OFF EFLOW
     if: always()
