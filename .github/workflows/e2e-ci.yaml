--- conflicted
+++ resolved
@@ -184,35 +184,6 @@
     - env_var
     - build_push_docker_images
     if: needs.env_var.outputs.RunE2ETestsOnly != 'true'
-<<<<<<< HEAD
-    env:
-      CONTAINER_REGISTRY_ADDRESS: "loramoduleintegrationtest.azurecr.io"
-      CONTAINER_REGISTRY_SERVER: "loramoduleintegrationtest.azurecr.io"
-      CONTAINER_REGISTRY_USERNAME: "loramoduleintegrationtest"
-      CONTAINER_REGISTRY_PASSWORD: ${{ secrets.ACR_CREDENTIALS }}
-      IOTHUB_CONNECTION_STRING: ${{ secrets.IOTHUB_CONNECTION_STRING }}
-      IOT_EDGE_DEPLOYMENT_ID: "citest${{ matrix.gateway }}"
-      NET_SRV_LOG_LEVEL: 1
-      NET_SRV_LOG_TO_TCP: true
-      NET_SRV_IOTEDGE_TIMEOUT: 0
-      NET_SRV_LOG_TO_TCP_ADDRESS: "itestup"
-      EDGEHUB_ROUTE: "FROM /* INTO $upstream"
-      RESET_PIN: 7
-      REGION: "EU"
-      FACADE_SERVER_URL: "https://${{ needs.env_var.outputs.AZURE_FUNCTIONAPP_NAME }}.azurewebsites.net/api/"
-      FACADE_AUTH_CODE: ${{ secrets.FUNCTION_AUTH_CODE }}
-      EDGE_AGENT_VERSION: 1.2.2
-      EDGE_HUB_VERSION: 1.2.2
-      EDGEHUB_OPTIMIZEFORPERFORMANCE: false
-      EDGEHUB_MQTTSETTINGS_ENABLED: false
-      EDGEHUB_HTTPSETTINGS_ENABLED: false
-      BUILD_BUILDID: ${{ github.run_id }}
-      DEV_IMAGE_TAG: dev
-      DEVICE_ID: ${{ matrix.gateway }}
-      MASTER_IMAGE_TAG: master
-      LBS_TC_URI: 'ws://172.17.0.1:5000'
-=======
->>>>>>> 7a53ad34
     runs-on: ubuntu-latest
     name: Deploy IoT Edge on All-In-One ARM gateway
     env:
@@ -416,4 +387,3 @@
       with:
         name: e2e-test-results
         path: ${{ env.TESTS_RESULTS_FOLDER }}/E2E/
-
