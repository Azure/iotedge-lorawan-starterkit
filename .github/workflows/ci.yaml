--- conflicted
+++ resolved
@@ -86,12 +86,8 @@
       run: |
         dotnet test --configuration ${{ env.buildConfiguration }} --no-build \
           --logger trx -r ${{ env.TESTS_RESULTS_FOLDER }}/Unit \
-          /p:CollectCoverage=true /p:CoverletOutputFormat=cobertura \
-<<<<<<< HEAD
-          .\Tests\Unit\LoRaWan.Tests.Unit.csproj
-=======
-          --filter 'FullyQualifiedName~LoRaWanTest|FullyQualifiedName~LoRaWan.NetworkServer.Test|FullyQualifiedName~LoraKeysManagerFacade.Test'
->>>>>>> 3db21d09
+          /p:CollectCoverage=true /p:CoverletOutputFormat=cobertura /p:ExcludeByFile="**/${{ env.TESTS_FOLDER }}/" \
+          ${{ env.TESTS_FOLDER }}\Unit\
 
     # Upload test results as artifact
     - uses: actions/upload-artifact@v1
@@ -108,7 +104,7 @@
     - name: Run integration tests
       run: |
         dotnet test --configuration ${{ env.buildConfiguration }} --logger trx -r ${{ env.TESTS_RESULTS_FOLDER }}/Integration \
-          /p:CollectCoverage=true /p:CoverletOutputFormat=cobertura /p:ExcludeByFile="**/Tests/" \
+          /p:CollectCoverage=true /p:CoverletOutputFormat=cobertura /p:ExcludeByFile="**/${{ env.TESTS_FOLDER }}/" \
           ${{ env.TESTS_FOLDER }}/Integration/LoRaWan.Tests.Integration.csproj
 
     - name: Upload to Codecov test reports
