name: LoRa CI
on: # rebuild any PRs and main branch changes
  pull_request:
    branches:
      - master
      - dev
    paths-ignore:
      - 'Docs/**'
      - 'Arduino/**'
      - 'Samples/**'
  push:
    branches:
      - master
      - dev
  workflow_dispatch:
    inputs:
      RunTestsOnly:
        description: 'Run tests only'
        default: false
      TestsToRun:
        default: '[\"SensorDecodingTest\",\"OTAAJoinTest\",\"ABPTest\",\"OTAATest\",\"MacTest\",\"ClassCTest\",\"C2DMessageTest\",\"MultiGatewayTest\"]'
        description: 'tests to run'
env:
  buildConfiguration: 'Release'
  AZURE_FUNCTIONAPP_NAME: loramoduleintegrationtest
  TESTS_FOLDER: Tests
  TESTS_RESULTS_FOLDER: Tests/TestResults

jobs:
  env_var:
    name: Set environment variables
    runs-on: ubuntu-latest
    steps:
    - id: e2e_list_step
      name: Set E2E tests to run
      run: |
        if [ ${{ github.event_name }} == 'workflow_dispatch' ]; then
          echo "Set up for workflow dispatch"
          echo "::set-output name=E2ETestsToRun::${{ github.event.inputs.TestsToRun }}"
        else
          echo "::set-output name=E2ETestsToRun::[\"SensorDecodingTest\",\"OTAAJoinTest\",\"ABPTest\",\"OTAATest\",\"MacTest\",\"ClassCTest\",\"C2DMessageTest\",\"MultiGatewayTest\"]"
        fi

    - id: check-if-run
      name: Check if deploy on local ci
      if: github.event_name == 'pull_request' && contains(github.event.pull_request.labels.*.name, 'fullci' ) != true
      run: |
        echo "::set-output name=StopFullCi::true"

    - name: Avoid concurrent run
      uses: softprops/turnstyle@v1
      with:
        poll-interval-seconds: 30
      env:
        GITHUB_TOKEN: ${{ secrets.GITHUB_TOKEN }}

    outputs:
      AZURE_FUNCTIONAPP_NAME: ${{ env.AZURE_FUNCTIONAPP_NAME }}
      RunTestsOnly: ${{ github.event.inputs.RunTestsOnly == 'true' || contains(github.event.client_payload.labels.*.name, 'RunTestsOnly') == true}}
      E2ETestsToRun: ${{ steps.e2e_list_step.outputs.E2ETestsToRun }}
      StopFullCi: ${{ steps.check-if-run.outputs.StopFullCi }}

  build_and_test:
    name: Build and Test Solution
    runs-on: ubuntu-latest
    needs:
      - env_var
    if: needs.env_var.outputs.RunTestsOnly != 'true'
    steps:
    - uses: actions/checkout@v2
      name: Checkout current branch

    - name: .NET SDK Information
      run: dotnet --info

    # build LoRa Engine
    - name: Build LoRa Engine
      run: dotnet build --configuration ${{ env.buildConfiguration }} LoRaEngine/LoRaEngine.sln

    # build C# Samples/DecoderSample
    - name: Build C# Samples/DecoderSample
      run: dotnet build --configuration ${{ env.buildConfiguration }} Samples/DecoderSample

    # Pull Redis Cache docker image
    - name: Pulling Redis Cache image
      run: docker pull redis:5.0.4-alpine

    # Run unit tests
    - name: Run unit tests
      run: |
        dotnet test --configuration ${{ env.buildConfiguration }} --logger trx -r ${{ env.TESTS_RESULTS_FOLDER }}/Unit \
          /p:CollectCoverage=true /p:CoverletOutputFormat=cobertura \
          --filter 'FullyQualifiedName~LoRaWanTest|FullyQualifiedName~LoRaWan.NetworkServer.Test|FullyQualifiedName~LoraKeysManagerFacade.Test' \
          LoRaEngine

    # Upload test results as artifact
    - uses: actions/upload-artifact@v1
      if: success() || failure()
      with:
        name: unit-test-results
        path: ${{ env.TESTS_RESULTS_FOLDER }}/Unit

    - name: Upload to Codecov
      uses: codecov/codecov-action@v2

  check_if_deploy:
    needs:
      - env_var
    runs-on: ubuntu-latest
    environment: CI
    if: needs.env_var.outputs.RunTestsOnly != 'true' && needs.env_var.outputs.StopFullCi  != 'true'
    name: Deploy this run on the CI environment
    steps:
    - run : echo "Deployment was authorized"

  # Build and deploy Facade Azure Function
  deploy_facade_function:
    needs:
    - env_var
    - check_if_deploy
    name: Build and Deploy Facade Azure Function
    runs-on: ubuntu-latest
    if: needs.env_var.outputs.RunTestsOnly != 'true'
    env:
      AZURE_FUNCTIONAPP_PACKAGE_PATH: 'LoRaEngine/LoraKeysManagerFacade/'

    steps:
    - uses: actions/checkout@v2
      name: Checkout current branch

    - name: 'Resolve Project Dependencies Using Dotnet'
      shell: bash
      run: |
        pushd './${{ env.AZURE_FUNCTIONAPP_PACKAGE_PATH }}'
        dotnet build --configuration ${{ env.buildConfiguration }} --output ./output
        popd

    - name: 'Run Azure Functions Action'
      uses: Azure/functions-action@v1
      id: fa
      with:
        app-name: ${{ env.AZURE_FUNCTIONAPP_NAME }}
        package: '${{ env.AZURE_FUNCTIONAPP_PACKAGE_PATH }}output'
        publish-profile: ${{ secrets.AZURE_FUNCTIONAPP_PUBLISH_PROFILE }}

  # Deploy IoT Edge solution to ARM gateway
  deploy_arm_gw_iot_edge:
    strategy:
      fail-fast: false
      max-parallel: 2
      matrix:
        gateway: [ primary, secondary ]
        include:
          - gateway: primary
            architecture: arm32v7
          - gateway: secondary
            architecture: arm32v7
    needs:
    - env_var
    - check_if_deploy
    if: needs.env_var.outputs.RunTestsOnly != 'true'
    env:
      CONTAINER_REGISTRY_ADDRESS: "loramoduleintegrationtest.azurecr.io"
      CONTAINER_REGISTRY_SERVER: "loramoduleintegrationtest.azurecr.io"
      CONTAINER_REGISTRY_USERNAME: "loramoduleintegrationtest"
      CONTAINER_REGISTRY_PASSWORD: ${{ secrets.ACR_CREDENTIALS }}
      IOTHUB_CONNECTION_STRING: ${{ secrets.IOTHUB_CONNECTION_STRING }}
      IOT_EDGE_DEPLOYMENT_ID: "citest${{ matrix.gateway }}"
      NET_SRV_LOG_LEVEL: 1
      NET_SRV_LOGTO_HUB: false
      NET_SRV_LOGTO_UDP: true
      NET_SRV_IOTEDGE_TIMEOUT: 0
      NET_SRV_LOG_TO_UDP_ADDRESS: "itestup"
      EDGEHUB_ROUTE: "FROM /* INTO $upstream"
      RESET_PIN: 7
      REGION: "EU"
      FACADE_SERVER_URL: "https://${{ needs.env_var.outputs.AZURE_FUNCTIONAPP_NAME }}.azurewebsites.net/api/"
      FACADE_AUTH_CODE: ${{ secrets.FUNCTION_AUTH_CODE }}
      EDGE_AGENT_VERSION: 1.2.2
      EDGE_HUB_VERSION: 1.2.2
      EDGEHUB_OPTIMIZEFORPERFORMANCE: false
      EDGEHUB_MQTTSETTINGS_ENABLED: false
      EDGEHUB_HTTPSETTINGS_ENABLED: false
      BUILD_BUILDID: ${{ github.run_id }}
      DEV_IMAGE_TAG: dev
      DEVICE_ID: ${{ matrix.gateway }}
      MASTER_IMAGE_TAG: master
    runs-on: ubuntu-latest
    name: Run IoT Edge Deployment on ARM gateway
    steps:
      - uses: actions/checkout@v2
        name: Checkout current branch

      - run: |
          if [ ${{ github.ref	}} = "refs/heads/dev" ]; then
          echo "dev"
          IMAGE_TAG="$DEV_IMAGE_TAG"
          elif [ ${{ github.ref	}} = "refs/heads/master" ]; then
          echo "master"
          IMAGE_TAG="$MASTER_IMAGE_TAG"
          elif [ ${{ github.event_name }} == "pull_request" ]; then
          echo "pull request"
          IMAGE_TAG="pr-${{ github.event.number}}"
          else
          echo "all others"
          IMAGE_TAG="custom-${GITHUB_REF##*/}"
          fi
          echo "Using image tag prefix $IMAGE_TAG"
          IMAGE_TAG="$IMAGE_TAG-${{ github.run_number }}"
          echo "Using image tag $IMAGE_TAG"
          echo "::set-env name=NET_SRV_VERSION::$IMAGE_TAG"
          echo "::set-env name=PKT_FWD_VERSION::$IMAGE_TAG"
        env:
          ACTIONS_ALLOW_UNSECURE_COMMANDS: true

      - name: Iot Edge Push Solution
        uses: ./devops
        id: edgedev_push
        with:
          command: push
          folder_path: 'LoRaEngine'
          file_name: 'deployment.test.template.json'
          target_platform: ${{ matrix.architecture }}

      - name: Iot Edge Deploy
        uses: ./devops
        id: edgedev_deploy
        with:
          command: deploy
          folder_path: 'LoRaEngine'
          file_name: 'deployment.test.template.json'
          target_platform: ${{ matrix.architecture }}

      - name: Wait for IoT Edge Deployment
        run: |
          az extension add --name azure-iot
          until `az iot edge deployment show-metric --deployment-id ${{ env.IOT_EDGE_DEPLOYMENT_ID }} --metric-id reportedSuccessfulCount --metric-type system --login '${{ secrets.IOTHUB_CONNECTION_STRING }}' | grep -q $DEVICE_ID`; do sleep 10 && echo wait; done

          # We add the 3 minutes sleep to let the container start up
          # TODO We might want to revisit this once there are some options to check that the network server started.
          sleep 3m

# Runs E2E tests in dedicated agent, while having modules deployed into PI (arm32v7)
  e2e_tests_job :
    name: Run E2E Tests
    strategy:
      fail-fast: false
      max-parallel: 1
      matrix:
        testsToRun: ${{ fromjson(needs.env_var.outputs.E2ETestsToRun) }}
    if: always() && (needs.env_var.outputs.RunTestsOnly == 'true' || (needs.deploy_arm_gw_iot_edge.result == 'success' && needs.deploy_facade_function.result == 'success' && needs.build_and_test.result == 'success'))
    needs:
      - deploy_arm_gw_iot_edge
      - deploy_facade_function
      - build_and_test
      - env_var
    runs-on: [ self-hosted, x64 ]
    timeout-minutes: 60
    env:
      E2ETESTS_LeafDeviceSerialPort: '/dev/ttyACM0'
      E2ETESTS_IoTHubEventHubConsumerGroup: 'reserved_integrationtest_amd'
      E2ETESTS_LeafDeviceGatewayID: primary
      E2ETESTS_DevicePrefix: '01'
      E2ETESTS_EnsureHasEventDelayBetweenReadsInSeconds: 15
      E2ETESTS_EnsureHasEventMaximumTries: 5
      E2ETESTS_IoTHubConnectionString: ${{ secrets.IOTHUB_CONNECTION_STRING }}
      E2ETESTS_IoTHubEventHubConnectionString: ${{ secrets.IOTHUB_EVENT_HUB_CONNECTION_STRING }}
      E2ETESTS_FunctionAppCode: ${{ secrets.FUNCTION_AUTH_CODE }}
      E2ETESTS_FunctionAppBaseUrl: "https://${{ needs.env_var.outputs.AZURE_FUNCTIONAPP_NAME }}.azurewebsites.net/api/"

    steps:
    - uses: actions/checkout@v2
      if: contains(github.event.pull_request.labels.*.name, matrix.testsToRun ) != true
      name: Checkout current branch

<<<<<<< HEAD
    - name: 'Configuration for E2E tests'
=======
    - name: Setup .NET
      if: contains(github.event.pull_request.labels.*.name, matrix.testsToRun ) != true
      uses: actions/setup-dotnet@v1.8.2
      with:
        dotnet-version: '3.1.x' # SDK Version to use.

    - name: .NET SDK Information
      run: dotnet --info

    - name: 'Configure test in **/test/LoRaWan.IntegrationTest/appsettings.json'
>>>>>>> 5f3b6b1c
      uses: cschleiden/replace-tokens@v1
      if: contains(github.event.pull_request.labels.*.name, matrix.testsToRun ) != true
      with:
        files: '**/${{ env.TESTS_FOLDER }}/E2E/appsettings.json'

    # Builds and runs E2E tests
    - name: Build E2E tests
      if: contains(github.event.pull_request.labels.*.name, matrix.testsToRun ) != true
      run: dotnet build --configuration ${{ env.buildConfiguration }} **/${{ env.TESTS_FOLDER }}/E2E/LoRaWan.Tests.E2E.csproj

    - name: Runs E2E tests ${{ matrix.testsToRun }}
      if: contains(github.event.pull_request.labels.*.name, matrix.testsToRun ) != true
      id: e2e_tests_step
      run: |
        echo ${{ matrix.testsToRun }}
        dotnet test --logger trx --no-build --configuration ${{ env.buildConfiguration }} \
        -p:ParallelizeTestCollections=false -r ${{ env.TESTS_RESULTS_FOLDER }}/E2E/ --filter "${{ matrix.testsToRun }}" \
        **/${{ env.TESTS_FOLDER }}/E2E/LoRaWan.Tests.E2E.csproj

    # Upload test results as artifact
    - uses: actions/upload-artifact@v1
      if: (success() || failure()) && contains(github.event.pull_request.labels.*.name, matrix.testsToRun ) != true
      with:
        name: e2e-test-results
        path: ${{ env.TESTS_RESULTS_FOLDER }}/E2E/

    - name: Add ${{ matrix.testsToRun }} Test Label
      uses: buildsville/add-remove-label@v1
      if: github.event_name == 'pull_request' && steps.e2e_tests_step.conclusion == 'Success' && contains(github.event.pull_request.labels.*.name, matrix.testsToRun ) != true
      with:
        token: ${{secrets.GITHUB_TOKEN}}
        label: '${{ matrix.testsToRun }}'
        type: add

<|MERGE_RESOLUTION|>--- conflicted
+++ resolved
@@ -273,9 +273,6 @@
       if: contains(github.event.pull_request.labels.*.name, matrix.testsToRun ) != true
       name: Checkout current branch
 
-<<<<<<< HEAD
-    - name: 'Configuration for E2E tests'
-=======
     - name: Setup .NET
       if: contains(github.event.pull_request.labels.*.name, matrix.testsToRun ) != true
       uses: actions/setup-dotnet@v1.8.2
@@ -285,8 +282,7 @@
     - name: .NET SDK Information
       run: dotnet --info
 
-    - name: 'Configure test in **/test/LoRaWan.IntegrationTest/appsettings.json'
->>>>>>> 5f3b6b1c
+    - name: Configuration for E2E tests
       uses: cschleiden/replace-tokens@v1
       if: contains(github.event.pull_request.labels.*.name, matrix.testsToRun ) != true
       with:
