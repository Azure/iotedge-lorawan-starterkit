--- conflicted
+++ resolved
@@ -13,11 +13,7 @@
 
 > Right after the WebSocket connection has been established, the Station sends a `version` message. Next, the LNS shall respond with a `router_config` message. Afterwards, normal operation begins with uplink/downlink messages as described below.
 
-As part of this ADR we describe how the LNS can provide the LBS with the necessary configuration. 
-
-<<<<<<< HEAD
-=======
-[lns-protocol]: https://lora-developers.semtech.com/build/software/lora-basics/lora-basics-for-gateways/?url=tcproto.html
+As part of this ADR we describe how the LNS can provide the LBS with the necessary configuration.
 
 ## Requirements
 - As we need to support multiple LBSs, with different hardware, in different regions etc. the
@@ -26,7 +22,6 @@
   LBS is added to the LNS or a LBS is removed. Another case that might be interesting is also what
   happens when LNS gets restarted.
 
->>>>>>> 8402628f
 ## Possible solutions
 
 We identified 4 options:
