# 012. Decouple LoRaWAN Network Server from IoT Edge

**Feature**: [#1553](https://github.com/Azure/iotedge-lorawan-starterkit/issues/1553)  
**Authors**: Daniele Antonio Maggio  
**Status**: Proposed  

__________

## Problem statement

As of v2.1.0, the LoRaWAN Starter Kit makes use of Azure IoT Edge in order to host and manage LoRaWAN Network Server (LNS).  
When it comes to LNS, IoT Edge based deployments allow interesting features such as:

- centralized deployment through IoT Hub
- store and forward processing of leaf-device messages that need to be routed upstream
- management of configuration through [module twins](https://docs.microsoft.com/en-us/azure/iot-hub/iot-hub-devguide-module-twins) and desired property updates
- ability to "[invoke direct methods from IoT Hub](https://docs.microsoft.com/en-us/azure/iot-hub/iot-hub-devguide-direct-methods)"
- on prem data processing

With v2.0.0, the LoRaWAN Starter Kit moved from [Packet Forwarder](https://github.com/Lora-net/packet_forwarder) to a more reliable (WebSockets/TCP) and secure (mTLS capable) [Basics Station](https://github.com/lorabasics/basicstation).

This change opens up to deployment models where the LNS is hosted on a different machine from the on-premises concentrator device which is forwarding the LoRa packets.

As an example, LNS could still be hosted on-premises in a separate dedicated IoT Edge device. When it comes to scalability or high-availability, it's not always easy to provision additional IoT Edge based devices and, maybe, you could have some existing infrastructure that you might want to re-use (i.e. a Kubernetes cluster).

In addition, if you want to use Azure for hosting and scaling the LoRaWAN Network Server, in order to handle messages from different sites/locations, IoT Edge is not the proper technology to put into the cloud.

This ADR will focus on the needed changes that will allow to deploy a LoRaWAN Network Server without a strict dependency on Azure IoT Edge, while preserving functionalities like centralized configuration management and remote invocation of methods in LNS.

### In-scope

- Describe how to differentiate "edge" LNSs deployments from "cloud" ones in mixed scenarios
- Provide an alternative for deploying and managing configuration
- Provide additional information on abstracting and replacing ModuleClient related dependencies, such as:
  - Direct methods (currently used for Clearing Cache, forcefully closing DeviceClient connections, handling class-c c2d messages)
  - Twin updates (currently used for updating few configuration items, without restarting the entire LNS)
- Provide information on a "Function" endpoint for clearing cache of all "cloud" LNSs
- Describe a sample deployment scenario being enabled by decoupling

### Out of scope

- Key Vault integration for secrets management  
It would be great to make use of Azure Key Vault to securely store components like Azure Function authentication code or Server Certificate for Secure BasicsStation-LNS communications, but this document will not focus on this aspect.

## Changes required

Before diving in the various required changes, let's understand the "IoT Edge" bindings that are there in the code.

The main difference comes to "ModuleConnectionHost", which is responsible for:

- Instantiating a [ModuleClient](https://docs.microsoft.com/en-us/dotnet/api/microsoft.azure.devices.client.moduleclient?view=azure-dotnet) object to be used for interacting with module twins and receiving direct method invocations
- Setting a callback on "desired property updates" for dynamically configuring some configuration variables
- Setting a callback on "direct method invocation" for handling:
  - Clearing LNS device registry cache
  - Closing DeviceClient connections for avoiding "ping-pong" as described in [ADR 010](./010_lns_affinity.md)
  - Sending Cloud to Device (c2d) messages for Class-C devices

Except for ModuleConnectionHost, the other difference is concerning the ability to "proxy" leaf-device messages through Edge Hub. By default the "ENABLE_GATEWAY" environment variable is set to true, we need to make sure that **ENABLE_GATEWAY can't be set to true when not running as Edge module**.

### Addressing and routing requests to a specific LNS

The biggest concern in this section is regarding how the Azure Function is addressing and routing a specific LNS with the new deployment model.

When running parallel instances of the LNS, it is crucial to identify a very specific instance for properly routing method invocations like cache clear, connection closes and class-c cloud-to-device messages sends.

#### Mutually exclusive deployment modes

The easiest possibility, is to deploy the Azure Function in such a way that it is mutually exclusive whether to target "Edge" or "Cloud" deployments.

<<<<<<< HEAD
This would require the introduction of an environment variable, i.e. "TARGET_CLOUD_LNS", which would allow to inject different implementations of the IServiceClient interface, currently responsible for both handling direct method invocations and sending c2d messages (both class-a and class-c devices).
=======
We need to be able to identify in the function, **if a particular LNS is running standalone or deployed on edge**, to be able to address the LNS through different channels (edge->IoT Hub, standalone->topic).
>>>>>>> 268e2e75

The new "cloud only" implementation, would need to make use an alternative for invoking such methods. This is described in ["Direct method invocation"](#direct-method-invocation) section

This alternative is discarded in favor of allowing mixed deployment modes in order to maximize the flexibility of this starter kit.

All the following sections are therefore thought for a "mixed-deployment" scenario where both Edge LNS and Cloud LNS are running at the same time and targeting/being targeted by the same set of Azure Functions.

#### Identifying whether a LNS is running in edge or cloud mode

As of v2.1.0, the LNS code is able to understand whether it is running as IoT Edge Module or not. Currently, the availability of the "IOTEDGE_APIVERSION" environment variable is checked. This variable is injected by the "Edge Agent" component at the moment of module creation and startup, therefore if the variable is not there we can safely assume that the LNS is not running in a Edge environment.

It is decided to **identify whether LNS is running as IoT Edge Module or not by using a new "CLOUD_DEPLOYMENT" environment variable (defaults to false)**

While we do not expect "IOTEDGE_APIVERSION" to change in the immediate future and, even if we are adding another environment variable, the decision is taken in order to make the identification more reliable and not depending on IoT Edge.

As an alternative we could still use "IOTEDGE_APIVERSION" and eventually react on future changes.

#### Differentiating LNS instances in mixed-mode deployments

When a leaf device sends a message, its twin gets updated from the LNS with the "GatewayID" variable content, currently being set to the "IOTEDGE_DEVICEID" environment variable (defaulting to an empty string when variable is not set in the environment)

This is the way the "Facade" Azure function has to identify and target a specific LNS instance for closing device client connections or sending C2D messages for class-c devices.

The decision is to:

- Prefix the **"GatewayID" with "cloud-"** for non-Edge deployments
- Use the **"Hostname" environment variable as a default** for GatewayID field

An alternative considered is to identify the difference in deployment model by querying IoT Hub for availability of a "IoT Edge" capable device and cache that result.

An advantage of such alternative is the fact that there's no need to use any prefix for GatewayID which would also not tamper the observability part.

A disadvantage, though, comes from the request quota limits on IoT Hub Device Registry operations which could be cause of throttling and instability for other pieces of the LNS itself.

#### Direct method invocation

As previously mentioned, IoT Edge is allowing the functionality of "direct method invocations" giving the possiblity to remotely invoke some functions on the LNS.

When decoupling LNS from Azure IoT Edge, there are different possibilities for handling the scenarios covered by direct method invocation.

As stated in previous paragraphs, the "Facade" Azure Function has to differentiate between LNS deployment modes depending on the "LNS device id".

This means that an Azure IoT Edge device will still be using the direct method invocations provided by IoT Hub whereas the "cloud" deployments will use a new, different, mechanism.

For "cloud" deployments, such mechanism consists in using Redis Pub/Sub to publish the method invocation events on a topic, to which all the LNS instances are subscribing and filtering based on their "hostname".

The decision is to:

- Reuse [Azure Cache for Redis](https://docs.microsoft.com/en-us/azure/azure-cache-for-redis/cache-overview) instance that it's already being deployed in the solution as it allows the usage of [Redis Pub/Sub functionality](https://redis.io/docs/manual/pubsub/)
- As a stretch goal, useful for high scale and testing scenarios, implement a new function for clearing cache of all the LNS subscribed to the topic

An alternative to "Azure Cache for Redis" for the Pub/Sub functionality is to use "Azure Service Bus". While this would allow higher resiliency, the alternative has been discarded to avoid provisioning another additional service.

One alternative to the Pub/Sub functionality instead, might be to expose REST endpoints on the LNS.

The advantages of this alternative, are definitely the easy implementation and the potential simplification of "manual" invocation of such methods.

At the same time, the disadvantage comes from the fact that, when scaling out, depending on the platform where the replicas of the LNS are hosted, you might have different ways to target exactly one replica; on Kubernetes, for instance, this might be achieved by using a service mesh, but this requires additional configuration

### Managing configuration and its changes

All the configuration is fetched at the start time from the environment variables.

IoT Edge allows you to specify those configuration variables as part of a template for [automatic deployments for single devices or at scale](https://docs.microsoft.com/en-us/azure/iot-edge/module-deployment-monitoring?view=iotedge-2020-11)

Depending on the target cloud service, you might have different ways to manage configuration in a centralized way.

If using Azure Kubernetes Service, a configmap to be applied to the desired cluster might work for you.
If using Azure App Service, you might just set the environment variables in the configuration section of the application.

While these solutions are great for "static" configuration (i.e.: those values that require a restart for being changed), the LNS is coded in such a way that some configuration might be changed dynamically without having to restart the entire network server.

The decision is to **rely on static environment variable configuration, requiring a restart of the module for any configuration change**.

Reasons for this decision are:

- small amount of "dynamic" variables in the system and their nature (i.e. Azure Function URL and Auth changes mean that a system re-deployment is taking place)
- allow to keep the number of deployed Azure services to a minimum, given the "Starter Kit" nature of this repository

As an alternative, especially when it comes to dynamic configuration, it could be possible to make use of "[Azure App Configuration](https://docs.microsoft.com/en-us/azure/azure-app-configuration/overview)".

The service allows to centrally manage application settings and reload any [dynamic configuration using poll model](https://docs.microsoft.com/en-us/azure/azure-app-configuration/enable-dynamic-configuration-aspnet-core?tabs=core5x).

This has been discarded because dynamic configuration is a nice-to-have, not strictly needed for decoupling LNS from Edge, and it requires the deployment and configuration of an additional service.

## Sample "cloud" deployment scenario

![Sample AKS based deployment scenario](../images/deployment-scenario-aks.png)

The picture above highlights a possible scenario being enabled by decoupling LNS from IoT Edge.

This scenario brings in the possibility of using one (or multiple) Azure Kubernetes Services cluster for running one (or multiple) instances of LoRaWAN Network Server.

While keeping in mind that a LoRa Basics Station can be connected only to a single LNS instance at the same time, with such scenario it could be anyways possible to increase high availability or scalability.

Ideally, the LoRa Basics Station could point to a ["vNext" discovery service](./009_discovery.md) that will be able to balance the load across multiple Azure Kubernetes Service clusters, or in an "active-passive" cluster configuration, only point to the "active" one.

In addition, the load of the potentially multiple LNS instances in the same single cluster could be balanced by routing based on the number of "stations" already connected to the server instances (by leveraging the already existing metric being exported in Prometheus format)

## Summary of the required and proposed changes

- Identify whether LNS is running as IoT Edge Module or not by using a new "CLOUD_DEPLOYMENT" environment variable (defaults to false)
- Check that ENABLE_GATEWAY environment variable is not set to true when not running as Edge module
- Conditionally set the "GatewayID" parameter depending on whether it is running on Edge or not
- Make use of "[Azure App Configuration](https://docs.microsoft.com/en-us/azure/azure-app-configuration/overview)", in "Cloud"  deployment mode, for gathering static and dynamic configuration parameters
- Make use of Redis Pub/Sub functionality, in "Cloud" deployment mode, to handle remote invocation of methods
- In Facade Azure Function, differentiate the mechanism used for remotely invoke methods depending on the "LNS device id"
  - In case of "Cloud" LNS deployment, publish invocation of methods as messages in Redis Pub/Sub
  - Only for "Cloud" LNS deployments, implement a new function for clearing cache of all the LNS subscribed to the topic<|MERGE_RESOLUTION|>--- conflicted
+++ resolved
@@ -67,11 +67,8 @@
 
 The easiest possibility, is to deploy the Azure Function in such a way that it is mutually exclusive whether to target "Edge" or "Cloud" deployments.
 
-<<<<<<< HEAD
 This would require the introduction of an environment variable, i.e. "TARGET_CLOUD_LNS", which would allow to inject different implementations of the IServiceClient interface, currently responsible for both handling direct method invocations and sending c2d messages (both class-a and class-c devices).
-=======
-We need to be able to identify in the function, **if a particular LNS is running standalone or deployed on edge**, to be able to address the LNS through different channels (edge->IoT Hub, standalone->topic).
->>>>>>> 268e2e75
+
 
 The new "cloud only" implementation, would need to make use an alternative for invoking such methods. This is described in ["Direct method invocation"](#direct-method-invocation) section
 
@@ -83,7 +80,9 @@
 
 As of v2.1.0, the LNS code is able to understand whether it is running as IoT Edge Module or not. Currently, the availability of the "IOTEDGE_APIVERSION" environment variable is checked. This variable is injected by the "Edge Agent" component at the moment of module creation and startup, therefore if the variable is not there we can safely assume that the LNS is not running in a Edge environment.
 
-It is decided to **identify whether LNS is running as IoT Edge Module or not by using a new "CLOUD_DEPLOYMENT" environment variable (defaults to false)**
+We need to be able to identify in the function, **if a particular LNS is running standalone or deployed on edge**, to be able to address the LNS through different channels (edge->IoT Hub, standalone->topic).
+
+It is therefore decided to **identify if a LNS is running standalone or on edge by using a new "CLOUD_DEPLOYMENT" environment variable (defaults to false)**
 
 While we do not expect "IOTEDGE_APIVERSION" to change in the immediate future and, even if we are adding another environment variable, the decision is taken in order to make the identification more reliable and not depending on IoT Edge.
 
