--- conflicted
+++ resolved
@@ -100,11 +100,8 @@
     - adr/004_region_as923_implementation.md
     - adr/005_observability.md
     - adr/006_cups.md
-<<<<<<< HEAD
     - adr/007_message_deduplication.md
-=======
     - adr/008_cups_firmware_upgrade.md
->>>>>>> 7f34dec1
   - About:
     - 'Known Issues': issues.md
     - 'Support': support.md
