--- conflicted
+++ resolved
@@ -72,12 +72,7 @@
 
         public bool TryGetValue(out string value)
         {
-<<<<<<< HEAD
-            this.EnsureLockOwner();
-=======
-            value = null;
             EnsureLockOwner();
->>>>>>> 580ec7bb
             value = this.cacheStore.StringGet(this.cacheKey);
             return value != null;
         }
@@ -94,12 +89,7 @@
 
         public bool TryGetInfo(out DeviceCacheInfo info)
         {
-<<<<<<< HEAD
-            this.EnsureLockOwner();
-=======
-            info = null;
             EnsureLockOwner();
->>>>>>> 580ec7bb
 
             info = this.cacheStore.GetObject<DeviceCacheInfo>(this.cacheKey);
             return info != null;
