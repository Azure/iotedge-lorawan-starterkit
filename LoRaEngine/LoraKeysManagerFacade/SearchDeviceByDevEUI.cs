// Copyright (c) Microsoft. All rights reserved.
// Licensed under the MIT license. See LICENSE file in the project root for full license information.

namespace LoraKeysManagerFacade
{
    using System;
    using System.Collections.Generic;
    using System.Threading.Tasks;
    using LoRaWan.Shared;
    using Microsoft.AspNetCore.Http;
    using Microsoft.AspNetCore.Mvc;
    using Microsoft.Azure.Devices;
    using Microsoft.Azure.WebJobs;
    using Microsoft.Azure.WebJobs.Extensions.Http;
    using Microsoft.Extensions.Logging;

    public class SearchDeviceByDevEUI
    {
        private readonly RegistryManager registryManager;

        public SearchDeviceByDevEUI(RegistryManager registryManager)
        {
            this.registryManager = registryManager;
        }

        [FunctionName(nameof(GetDeviceByDevEUI))]
        public async Task<IActionResult> GetDeviceByDevEUI([HttpTrigger(AuthorizationLevel.Function, "get", "post", Route = null)] HttpRequest req, ILogger log)
        {
            if (req is null) throw new ArgumentNullException(nameof(req));

            try
            {
                VersionValidator.Validate(req);
            }
            catch (IncompatibleVersionException ex)
            {
                log.LogError(ex, "Invalid version");
                return new BadRequestObjectResult(ex.Message);
            }

<<<<<<< HEAD
            return await RunGetDeviceByDevEUI(req, log, context, ApiVersion.LatestVersion);
=======
            return await this.RunGetDeviceByDevEUI(req, log);
>>>>>>> a21ab672
        }

        private async Task<IActionResult> RunGetDeviceByDevEUI(HttpRequest req, ILogger log)
        {
            string devEUI = req.Query["DevEUI"];
            if (string.IsNullOrEmpty(devEUI))
            {
                log.LogError("DevEUI missing in request");
                return new BadRequestObjectResult("DevEUI missing in request");
            }

            var result = new List<IoTHubDeviceInfo>();
            var device = await this.registryManager.GetDeviceAsync(devEUI);
            if (device != null)
            {
                if (device != null)
                {
                    result.Add(new IoTHubDeviceInfo()
                    {
                        DevEUI = devEUI,
                        PrimaryKey = device.Authentication.SymmetricKey.PrimaryKey
                    });
                }

                log.LogDebug($"Search for {devEUI} found 1 device");
                return new OkObjectResult(result);
            }
            else
            {
                log.LogInformation($"Search for {devEUI} found 0 devices");
                return new NotFoundObjectResult(result);
            }
        }
    }
}<|MERGE_RESOLUTION|>--- conflicted
+++ resolved
@@ -38,11 +38,7 @@
                 return new BadRequestObjectResult(ex.Message);
             }
 
-<<<<<<< HEAD
-            return await RunGetDeviceByDevEUI(req, log, context, ApiVersion.LatestVersion);
-=======
-            return await this.RunGetDeviceByDevEUI(req, log);
->>>>>>> a21ab672
+            return await RunGetDeviceByDevEUI(req, log);
         }
 
         private async Task<IActionResult> RunGetDeviceByDevEUI(HttpRequest req, ILogger log)
