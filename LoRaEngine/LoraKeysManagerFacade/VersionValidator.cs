// Copyright (c) Microsoft. All rights reserved.
// Licensed under the MIT license. See LICENSE file in the project root for full license information.

namespace LoraKeysManagerFacade
{
<<<<<<< HEAD
    using LoRaTools.CommonAPI;
=======
    using LoRaWan.Core;
>>>>>>> d3a43f25
    using Microsoft.AspNetCore.Http;
    using System;

    public static class VersionValidator
    {
        public static void Validate(HttpRequest req)
        {
            if (req is null) throw new ArgumentNullException(nameof(req));

            var currentApiVersion = ApiVersion.LatestVersion;
            req.HttpContext.Response.Headers.Add(ApiVersion.HttpHeaderName, currentApiVersion.Version);

            var requestedVersion = req.GetRequestedVersion();
            if (requestedVersion == null || !currentApiVersion.SupportsVersion(requestedVersion))
            {
                throw new IncompatibleVersionException($"Incompatible versions (requested: '{requestedVersion?.Name ?? string.Empty}', current: '{currentApiVersion.Name}')");
            }
        }
    }
}<|MERGE_RESOLUTION|>--- conflicted
+++ resolved
@@ -3,11 +3,7 @@
 
 namespace LoraKeysManagerFacade
 {
-<<<<<<< HEAD
     using LoRaTools.CommonAPI;
-=======
-    using LoRaWan.Core;
->>>>>>> d3a43f25
     using Microsoft.AspNetCore.Http;
     using System;
 
