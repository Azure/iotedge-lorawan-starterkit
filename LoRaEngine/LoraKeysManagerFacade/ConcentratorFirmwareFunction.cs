// Copyright (c) Microsoft. All rights reserved.
// Licensed under the MIT license. See LICENSE file in the project root for full license information.

namespace LoraKeysManagerFacade
{
    using System;
    using System.Globalization;
    using System.IO;
    using System.Net;
    using System.Threading;
    using System.Threading.Tasks;
    using Azure;
    using Azure.Storage.Blobs;
    using LoRaTools.Utils;
    using LoRaWan;
    using Microsoft.AspNetCore.Http;
    using Microsoft.AspNetCore.Mvc;
    using Microsoft.Azure.Devices;
    using Microsoft.Azure.WebJobs;
    using Microsoft.Azure.WebJobs.Extensions.Http;
    using Microsoft.Extensions.Azure;
    using Microsoft.Extensions.Logging;
    using Newtonsoft.Json;
    using Newtonsoft.Json.Linq;

    public class ConcentratorFirmwareFunction
    {
        internal const string CupsPropertyName = "cups";
        internal const string CupsFwUrlPropertyName = "fwUrl";

        private readonly RegistryManager registryManager;
        private readonly IAzureClientFactory<BlobServiceClient> azureClientFactory;
        private readonly ILogger<ConcentratorFirmwareFunction> logger;

        public ConcentratorFirmwareFunction(RegistryManager registryManager,
                                             IAzureClientFactory<BlobServiceClient> azureClientFactory,
                                             ILogger<ConcentratorFirmwareFunction> logger)
        {
            this.registryManager = registryManager;
            this.azureClientFactory = azureClientFactory;
            this.logger = logger;
        }

        [FunctionName(nameof(FetchConcentratorFirmware))]
        public async Task<IActionResult> FetchConcentratorFirmware([HttpTrigger(AuthorizationLevel.Function, "get", Route = null)] HttpRequest req,
                                                                   CancellationToken cancellationToken)
        {
            if (req is null) throw new ArgumentNullException(nameof(req));

            try
            {
                VersionValidator.Validate(req);
            }
            catch (IncompatibleVersionException ex)
            {
                this.logger.LogError(ex, "Invalid version");
                return new BadRequestObjectResult(ex.Message);
            }

            return await RunFetchConcentratorFirmware(req, cancellationToken);
        }

        internal async Task<IActionResult> RunFetchConcentratorFirmware(HttpRequest req, CancellationToken cancellationToken)
        {
            if (!StationEui.TryParse((string)req.Query["StationEui"], out var stationEui))
            {
                this.logger.LogError("StationEui missing in request or invalid");
                return new BadRequestObjectResult("StationEui missing in request or invalid");
            }

            var twin = await this.registryManager.GetTwinAsync(stationEui.ToString("N", CultureInfo.InvariantCulture), cancellationToken);
            if (twin != null)
            {
                this.logger.LogDebug("Retrieving firmware url for '{StationEui}'.", stationEui);
                try
                {
                    if (!twin.Properties.Desired.TryReadJsonBlock(CupsPropertyName, out var cupsProperty))
                        throw new ArgumentOutOfRangeException(CupsPropertyName, "Failed to read CUPS config");

                    var fwUrl = JObject.Parse(cupsProperty)[CupsFwUrlPropertyName].ToString();
                    var (fwLength, stream) = await GetBlobStreamAsync(fwUrl, cancellationToken);
<<<<<<< HEAD

=======
>>>>>>> 01a08bb0
                    return new FileStreamWithContentLengthResult(stream, "application/octet-stream", fwLength);
                }
                catch (Exception ex) when (ex is ArgumentOutOfRangeException or JsonReaderException or NullReferenceException)
                {
                    this.logger.LogError(ex, "Failed to parse firmware upgrade url from the '{PropertyName}' desired property.", CupsPropertyName);
                    return new UnprocessableEntityResult();
                }
                catch (RequestFailedException ex)
                {
                    this.logger.LogError(ex, "Failed to download firmware from storage.");
                    return new ObjectResult("Failed to download firmware")
                    {
                        StatusCode = (int)HttpStatusCode.InternalServerError
                    };
                }
            }
            else
            {
                this.logger.LogInformation($"Searching for {stationEui} returned 0 devices");
                return new NotFoundResult();
            }
        }

        private async Task<(long, Stream)> GetBlobStreamAsync(string blobUrl, CancellationToken cancellationToken)
        {
            var blobServiceClient = this.azureClientFactory.CreateClient(FacadeStartup.WebJobsStorageClientName);
            var blobUri = new BlobUriBuilder(new Uri(blobUrl));
            var blobClient = blobServiceClient.GetBlobContainerClient(blobUri.BlobContainerName)
                                              .GetBlobClient(blobUri.BlobName);
            var blobProperties = await blobClient.GetPropertiesAsync(null, cancellationToken);
            var streamingResult = await blobClient.DownloadStreamingAsync(cancellationToken: cancellationToken);
            return (blobProperties.Value.ContentLength, streamingResult.Value.Content);
        }
    }
}<|MERGE_RESOLUTION|>--- conflicted
+++ resolved
@@ -7,6 +7,7 @@
     using System.Globalization;
     using System.IO;
     using System.Net;
+    using System.Net.Mime;
     using System.Threading;
     using System.Threading.Tasks;
     using Azure;
@@ -79,10 +80,6 @@
 
                     var fwUrl = JObject.Parse(cupsProperty)[CupsFwUrlPropertyName].ToString();
                     var (fwLength, stream) = await GetBlobStreamAsync(fwUrl, cancellationToken);
-<<<<<<< HEAD
-
-=======
->>>>>>> 01a08bb0
                     return new FileStreamWithContentLengthResult(stream, "application/octet-stream", fwLength);
                 }
                 catch (Exception ex) when (ex is ArgumentOutOfRangeException or JsonReaderException or NullReferenceException)
