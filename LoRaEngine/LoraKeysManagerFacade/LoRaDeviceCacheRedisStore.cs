// Copyright (c) Microsoft. All rights reserved.
// Licensed under the MIT license. See LICENSE file in the project root for full license information.

namespace LoraKeysManagerFacade
{
    using System;
    using System.Collections.Generic;
    using System.Diagnostics;
    using System.Linq;
    using System.Threading.Tasks;
    using Newtonsoft.Json;
    using StackExchange.Redis;

    public class LoRaDeviceCacheRedisStore : ILoRaDeviceCacheStore
    {
        private readonly IDatabase redisCache;
        private static readonly TimeSpan LockTimeout = TimeSpan.FromSeconds(10);

        public LoRaDeviceCacheRedisStore(IDatabase redisCache)
        {
            this.redisCache = redisCache;
        }

        public async Task<bool> LockTakeAsync(string key, string owner, TimeSpan expiration, bool block = true)
        {
            var sw = Stopwatch.StartNew();
            bool taken;
            while (!(taken = this.redisCache.LockTake(key, owner, expiration, CommandFlags.DemandMaster)) && block)
            {
                if (sw.Elapsed > LockTimeout)
                    break;
                await Task.Delay(100);
            }

            return taken;
        }

        public string StringGet(string key)
        {
            return this.redisCache.StringGet(key, CommandFlags.DemandMaster);
        }

        public T GetObject<T>(string key)
            where T : class
        {
            var str = this.StringGet(key);
            if (string.IsNullOrEmpty(str))
            {
                return null;
            }

            try
            {
                return JsonConvert.DeserializeObject<T>(str);
            }
            catch (JsonSerializationException)
            {
                return null;
            }
        }

        public bool StringSet(string key, string value, TimeSpan? expiration, bool onlyIfNotExists = false)
        {
            var when = onlyIfNotExists ? When.NotExists : When.Always;
            return this.redisCache.StringSet(key, value, expiration, when, CommandFlags.DemandMaster);
        }

        public async Task<TimeSpan?> GetObjectTTL(string key) => await this.redisCache.KeyTimeToLiveAsync(key);

        public bool ObjectSet<T>(string key, T value, TimeSpan? expiration, bool onlyIfNotExists = false)
            where T : class
        {
            var str = value != null ? JsonConvert.SerializeObject(value) : null;
            return this.StringSet(key, str, expiration, onlyIfNotExists);
        }

        public bool KeyExists(string key)
        {
            return this.redisCache.KeyExists(key, CommandFlags.DemandMaster);
        }

        public bool KeyDelete(string key)
        {
            return this.redisCache.KeyDelete(key, CommandFlags.DemandMaster);
        }

        public bool LockRelease(string key, string value)
        {
            return this.redisCache.LockRelease(key, value);
        }

        public long ListAdd(string key, string value, TimeSpan? expiration = null)
        {
            var itemCount = this.redisCache.ListRightPush(key, value);
<<<<<<< HEAD
            if (expiry.HasValue)
                _ = this.redisCache.KeyExpire(key, expiry);
=======
            if (expiration.HasValue)
                this.redisCache.KeyExpire(key, expiration);
>>>>>>> 97e83c4d

            return itemCount;
        }

        public IReadOnlyList<string> ListGet(string key)
        {
            var list = this.redisCache.ListRange(key);
            return list.Select(x => (string)x).ToList();
        }

        public bool TrySetHashObject(string key, string subkey, string value, TimeSpan? timeToExpire = null)
        {
            var returnValue = this.redisCache.HashSet(key, subkey, value);
            if (timeToExpire.HasValue)
            {
<<<<<<< HEAD
                _ = this.redisCache.KeyExpire(cacheKey, DateTime.UtcNow.Add(timeToExpire.Value));
=======
                this.redisCache.KeyExpire(key, DateTime.UtcNow.Add(timeToExpire.Value));
>>>>>>> 97e83c4d
            }

            return returnValue;
        }

        public HashEntry[] GetHashObject(string key)
        {
            return this.redisCache.HashGetAll(key);
        }

        public void ReplaceHashObjects<T>(string cacheKey, IDictionary<string, T> input, TimeSpan? timeToExpire = null, bool removeOldOccurence = false)
            where T : class
        {
            if (removeOldOccurence)
            {
                _ = this.redisCache.KeyDelete(cacheKey);
            }

            var hashEntries = new HashEntry[input.Count];
            var i = 0;
            foreach (var element in input)
            {
                hashEntries[i] = new HashEntry(element.Key, JsonConvert.SerializeObject(element.Value));
                i++;
            }

            this.redisCache.HashSet(cacheKey, hashEntries, CommandFlags.DemandMaster);
            if (timeToExpire.HasValue)
            {
                _ = this.redisCache.KeyExpire(cacheKey, DateTime.UtcNow.Add(timeToExpire.Value));
            }
        }

        public bool TryChangeLockTTL(string key, TimeSpan timeToExpire)
        {
            return this.redisCache.KeyExpire(key, DateTime.UtcNow.Add(timeToExpire));
        }
    }
}<|MERGE_RESOLUTION|>--- conflicted
+++ resolved
@@ -92,13 +92,8 @@
         public long ListAdd(string key, string value, TimeSpan? expiration = null)
         {
             var itemCount = this.redisCache.ListRightPush(key, value);
-<<<<<<< HEAD
-            if (expiry.HasValue)
-                _ = this.redisCache.KeyExpire(key, expiry);
-=======
             if (expiration.HasValue)
-                this.redisCache.KeyExpire(key, expiration);
->>>>>>> 97e83c4d
+                _ = this.redisCache.KeyExpire(key, expiration);
 
             return itemCount;
         }
@@ -114,11 +109,7 @@
             var returnValue = this.redisCache.HashSet(key, subkey, value);
             if (timeToExpire.HasValue)
             {
-<<<<<<< HEAD
-                _ = this.redisCache.KeyExpire(cacheKey, DateTime.UtcNow.Add(timeToExpire.Value));
-=======
-                this.redisCache.KeyExpire(key, DateTime.UtcNow.Add(timeToExpire.Value));
->>>>>>> 97e83c4d
+                _ = this.redisCache.KeyExpire(key, DateTime.UtcNow.Add(timeToExpire.Value));
             }
 
             return returnValue;
