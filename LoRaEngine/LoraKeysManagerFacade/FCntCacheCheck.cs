// Copyright (c) Microsoft. All rights reserved.
// Licensed under the MIT license. See LICENSE file in the project root for full license information.

namespace LoraKeysManagerFacade
{
    using System;
    using System.Threading.Tasks;
    using Microsoft.AspNetCore.Http;
    using Microsoft.AspNetCore.Mvc;
    using Microsoft.Azure.WebJobs;
    using Microsoft.Azure.WebJobs.Extensions.Http;
    using Microsoft.Extensions.Logging;
    using Microsoft.Extensions.Primitives;

    public class FCntCacheCheck
    {
        private readonly ILoRaDeviceCacheStore deviceCache;

        public FCntCacheCheck(ILoRaDeviceCacheStore deviceCache)
        {
            this.deviceCache = deviceCache;
        }

        [FunctionName("NextFCntDown")]
        public async Task<IActionResult> NextFCntDownInvoke(
            [HttpTrigger(AuthorizationLevel.Function, "get", "post", Route = null)]HttpRequest req,
            ILogger log)
        {
            _ = req ?? throw new ArgumentNullException(nameof(req));

            try
            {
                VersionValidator.Validate(req);
            }
            catch (IncompatibleVersionException ex)
            {
                return new BadRequestObjectResult(ex.Message);
            }

            var devEUI = req.Query["DevEUI"];
            var fCntDown = req.Query["FCntDown"];
            var fCntUp = req.Query["FCntUp"];
            var gatewayId = req.Query["GatewayId"];
            var abpFcntCacheReset = req.Query["ABPFcntCacheReset"];
            uint newFCntDown = 0;

            EUIValidator.ValidateDevEUI(devEUI);

            if (!uint.TryParse(fCntUp, out var clientFCntUp))
            {
<<<<<<< HEAD
                throw new ArgumentException("Missing FCntUp");
=======
                var errorMsg = "Missing FCntUp";
                throw new ArgumentException(errorMsg);
>>>>>>> aef89867
            }

            if (abpFcntCacheReset != StringValues.Empty)
            {
                using (var deviceCache = new LoRaDeviceCache(this.deviceCache, devEUI, gatewayId))
                {
                    if (await deviceCache.TryToLockAsync())
                    {
                        if (deviceCache.TryGetInfo(out var deviceInfo))
                        {
                            // only reset the cache if the current value is larger
                            // than 1 otherwise we likely reset it from another device
                            // and continued processing
                            if (deviceInfo.FCntUp > 1)
                            {
                                log.LogDebug("Resetting cache for device {devEUI}. FCntUp: {fcntup}", devEUI, deviceInfo.FCntUp);
                                deviceCache.ClearCache();
                            }
                        }
                    }
                }

                return new OkObjectResult(null);
            }

            // validate input parameters
            if (!uint.TryParse(fCntDown, out var clientFCntDown) ||
                string.IsNullOrEmpty(gatewayId))
            {
                var errorMsg = "Missing FCntDown or GatewayId";
                throw new ArgumentException(errorMsg);
            }

            newFCntDown = await this.GetNextFCntDownAsync(devEUI, gatewayId, clientFCntUp, clientFCntDown);

            return new OkObjectResult(newFCntDown);
        }

        public async Task<uint> GetNextFCntDownAsync(string devEUI, string gatewayId, uint clientFCntUp, uint clientFCntDown)
        {
            uint newFCntDown = 0;
            using (var deviceCache = new LoRaDeviceCache(this.deviceCache, devEUI, gatewayId))
            {
                if (await deviceCache.TryToLockAsync())
                {
                    if (deviceCache.TryGetInfo(out var serverStateForDeviceInfo))
                    {
                        newFCntDown = ProcessExistingDeviceInfo(deviceCache, serverStateForDeviceInfo, gatewayId, clientFCntUp, clientFCntDown);
                    }
                    else
                    {
                        newFCntDown = clientFCntDown + 1;
                        var state = deviceCache.Initialize(clientFCntUp, newFCntDown);
                    }
                }
            }

            return newFCntDown;
        }

        internal static uint ProcessExistingDeviceInfo(LoRaDeviceCache deviceCache, DeviceCacheInfo cachedDeviceState, string gatewayId, uint clientFCntUp, uint clientFCntDown)
        {
            uint newFCntDown = 0;

            if (cachedDeviceState != null)
            {
                // we have a state in the cache matching this device and now we own the lock
                if (clientFCntUp > cachedDeviceState.FCntUp)
                {
                    // it is a new message coming up by the first gateway
                    if (clientFCntDown >= cachedDeviceState.FCntDown)
                        newFCntDown = clientFCntDown + 1;
                    else
                        newFCntDown = cachedDeviceState.FCntDown + 1;

                    cachedDeviceState.FCntUp = clientFCntUp;
                    cachedDeviceState.FCntDown = newFCntDown;
                    cachedDeviceState.GatewayId = gatewayId;

                    deviceCache.StoreInfo(cachedDeviceState);
                }
                else if (clientFCntUp == cachedDeviceState.FCntUp && gatewayId == cachedDeviceState.GatewayId)
                {
                    // it is a retry message coming up by the same first gateway
                    newFCntDown = cachedDeviceState.FCntDown + 1;
                    cachedDeviceState.FCntDown = newFCntDown;

                    deviceCache.StoreInfo(cachedDeviceState);
                }
            }

            return newFCntDown;
        }
    }
}<|MERGE_RESOLUTION|>--- conflicted
+++ resolved
@@ -48,12 +48,7 @@
 
             if (!uint.TryParse(fCntUp, out var clientFCntUp))
             {
-<<<<<<< HEAD
                 throw new ArgumentException("Missing FCntUp");
-=======
-                var errorMsg = "Missing FCntUp";
-                throw new ArgumentException(errorMsg);
->>>>>>> aef89867
             }
 
             if (abpFcntCacheReset != StringValues.Empty)
