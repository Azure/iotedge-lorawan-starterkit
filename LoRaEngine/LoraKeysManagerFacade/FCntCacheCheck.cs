--- conflicted
+++ resolved
@@ -26,11 +26,7 @@
             [HttpTrigger(AuthorizationLevel.Function, "get", "post", Route = null)] HttpRequest req,
             ILogger log)
         {
-<<<<<<< HEAD
             if (req is null) throw new ArgumentNullException(nameof(req));
-=======
-            _ = req ?? throw new ArgumentNullException(nameof(req));
->>>>>>> c0a165c0
 
             try
             {
