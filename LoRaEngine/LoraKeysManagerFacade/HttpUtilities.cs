--- conflicted
+++ resolved
@@ -19,15 +19,10 @@
         /// </summary>
         public static ApiVersion GetRequestedVersion(this HttpRequest req)
         {
-<<<<<<< HEAD
-            var versionText = req.Query[ApiVersion.QueryStringParamName];
-            if (!StringValues.IsNullOrEmpty(versionText))
-=======
             if (req is null) throw new ArgumentNullException(nameof(req));
 
-            string versionText = req.Query[ApiVersion.QueryStringParamName];
-            if (string.IsNullOrEmpty(versionText))
->>>>>>> 580ec7bb
+            var versionText = req.Query[ApiVersion.QueryStringParamName];
+            if (StringValues.IsNullOrEmpty(versionText))
             {
                 if (req.Headers.TryGetValue(ApiVersion.HttpHeaderName, out var headerValues))
                 {
