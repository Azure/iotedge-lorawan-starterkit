// Copyright (c) Microsoft. All rights reserved.
// Licensed under the MIT license. See LICENSE file in the project root for full license information.

namespace LoraKeysManagerFacade
{
    using System;
    using System.Linq;
<<<<<<< HEAD
    using LoRaTools.CommonAPI;
=======
    using LoRaWan.Core;
>>>>>>> d3a43f25
    using Microsoft.AspNetCore.Http;
    using Microsoft.Extensions.Primitives;

    /// <summary>
    /// Http utilities.
    /// </summary>
    public static class HttpUtilities
    {
        /// <summary>
        /// Gets requested <see cref="ApiVersion"/> from a <see cref="HttpRequest"/>.
        /// </summary>
        public static ApiVersion GetRequestedVersion(this HttpRequest req)
        {
            if (req is null) throw new ArgumentNullException(nameof(req));

            var versionText = req.Query[ApiVersion.QueryStringParamName];
            if (StringValues.IsNullOrEmpty(versionText))
            {
                if (req.Headers.TryGetValue(ApiVersion.HttpHeaderName, out var headerValues))
                {
                    if (headerValues.Any())
                    {
                        versionText = headerValues.First();
                    }
                }
            }

            if (StringValues.IsNullOrEmpty(versionText))
            {
                return ApiVersion.DefaultVersion;
            }

            return ApiVersion.Parse(versionText);
        }
    }
}<|MERGE_RESOLUTION|>--- conflicted
+++ resolved
@@ -5,11 +5,7 @@
 {
     using System;
     using System.Linq;
-<<<<<<< HEAD
     using LoRaTools.CommonAPI;
-=======
-    using LoRaWan.Core;
->>>>>>> d3a43f25
     using Microsoft.AspNetCore.Http;
     using Microsoft.Extensions.Primitives;
 
