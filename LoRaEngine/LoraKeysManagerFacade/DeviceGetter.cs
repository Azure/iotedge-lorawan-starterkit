// Copyright (c) Microsoft. All rights reserved.
// Licensed under the MIT license. See LICENSE file in the project root for full license information.

namespace LoraKeysManagerFacade
{
    using System;
    using System.Collections.Generic;
    using System.Threading.Tasks;
    using Microsoft.AspNetCore.Http;
    using Microsoft.AspNetCore.Mvc;
    using Microsoft.Azure.Devices;
    using Microsoft.Azure.WebJobs;
    using Microsoft.Azure.WebJobs.Extensions.Http;
    using Microsoft.Extensions.Logging;
    using Microsoft.Extensions.Primitives;
    using Newtonsoft.Json;

    public class DeviceGetter
    {
        private readonly RegistryManager registryManager;
        private readonly ILoRaDeviceCacheStore cacheStore;

        public DeviceGetter(RegistryManager registryManager, ILoRaDeviceCacheStore cacheStore)
        {
            this.registryManager = registryManager;
            this.cacheStore = cacheStore;
        }

        /// <summary>
        /// Entry point function for getting devices.
        /// </summary>
        [FunctionName(nameof(GetDevice))]
        public async Task<IActionResult> GetDevice(
            [HttpTrigger(AuthorizationLevel.Function, "get", "post", Route = null)] HttpRequest req,
            ILogger log)
        {
            _ = req ?? throw new ArgumentNullException(nameof(req));

            try
            {
                VersionValidator.Validate(req);
            }
            catch (IncompatibleVersionException ex)
            {
                return new BadRequestObjectResult(ex.Message);
            }

            // ABP parameters
            var devAddr = req.Query["DevAddr"];
            // OTAA parameters
            var devEUI = req.Query["DevEUI"];
            var devNonce = req.Query["DevNonce"];
            var gatewayId = req.Query["GatewayId"];

            if (devEUI != StringValues.Empty)
            {
                EUIValidator.ValidateDevEUI(devEUI);
            }

            try
            {
                var results = await this.GetDeviceList(devEUI, gatewayId, devNonce, devAddr, log);
                var json = JsonConvert.SerializeObject(results);
                return new OkObjectResult(json);
            }
            catch (DeviceNonceUsedException)
            {
                return new BadRequestObjectResult("UsedDevNonce");
            }
            catch (JoinRefusedException ex)
            {
                log.LogDebug("Join refused: {msg}", ex.Message);
                return new BadRequestObjectResult("JoinRefused: " + ex.Message);
            }
            catch (ArgumentException ex)
            {
                return new BadRequestObjectResult(ex.Message);
            }
        }

        public async Task<List<IoTHubDeviceInfo>> GetDeviceList(string devEUI, string gatewayId, string devNonce, string devAddr, ILogger log = null)
        {
            var results = new List<IoTHubDeviceInfo>();

            if (devEUI != null)
            {
                var joinInfo = await this.TryGetJoinInfoAndValidateAsync(devEUI, gatewayId, log);

                // OTAA join
                using (var deviceCache = new LoRaDeviceCache(this.cacheStore, devEUI, gatewayId))
                {
                    var cacheKeyDevNonce = string.Concat(devEUI, ":", devNonce);
                    var lockKeyDevNonce = string.Concat(cacheKeyDevNonce, ":joinlockdevnonce");

                    if (this.cacheStore.StringSet(cacheKeyDevNonce, devNonce, TimeSpan.FromMinutes(5), onlyIfNotExists: true))
                    {
                        var iotHubDeviceInfo = new IoTHubDeviceInfo
                        {
                            DevEUI = devEUI,
                            PrimaryKey = joinInfo.PrimaryKey
                        };

                        results.Add(iotHubDeviceInfo);

                        if (await deviceCache.TryToLockAsync())
                        {
<<<<<<< HEAD
                            _ = this.cacheStore.KeyDelete(devEUI);
=======
                            deviceCache.ClearCache(); // clear the fcnt up/down after the join
>>>>>>> 97e83c4d
                            log?.LogDebug("Removed key '{key}':{gwid}", devEUI, gatewayId);
                        }
                        else
                        {
                            log?.LogWarning("Failed to acquire lock for '{key}'", devEUI);
                        }
                    }
                    else
                    {
                        log?.LogDebug("dev nonce already used. Ignore request '{key}':{gwid}", devEUI, gatewayId);
                        throw new DeviceNonceUsedException();
                    }
                }
            }
            else if (devAddr != null)
            {
                // ABP or normal message

                // TODO check for sql injection
                devAddr = devAddr.Replace('\'', ' ');
                var devAddrCache = new LoRaDevAddrCache(this.cacheStore, this.registryManager, log, gatewayId);
                if (await devAddrCache.TryTakeDevAddrUpdateLock(devAddr))
                {
                    try
                    {
                        if (devAddrCache.TryGetInfo(devAddr, out var devAddressesInfo))
                        {
                            for (var i = 0; i < devAddressesInfo.Count; i++)
                            {
                                if (!string.IsNullOrEmpty(devAddressesInfo[i].DevEUI))
                                {
                                    // device was not yet populated
                                    if (!string.IsNullOrEmpty(devAddressesInfo[i].PrimaryKey))
                                    {
                                        results.Add(devAddressesInfo[i]);
                                    }
                                    else
                                    {
                                        // we need to load the primaryKey from IoTHub
                                        // Add a lock loadPrimaryKey get lock get
                                        devAddressesInfo[i].PrimaryKey = await this.LoadPrimaryKeyAsync(devAddressesInfo[i].DevEUI);
                                        results.Add(devAddressesInfo[i]);
                                        _ = devAddrCache.StoreInfo(devAddressesInfo[i]);
                                    }

                                    // even if we fail to acquire the lock we wont enter in the next condition as devaddressinfo is not null
                                }
                            }
                        }

                        // if the cache results are null, we query the IoT Hub.
                        // if the device is not found is the cache we query, if there was something, it is probably not our device.
                        if (results.Count == 0 && devAddressesInfo == null)
                        {
                            if (await devAddrCache.TryTakeDevAddrUpdateLock(devAddr))
                            {
                                try
                                {
                                    var query = this.registryManager.CreateQuery($"SELECT * FROM devices WHERE properties.desired.DevAddr = '{devAddr}' OR properties.reported.DevAddr ='{devAddr}'", 100);
                                    var resultCount = 0;
                                    while (query.HasMoreResults)
                                    {
                                        var page = await query.GetNextAsTwinAsync();

                                        foreach (var twin in page)
                                        {
                                            if (twin.DeviceId != null)
                                            {
                                                var device = await this.registryManager.GetDeviceAsync(twin.DeviceId);
                                                var iotHubDeviceInfo = new DevAddrCacheInfo
                                                {
                                                    DevAddr = devAddr,
                                                    DevEUI = twin.DeviceId,
                                                    PrimaryKey = device.Authentication.SymmetricKey.PrimaryKey,
                                                    GatewayId = twin.GetGatewayID(),
                                                    NwkSKey = twin.GetNwkSKey(),
                                                    LastUpdatedTwins = twin.Properties.Desired.GetLastUpdated()
                                                };
                                                results.Add(iotHubDeviceInfo);
                                                _ = devAddrCache.StoreInfo((DevAddrCacheInfo)iotHubDeviceInfo);
                                            }

                                            resultCount++;
                                        }
                                    }

                                    // todo save when not our devaddr
                                    if (resultCount == 0)
                                    {
                                        _ = devAddrCache.StoreInfo(new DevAddrCacheInfo()
                                        {
                                            DevAddr = devAddr,
                                            DevEUI = string.Empty
                                        });
                                    }
                                }
                                finally
                                {
                                    _ = devAddrCache.ReleaseDevAddrUpdateLock(devAddr);
                                }
                            }
                        }
                    }
                    finally
                    {
                        _ = devAddrCache.ReleaseDevAddrUpdateLock(devAddr);
                    }
                }
            }
            else
            {
                throw new Exception("Missing devEUI or devAddr");
            }

            return results;
        }

        private async Task<string> LoadPrimaryKeyAsync(string devEUI)
        {
            var device = await this.registryManager.GetDeviceAsync(devEUI);
            if (device == null)
            {
                return null;
            }

            return device.Authentication.SymmetricKey?.PrimaryKey;
        }

        private async Task<JoinInfo> TryGetJoinInfoAndValidateAsync(string devEUI, string gatewayId, ILogger log)
        {
            var cacheKeyJoinInfo = string.Concat(devEUI, ":joininfo");
            var lockKeyJoinInfo = string.Concat(devEUI, ":joinlockjoininfo");
            JoinInfo joinInfo = null;

            if (await this.cacheStore.LockTakeAsync(lockKeyJoinInfo, gatewayId, TimeSpan.FromMinutes(5)))
            {
                try
                {
                    joinInfo = this.cacheStore.GetObject<JoinInfo>(cacheKeyJoinInfo);
                    if (joinInfo == null)
                    {
                        joinInfo = new JoinInfo();

                        var device = await this.registryManager.GetDeviceAsync(devEUI);
                        if (device != null)
                        {
                            joinInfo.PrimaryKey = device.Authentication.SymmetricKey.PrimaryKey;
                            var twin = await this.registryManager.GetTwinAsync(devEUI);
                            var deviceGatewayId = twin.GetGatewayID();
                            if (!string.IsNullOrEmpty(deviceGatewayId))
                            {
                                joinInfo.DesiredGateway = deviceGatewayId;
                            }
                        }

                        _ = this.cacheStore.ObjectSet(cacheKeyJoinInfo, joinInfo, TimeSpan.FromMinutes(60));
                        log?.LogDebug("updated cache with join info '{key}':{gwid}", devEUI, gatewayId);
                    }
                }
                finally
                {
                    _ = this.cacheStore.LockRelease(lockKeyJoinInfo, gatewayId);
                }

                if (string.IsNullOrEmpty(joinInfo.PrimaryKey))
                {
                    throw new JoinRefusedException("Not in our network.");
                }

                if (!string.IsNullOrEmpty(joinInfo.DesiredGateway) &&
                    !joinInfo.DesiredGateway.Equals(gatewayId, StringComparison.OrdinalIgnoreCase))
                {
                    throw new JoinRefusedException($"Not the owning gateway. Owning gateway is '{joinInfo.DesiredGateway}'");
                }

                log?.LogDebug("got LogInfo '{key}':{gwid} attached gw: {desiredgw}", devEUI, gatewayId, joinInfo.DesiredGateway);
            }
            else
            {
                throw new JoinRefusedException("Failed to acquire lock for joininfo");
            }

            return joinInfo;
        }
    }
}<|MERGE_RESOLUTION|>--- conflicted
+++ resolved
@@ -104,11 +104,7 @@
 
                         if (await deviceCache.TryToLockAsync())
                         {
-<<<<<<< HEAD
-                            _ = this.cacheStore.KeyDelete(devEUI);
-=======
                             deviceCache.ClearCache(); // clear the fcnt up/down after the join
->>>>>>> 97e83c4d
                             log?.LogDebug("Removed key '{key}':{gwid}", devEUI, gatewayId);
                         }
                         else
