--- conflicted
+++ resolved
@@ -66,7 +66,6 @@
             "type": "docker",
             "settings": {
               "image": "${MODULES.LoRaWanNetworkSrvModule.arm32v7}",
-<<<<<<< HEAD
               "createOptions": {
                 "ExposedPorts": {
                   "1680/udp": {}
@@ -82,9 +81,6 @@
                   }
                 }
               }
-=======
-              "createOptions": "{  \"ExposedPorts\": {    \"1680/udp\": {}  },  \"HostConfig\": {    \"PortBindings\": {      \"1680/udp\": [        {          \"HostPort\": \"1680\",          \"HostIp\":\"172.17.0.1\"        }      ]    }  }}"
->>>>>>> c850e96e
             },
             "version": "1.0",
             "env": {
@@ -102,7 +98,6 @@
             "type": "docker",
             "settings": {
               "image": "${MODULES.LoRaWanPktFwdModule.arm32v7}",
-<<<<<<< HEAD
               "createOptions": {
                 "HostConfig": {
                   "NetworkMode": "host",
@@ -114,9 +109,6 @@
                   }
                 }
               }
-=======
-              "createOptions": "  {  \"HostConfig\": {    \"NetworkMode\": \"host\", \"Privileged\": true   },  \"NetworkingConfig\": {    \"EndpointsConfig\": {      \"host\": {}    }  }}      "
->>>>>>> c850e96e
             },
             "env": {
               "RESET_PIN": {
@@ -152,4 +144,4 @@
       }
     }
   }
-}
+}