[*.cs]
csharp_indent_case_contents_when_block = false

# CA2007: Consider calling ConfigureAwait on the awaited task
dotnet_diagnostic.CA2007.severity = none

# Default severity for analyzer diagnostics with category 'Style' (escalated to build warnings)
dotnet_analyzer_diagnostic.category-Style.severity = warning

# IDE0065: Misplaced using directive
# Prefer using directives to be placed inside the namespace
csharp_using_directive_placement = inside_namespace

# IDE0011: Add braces
csharp_prefer_braces = when_multiline

<<<<<<< HEAD
# CA1721: Property names should not match get methods
dotnet_diagnostic.CA1721.severity = suggestion
=======
# Use new(...)
dotnet_diagnostic.IDE0090.severity=silent

# Namespace does not match folder structure
dotnet_diagnostic.IDE0130.severity=suggestion

# Use block statement for method body
dotnet_diagnostic.IDE0022.severity=suggestion

# Simplify if statement
dotnet_diagnostic.IDE0046.severity=suggestion

# Add accessibility modifiers
dotnet_diagnostic.IDE0040.severity=suggestion
>>>>>>> 692eb6b3
<|MERGE_RESOLUTION|>--- conflicted
+++ resolved
@@ -14,10 +14,6 @@
 # IDE0011: Add braces
 csharp_prefer_braces = when_multiline
 
-<<<<<<< HEAD
-# CA1721: Property names should not match get methods
-dotnet_diagnostic.CA1721.severity = suggestion
-=======
 # Use new(...)
 dotnet_diagnostic.IDE0090.severity=silent
 
@@ -32,4 +28,6 @@
 
 # Add accessibility modifiers
 dotnet_diagnostic.IDE0040.severity=suggestion
->>>>>>> 692eb6b3
+
+# CA1721: Property names should not match get methods
+dotnet_diagnostic.CA1721.severity = suggestion