﻿// Copyright (c) Microsoft. All rights reserved.
// Licensed under the MIT license. See LICENSE file in the project root for full license information.

namespace LoRaWan.SimulatedTest
{
    using System;
    using System.Collections.Generic;
<<<<<<< HEAD
    using LoRaWan.Tests.Shared;
=======
    using System.Globalization;
    using LoRaWan.Test.Shared;
>>>>>>> aece9048

    public class IntegrationTestFixtureSim : IntegrationTestFixtureBase
    {
        // Device1001_Simulated_ABP: used for ABP simulator
        public TestDeviceInfo Device1001_Simulated_ABP { get; private set; }

        // Device1002_Simulated_OTAA: used for simulator
        public TestDeviceInfo Device1002_Simulated_OTAA { get; private set; }

        // Device1003_Simulated_HttpBasedDecoder: used for simulator http based decoding test
        public TestDeviceInfo Device1003_Simulated_HttpBasedDecoder { get; private set; }

        List<TestDeviceInfo> deviceRange1000_ABP = new List<TestDeviceInfo>();

        public IReadOnlyCollection<TestDeviceInfo> DeviceRange1000_ABP
        {
            get { return this.deviceRange1000_ABP; }
        }

        List<TestDeviceInfo> deviceRange2000_1000_ABP = new List<TestDeviceInfo>();

        public IReadOnlyCollection<TestDeviceInfo> DeviceRange2000_1000_ABP
        {
            get { return this.deviceRange2000_1000_ABP; }
        }

        List<TestDeviceInfo> deviceRange3000_10_OTAA = new List<TestDeviceInfo>();

        public IReadOnlyCollection<TestDeviceInfo> DeviceRange3000_10_OTAA
        {
            get { return this.deviceRange3000_10_OTAA; }
        }

        public override void SetupTestDevices()
        {
            string gatewayID = Environment.GetEnvironmentVariable("IOTEDGE_DEVICEID") ?? this.Configuration.LeafDeviceGatewayID;

            // Simulated devices start at 1000

            // Device1001_Simulated_ABP: used for ABP simulator
            this.Device1001_Simulated_ABP = new TestDeviceInfo()
            {
                DeviceID = "0000000000001001",
                GatewayID = gatewayID,
                SensorDecoder = "DecoderValueSensor",
                IsIoTHubDevice = true,
                AppSKey = "00000000000000000000000000001001",
                NwkSKey = "00000000000000000000000000001001",
                DevAddr = "00001001",
            };

            // Device1002_Simulated_OTAA: used for simulator
            this.Device1002_Simulated_OTAA = new TestDeviceInfo()
            {
                DeviceID = "0000000000001002",
                AppEUI = "0000000000001002",
                AppKey = "00000000000000000000000000001002",
                GatewayID = gatewayID,
                IsIoTHubDevice = true,
                SensorDecoder = "DecoderValueSensor",
            };

            // Device1003_Simulated_HttpBasedDecoder: used for simulator http based decoding test
            this.Device1003_Simulated_HttpBasedDecoder = new TestDeviceInfo
            {
                DeviceID = "0000000000001003",
                AppEUI = "0000000000001003",
                AppKey = "00000000000000000000000000001003",
                GatewayID = gatewayID,
                IsIoTHubDevice = true,
                SensorDecoder = "http://localhost:8888/api/DecoderValueSensor",
            };

            for (int deviceID = 1100; deviceID <= 1110; deviceID++)
            {
                this.deviceRange1000_ABP.Add(
                    new TestDeviceInfo
                    {
                        DeviceID = deviceID.ToString("0000000000000000", CultureInfo.InvariantCulture),
                        AppEUI = deviceID.ToString("0000000000000000", CultureInfo.InvariantCulture),
                        AppKey = deviceID.ToString("00000000000000000000000000000000", CultureInfo.InvariantCulture),
                        GatewayID = gatewayID,
                        IsIoTHubDevice = true,
                        SensorDecoder = "DecoderValueSensor",
                        AppSKey = deviceID.ToString("00000000000000000000000000000000", CultureInfo.InvariantCulture),
                        NwkSKey = deviceID.ToString("00000000000000000000000000000000", CultureInfo.InvariantCulture),
                        DevAddr = deviceID.ToString("00000000", CultureInfo.InvariantCulture),
                    });
            }

            // Range of 1000 ABP devices from 2000 to 2999: Used for load testing
            for (int deviceID = 2000; deviceID <= 2999; deviceID++)
            {
                this.deviceRange2000_1000_ABP.Add(
                    new TestDeviceInfo
                    {
                        DeviceID = deviceID.ToString("0000000000000000", CultureInfo.InvariantCulture),
                        GatewayID = gatewayID,
                        IsIoTHubDevice = true,
                        SensorDecoder = "DecoderValueSensor",
                        KeepAliveTimeout = 0,
                        AppSKey = deviceID.ToString("00000000000000000000000000000000", CultureInfo.InvariantCulture),
                        NwkSKey = deviceID.ToString("00000000000000000000000000000000", CultureInfo.InvariantCulture),
                        DevAddr = deviceID.ToString("00000000", CultureInfo.InvariantCulture),
                    });
            }

            // Range of 10 OTAA devices from 3000 to 3009: Used for load testing
            for (int deviceID = 3000; deviceID <= 3009; deviceID++)
            {
                this.deviceRange3000_10_OTAA.Add(
                    new TestDeviceInfo
                    {
                        DeviceID = deviceID.ToString("0000000000000000", CultureInfo.InvariantCulture),
                        AppEUI = deviceID.ToString("0000000000000000", CultureInfo.InvariantCulture),
                        AppKey = deviceID.ToString("00000000000000000000000000000000", CultureInfo.InvariantCulture),
                        GatewayID = gatewayID,
                        IsIoTHubDevice = true,
                        SensorDecoder = "DecoderValueSensor",
                    });
            }
        }
    }
}<|MERGE_RESOLUTION|>--- conflicted
+++ resolved
@@ -5,12 +5,8 @@
 {
     using System;
     using System.Collections.Generic;
-<<<<<<< HEAD
     using LoRaWan.Tests.Shared;
-=======
     using System.Globalization;
-    using LoRaWan.Test.Shared;
->>>>>>> aece9048
 
     public class IntegrationTestFixtureSim : IntegrationTestFixtureBase
     {
