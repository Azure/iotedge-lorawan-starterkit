// Copyright (c) Microsoft. All rights reserved.
// Licensed under the MIT license. See LICENSE file in the project root for full license information.

namespace LoRaWan.SimulatedTest
{
    using System;
    using System.Collections.Generic;
    using System.Globalization;
    using System.Linq;
    using System.Net;
    using System.Threading.Tasks;
    using LoRaWan.Tests.Shared;
    using Xunit;

    // Tests ABP requests
    [Trait("Category", "SkipWhenLiveUnitTesting")]
#pragma warning disable CA1711 // Identifiers should not have incorrect suffix
    // False positive, the name is accurate in the context of xUnit collections.
    public sealed class SimulatorTestCollection : IntegrationTestBaseSim
#pragma warning restore CA1711 // Identifiers should not have incorrect suffix
    {
        private readonly TimeSpan intervalBetweenMessages;
        private readonly TimeSpan intervalAfterJoin;

        public TestConfiguration Configuration { get; } = TestConfiguration.GetConfiguration();

        public SimulatorTestCollection(IntegrationTestFixtureSim testFixture)
            : base(testFixture)
        {
            this.intervalBetweenMessages = TimeSpan.FromSeconds(5);
            this.intervalAfterJoin = TimeSpan.FromSeconds(10);
        }

        // check if we need to parametrize address
        // IPEndPoint CreateNetworkServerEndpoint() => new IPEndPoint(IPAddress.Broadcast, 1680);
        IPEndPoint CreateNetworkServerEndpoint() => new IPEndPoint(IPAddress.Parse(Configuration.NetworkServerIP), 1680);

        // [Fact]
        // public async Task Ten_Devices_Sending_Messages_Each_Second()
        // {
        //     var listSimulatedDevices = new List<SimulatedDevice>();
        //     foreach (var device in TestFixture.DeviceRange1000_ABP)
        //     {
        //         var simulatedDevice = new SimulatedDevice(device);
        //         listSimulatedDevices.Add(simulatedDevice);
        //     }

        // var networkServerIPEndpoint = CreateNetworkServerEndpoint();

        // using (var simulatedPacketForwarder = new SimulatedPacketForwarder(networkServerIPEndpoint))
        //     {
        //         simulatedPacketForwarder.Start();

        // var deviceTasks = new List<Task>();
        //         foreach (var device in TestFixture.DeviceRange1000_ABP)
        //         {
        //             var simulatedDevice = new SimulatedDevice(device);
        //             deviceTasks.Add(SendDeviceMessagesAsync(simulatedPacketForwarder, simulatedDevice, 60, TimeSpan.FromSeconds(5), TimeSpan.FromSeconds(1)));
        //             await Task.Delay(2000);
        //         }

        // await Task.WhenAll(deviceTasks);
        //         await simulatedPacketForwarder.StopAsync();
        //     }

        // var eventsByDevices = TestFixture.IoTHubMessages.GetEvents().GroupBy(x => x.SystemProperties["iothub-connection-device-id"]);
        //     Assert.Equal(10, eventsByDevices.Count());
        // }
        [Fact]
        public async Task Single_ABP_Simulated_Device()
        {
            const int MessageCount = 5;

            var device = TestFixtureSim.Device1001_Simulated_ABP;
            var simulatedDevice = new SimulatedDevice(device);
            var networkServerIPEndpoint = CreateNetworkServerEndpoint();

            using var simulatedPacketForwarder = new SimulatedPacketForwarder(networkServerIPEndpoint);
            simulatedPacketForwarder.Start();

            for (var i = 1; i <= MessageCount; i++)
            {
                await simulatedDevice.SendUnconfirmedMessageAsync(simulatedPacketForwarder, i.ToString(CultureInfo.InvariantCulture));
                // await simulatedDevice.SendConfirmedMessageAsync(simulatedPacketForwarder, i.ToString());
                await Task.Delay(this.intervalBetweenMessages);
            }

            await simulatedPacketForwarder.StopAsync();
        }

        [Fact]
        public async Task Single_OTAA_Simulated_Device()
        {
            const int MessageCount = 5;

            var device = TestFixtureSim.Device1002_Simulated_OTAA;
            var simulatedDevice = new SimulatedDevice(device);
            var networkServerIPEndpoint = CreateNetworkServerEndpoint();

            using (var simulatedPacketForwarder = new SimulatedPacketForwarder(networkServerIPEndpoint))
            {
                simulatedPacketForwarder.Start();

                var joined = await simulatedDevice.JoinAsync(simulatedPacketForwarder);
                Assert.True(joined, "OTAA join failed");

                await Task.Delay(this.intervalAfterJoin);

                for (var i = 1; i <= MessageCount; i++)
                {
                    await simulatedDevice.SendUnconfirmedMessageAsync(simulatedPacketForwarder, i.ToString(CultureInfo.InvariantCulture));
                    await Task.Delay(this.intervalBetweenMessages);
                }

                await simulatedPacketForwarder.StopAsync();
            }

            // wait 10 seconds before checking if iot hub content is available
            await Task.Delay(TimeSpan.FromSeconds(10));

<<<<<<< HEAD
            var msgsFromDevice = this.TestFixture.IoTHubMessages.GetEvents().Where(x => x.GetDeviceId() == simulatedDevice.LoRaDevice.DeviceID);
            var actualAmountOfMsgs = msgsFromDevice.Count(x => !x.Properties.ContainsKey("iothub-message-schema"));
=======
            var msgsFromDevice = TestFixture.IoTHubMessages.GetEvents().Where(x => x.GetDeviceId() == simulatedDevice.LoRaDevice.DeviceID);
            var actualAmountOfMsgs = msgsFromDevice.Where(x => !x.Properties.ContainsKey("iothub-message-schema")).Count();
>>>>>>> 580ec7bb
            Assert.Equal(MessageCount, actualAmountOfMsgs);
        }

        [Fact(Skip = "simulated")]
        public async Task Simulated_Http_Based_Decoder_Scenario()
        {
            var device = TestFixtureSim.Device1003_Simulated_HttpBasedDecoder;
            var simulatedDevice = new SimulatedDevice(device);
            var networkServerIPEndpoint = CreateNetworkServerEndpoint();

            using (var simulatedPacketForwarder = new SimulatedPacketForwarder(networkServerIPEndpoint))
            {
                simulatedPacketForwarder.Start();

                var joined = await simulatedDevice.JoinAsync(simulatedPacketForwarder);
                Assert.True(joined, "OTAA join failed");

                await Task.Delay(this.intervalAfterJoin);

                for (var i = 1; i <= 3; i++)
                {
                    await simulatedDevice.SendUnconfirmedMessageAsync(simulatedPacketForwarder, i.ToString(CultureInfo.InvariantCulture));
                    await Task.Delay(this.intervalBetweenMessages);
                }

                await simulatedPacketForwarder.StopAsync();
            }

            // wait 10 seconds before checking if iot hub content is available
            await Task.Delay(TimeSpan.FromSeconds(10));
        }

        // Scenario:
        // - 100x ABP devices
        // - 10x OTAA devices
        // - Sending unconfirmed messages
        // - Goal: 20 devices in parallel
        [Fact]
        public async Task Multiple_ABP_and_OTAA_Simulated_Devices_Unconfirmed()
        {
            // amount of devices to test with. Maximum is 89
            // Do go beyond 100 deviceClients in IoT Edge, use edgeHub env var 'MaxConnectedClients'
            var scenarioDeviceNumber = 250; // Default: 20

            // amount of messages to send per device (without warm-up phase)
            var scenarioMessagesPerDevice = 10; // Default: 10

            // amount of devices to send data in parallel
            var scenarioDeviceStepSize = 20; // Default: 20

            // amount of devices to send data in parallel for the warm-up phase
            var warmUpDeviceStepSize = 2; // Default: 10

            // amount of messages to send before device join is to occur
            var messagesBeforeJoin = 10; // Default: 10

            // amount of Unconfirmed messges to send before Confirmed message is to occur
            var messagesBeforeConfirmed = 5; // Default: 5

            // amount of seconds to wait between sends in warmup phase
            var delayWarmup = 5 * 1000; // Default 5 * 1000

            // amount of seconds to wait between sends in main phase
            var delayMessageSending = 5 * 1000; // Default 5 * 1000

            // amount of miliseconds to wait before checking LoRaWanNetworkSrvModule
            // for successful sending of messages to IoT Hub.
            // delay for 100 devices: 2 * 60 * 1000
            // delay for 20 devices: 15 * 1000
            var delayNetworkServerCheck = 15 * 60 * 1000;

            // amount of miliseconds to wait before checking of messages in IoT Hub
            // delay for 100 devices: 1 * 60 * 1000
            // delay for 20 devices: 15 * 1000
            var delayIoTHubCheck = 5 * 60 * 1000;

            // Get random number seed
            var rnd = new Random();
            var seed = rnd.Next(100, 999);

            var count = 0;
            var listSimulatedDevices = new List<SimulatedDevice>();
            foreach (var device in TestFixtureSim.DeviceRange2000_1000_ABP)
            {
                if (count < scenarioDeviceNumber)
                {
                    var simulatedDevice = new SimulatedDevice(device);
                    listSimulatedDevices.Add(simulatedDevice);
                    count++;
                }
            }

            var totalDevices = listSimulatedDevices.Count;
            var totalJoinDevices = 0;
            var totalJoins = 0;

            var listSimulatedJoinDevices = new List<SimulatedDevice>();
            foreach (var joinDevice in TestFixtureSim.DeviceRange3000_10_OTAA)
            {
                var simulatedJoinDevice = new SimulatedDevice(joinDevice);
                listSimulatedJoinDevices.Add(simulatedJoinDevice);
            }

            var networkServerIPEndpoint = CreateNetworkServerEndpoint();

            using (var simulatedPacketForwarder = new SimulatedPacketForwarder(networkServerIPEndpoint))
            {
                simulatedPacketForwarder.Start();

                // 1. picking 2x devices send an initial message (warm device cache in NtwSrv module)
                //    timeout of 2 seconds between each loop
                var tasks = new List<Task>();
                for (var i = 0; i < totalDevices;)
                {
                    tasks.Clear();
                    foreach (var device in listSimulatedDevices.Skip(i).Take(warmUpDeviceStepSize))
                    {
                        await Task.Delay(rnd.Next(10, 250)); // Sleep between 10 and 250ms

                        TestLogger.Log($"[WARM-UP] {device.LoRaDevice.DeviceID}");
                        tasks.Add(device.SendUnconfirmedMessageAsync(simulatedPacketForwarder, seed + "000"));
                    }

                    await Task.WhenAll(tasks);
                    await Task.Delay(delayWarmup);

                    i += warmUpDeviceStepSize;
                }

                // 2. picking 20x devices sends messages (send 10 messages for each device)
                //    timeout of 5 seconds between each
                var messageCounter = 1;
                var joinDevice = 0;

                for (var messageId = 1; messageId <= scenarioMessagesPerDevice; ++messageId)
                {
                    for (var i = 0; i < totalDevices;)
                    {
                        tasks.Clear();
                        var payload = seed + messageId.ToString(CultureInfo.InvariantCulture).PadLeft(3, '0');

                        foreach (var device in listSimulatedDevices.Skip(i).Take(scenarioDeviceStepSize))
                        {
                            await Task.Delay(rnd.Next(10, 250)); // Sleep between 10 and 250ms

                            if (messageCounter % messagesBeforeConfirmed != 0)
                            {
                                // send Unconfirmed message
                                tasks.Add(device.SendUnconfirmedMessageAsync(simulatedPacketForwarder, payload));
                            }
                            else
                            {
                                // send Confirmed message, not waiting for confirmation
                                tasks.Add(device.SendConfirmedMessageAsync(simulatedPacketForwarder, payload));
                            }

                            if (messageCounter % messagesBeforeJoin == 0)
                            {
                                await Task.Delay(rnd.Next(10, 250)); // Sleep between 10 and 250ms

                                // Send Join Request with waiting
                                // tasks.Add(listSimulatedJoinDevices[joinDevice].JoinAsync(simulatedPacketForwarder));

                                // Send Join Request without waiting
                                _ = listSimulatedJoinDevices[joinDevice].JoinAsync(simulatedPacketForwarder);
                                totalJoins++;

                                TestLogger.Log($"[INFO] Join request sent for {listSimulatedJoinDevices[joinDevice].LoRaDevice.DeviceID}");

                                joinDevice = (joinDevice == 9) ? 0 : joinDevice + 1;
                                totalJoinDevices++; // Number corrected below.
                            }

                            messageCounter++;
                        }

                        await Task.WhenAll(tasks);
                        await Task.Delay(delayMessageSending);

                        i += scenarioDeviceStepSize;
                    }
                }

                await simulatedPacketForwarder.StopAsync();
            }

            // Correct total number of JoinDevices back to a max. of 10
            totalJoinDevices = (totalJoinDevices > 10) ? 10 : totalJoinDevices;

            // Wait before executing to allow for all messages to be sent
            TestLogger.Log($"[INFO] Waiting for {delayNetworkServerCheck / 1000} sec. before the test continues...");
            await Task.Delay(delayNetworkServerCheck);

            // 3. test Network Server logs if messages have been sent successfully
            string expectedPayload;
            foreach (var device in listSimulatedDevices)
            {
                TestLogger.Log($"[INFO] Looking for upstream messages for {device.LoRaDevice.DeviceID}");
                for (var messageId = 0; messageId <= scenarioMessagesPerDevice; ++messageId)
                {
                    // Find "<all Device ID>: message '{"value":<seed+0 to number of msg/device>}' sent to hub" in network server logs
                    expectedPayload = $"{device.LoRaDevice.DeviceID}: message '{{\"value\":{seed + messageId.ToString(CultureInfo.InvariantCulture).PadLeft(3, '0')}}}' sent to hub";
                    await TestFixture.AssertNetworkServerModuleLogStartsWithAsync(expectedPayload);
                }
            }

            TestLogger.Log($"[INFO] Waiting for {delayIoTHubCheck / 1000} sec. before the test continues...");
            await Task.Delay(delayIoTHubCheck);

            // IoT Hub test for arrival of messages.
            var eventsByDevices = TestFixture.IoTHubMessages.GetEvents()
                                      .GroupBy(x => x.SystemProperties["iothub-connection-device-id"])
                                      .ToDictionary(x => x.Key, x => x.ToList());

            // 4. Check that we have the right amount of devices receiving messages in IoT Hub
            // Assert.Equal(totalDevices, eventsByDevices.Count());
            if (totalDevices == eventsByDevices.Count)
            {
                TestLogger.Log($"[INFO] Devices sending messages: {totalDevices + totalJoinDevices}, == Devices receiving messages in IoT Hub: {eventsByDevices.Count}");
            }
            else
            {
                TestLogger.Log($"[WARN] Devices sending messages: {totalDevices + totalJoinDevices}, != Devices receiving messages in IoT Hub: {eventsByDevices.Count}");
            }

            // 5. Check that the correct number of messages have arrived in IoT Hub per device
            //    Warn only.
            foreach (var device in listSimulatedDevices)
            {
                // Assert.True(
                //    eventsByDevices.TryGetValue(device.LoRaDevice.DeviceID, out var events),
                //    $"No messages were found for device {device.LoRaDevice.DeviceID}");
                // if (events.Count > 0)
                if (eventsByDevices.TryGetValue(device.LoRaDevice.DeviceID, out var events))
                {
                    var actualAmountOfMsgs = events.Where(x => !x.Properties.ContainsKey("iothub-message-schema")).Count();
                    // Assert.Equal((1 + scenarioMessagesPerDevice), actualAmountOfMsgs);
                    if ((1 + scenarioMessagesPerDevice) != actualAmountOfMsgs)
                    {
                        TestLogger.Log($"[WARN] Wrong events for device {device.LoRaDevice.DeviceID}. Actual: {actualAmountOfMsgs}. Expected {1 + scenarioMessagesPerDevice}");
                    }
                    else
                    {
                        TestLogger.Log($"[INFO] Correct events for device {device.LoRaDevice.DeviceID}. Actual: {actualAmountOfMsgs}. Expected {1 + scenarioMessagesPerDevice}");
                    }
                }
                else
                {
                    TestLogger.Log($"[WARN] No messages were found for device {device.LoRaDevice.DeviceID}");
                }
            }

            // 6. Check if all expected messages have arrived in IoT Hub
            //    Warn only.
            foreach (var device in listSimulatedDevices)
            {
                TestLogger.Log($"[INFO] Looking for IoT Hub messages for {device.LoRaDevice.DeviceID}");
                for (var messageId = 0; messageId <= scenarioMessagesPerDevice; ++messageId)
                {
                    // Find message containing '{"value":<seed>.<0 to number of msg/device>}' for all leaf devices in IoT Hub
                    expectedPayload = $"{{\"value\":{seed + messageId.ToString(CultureInfo.InvariantCulture).PadLeft(3, '0')}}}";
                    await TestFixture.AssertIoTHubDeviceMessageExistsAsync(device.LoRaDevice.DeviceID, expectedPayload);
                }
            }
        }
    }
}<|MERGE_RESOLUTION|>--- conflicted
+++ resolved
@@ -118,13 +118,8 @@
             // wait 10 seconds before checking if iot hub content is available
             await Task.Delay(TimeSpan.FromSeconds(10));
 
-<<<<<<< HEAD
-            var msgsFromDevice = this.TestFixture.IoTHubMessages.GetEvents().Where(x => x.GetDeviceId() == simulatedDevice.LoRaDevice.DeviceID);
+            var msgsFromDevice = TestFixture.IoTHubMessages.GetEvents().Where(x => x.GetDeviceId() == simulatedDevice.LoRaDevice.DeviceID);
             var actualAmountOfMsgs = msgsFromDevice.Count(x => !x.Properties.ContainsKey("iothub-message-schema"));
-=======
-            var msgsFromDevice = TestFixture.IoTHubMessages.GetEvents().Where(x => x.GetDeviceId() == simulatedDevice.LoRaDevice.DeviceID);
-            var actualAmountOfMsgs = msgsFromDevice.Where(x => !x.Properties.ContainsKey("iothub-message-schema")).Count();
->>>>>>> 580ec7bb
             Assert.Equal(MessageCount, actualAmountOfMsgs);
         }
 
