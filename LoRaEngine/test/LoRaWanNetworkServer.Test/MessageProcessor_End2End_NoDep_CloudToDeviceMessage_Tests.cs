--- conflicted
+++ resolved
@@ -185,11 +185,7 @@
                 .ReturnsAsync(true);
 
             using var cache = NewNonEmptyCache(loraDevice);
-<<<<<<< HEAD
-            using var deviceRegistry = new LoRaDeviceRegistry(this.ServerConfiguration, cache, this.LoRaDeviceApi.Object, this.LoRaDeviceFactory);
-=======
             using var deviceRegistry = new LoRaDeviceRegistry(ServerConfiguration, cache, LoRaDeviceApi.Object, LoRaDeviceFactory);
->>>>>>> 580ec7bb
 
             // Send to message processor
             using var messageProcessor = new MessageDispatcher(
@@ -268,11 +264,7 @@
                 .ReturnsAsync(true);
 
             using var cache = NewNonEmptyCache(loraDevice);
-<<<<<<< HEAD
-            using var deviceRegistry = new LoRaDeviceRegistry(this.ServerConfiguration, cache, this.LoRaDeviceApi.Object, this.LoRaDeviceFactory);
-=======
             using var deviceRegistry = new LoRaDeviceRegistry(ServerConfiguration, cache, LoRaDeviceApi.Object, LoRaDeviceFactory);
->>>>>>> 580ec7bb
 
             // Send to message processor
             using var messageProcessor = new MessageDispatcher(
@@ -355,11 +347,7 @@
                 .ReturnsAsync(new SearchDevicesResult(new IoTHubDeviceInfo(devAddr, devEUI, "adad").AsList()));
 
             using var cache = NewMemoryCache();
-<<<<<<< HEAD
-            using var loRaDeviceRegistry = new LoRaDeviceRegistry(this.ServerConfiguration, cache, this.LoRaDeviceApi.Object, this.LoRaDeviceFactory);
-=======
             using var loRaDeviceRegistry = new LoRaDeviceRegistry(ServerConfiguration, cache, LoRaDeviceApi.Object, LoRaDeviceFactory);
->>>>>>> 580ec7bb
 
             // Send to message processor
             using var messageProcessor = new MessageDispatcher(
@@ -455,11 +443,7 @@
                 .ReturnsAsync(new SearchDevicesResult(new IoTHubDeviceInfo(devAddr, devEUI, "adad").AsList()));
 
             using var cache = NewMemoryCache();
-<<<<<<< HEAD
-            using var loRaDeviceRegistry = new LoRaDeviceRegistry(this.ServerConfiguration, cache, this.LoRaDeviceApi.Object, this.LoRaDeviceFactory);
-=======
             using var loRaDeviceRegistry = new LoRaDeviceRegistry(ServerConfiguration, cache, LoRaDeviceApi.Object, LoRaDeviceFactory);
->>>>>>> 580ec7bb
 
             // Send to message processor
             using var messageProcessor = new MessageDispatcher(
@@ -561,11 +545,7 @@
                 .ReturnsAsync(new SearchDevicesResult(new IoTHubDeviceInfo(devAddr, devEUI, "adad").AsList()));
 
             using var cache = NewMemoryCache();
-<<<<<<< HEAD
-            using var loRaDeviceRegistry = new LoRaDeviceRegistry(this.ServerConfiguration, cache, this.LoRaDeviceApi.Object, this.LoRaDeviceFactory);
-=======
             using var loRaDeviceRegistry = new LoRaDeviceRegistry(ServerConfiguration, cache, LoRaDeviceApi.Object, LoRaDeviceFactory);
->>>>>>> 580ec7bb
 
             // Send to message processor
             using var messageProcessor = new MessageDispatcher(
@@ -665,11 +645,7 @@
             LoRaDeviceClient.Setup(x => x.ReceiveAsync(It.IsInRange<TimeSpan>(TimeSpan.FromMilliseconds(checkMinDuration), TimeSpan.FromMilliseconds(checkMaxDuration), Moq.Range.Inclusive)))
                 .ReturnsAsync(cloudToDeviceMessage);
 
-<<<<<<< HEAD
-            this.LoRaDeviceClient.Setup(x => x.ReceiveAsync(LoRaOperationTimeWatcher.MinimumAvailableTimeToCheckForCloudMessage))
-=======
             LoRaDeviceClient.Setup(x => x.ReceiveAsync(LoRaOperationTimeWatcher.MinimumAvailableTimeToCheckForCloudMessage))
->>>>>>> 580ec7bb
                 .Returns(EmptyAdditionalMessageReceiveAsync); // 2nd cloud to device message does not return anything
 
             LoRaDeviceClient.Setup(x => x.CompleteAsync(cloudToDeviceMessage))
@@ -679,11 +655,7 @@
             loRaDevice.PreferredWindow = preferredWindow;
 
             using var cache = NewNonEmptyCache(loRaDevice);
-<<<<<<< HEAD
-            using var deviceRegistry = new LoRaDeviceRegistry(this.ServerConfiguration, cache, this.LoRaDeviceApi.Object, this.LoRaDeviceFactory);
-=======
             using var deviceRegistry = new LoRaDeviceRegistry(ServerConfiguration, cache, LoRaDeviceApi.Object, LoRaDeviceFactory);
->>>>>>> 580ec7bb
 
             // Send to message processor
             using var messageProcessor = new MessageDispatcher(
@@ -762,11 +734,7 @@
                 .ReturnsAsync(true);
 
             using var cache = NewNonEmptyCache(loraDevice);
-<<<<<<< HEAD
-            using var deviceRegistry = new LoRaDeviceRegistry(this.ServerConfiguration, cache, this.LoRaDeviceApi.Object, this.LoRaDeviceFactory);
-=======
             using var deviceRegistry = new LoRaDeviceRegistry(ServerConfiguration, cache, LoRaDeviceApi.Object, LoRaDeviceFactory);
->>>>>>> 580ec7bb
 
             // Send to message processor
             using var messageProcessor = new MessageDispatcher(
@@ -866,11 +834,7 @@
                 .ReturnsAsync(true);
 
             using var cache = NewNonEmptyCache(loraDevice);
-<<<<<<< HEAD
-            using var deviceRegistry = new LoRaDeviceRegistry(this.ServerConfiguration, cache, this.LoRaDeviceApi.Object, this.LoRaDeviceFactory);
-=======
             using var deviceRegistry = new LoRaDeviceRegistry(ServerConfiguration, cache, LoRaDeviceApi.Object, LoRaDeviceFactory);
->>>>>>> 580ec7bb
 
             // Send to message processor
             using var messageProcessor = new MessageDispatcher(
@@ -929,11 +893,7 @@
             PayloadDecoder.SetDecoder(payloadDecoder.Object);
 
             using var cache = NewNonEmptyCache(loraDevice);
-<<<<<<< HEAD
-            using var deviceRegistry = new LoRaDeviceRegistry(this.ServerConfiguration, cache, this.LoRaDeviceApi.Object, this.LoRaDeviceFactory);
-=======
             using var deviceRegistry = new LoRaDeviceRegistry(ServerConfiguration, cache, LoRaDeviceApi.Object, LoRaDeviceFactory);
->>>>>>> 580ec7bb
 
             // Send to message processor
             using var messageProcessor = new MessageDispatcher(
@@ -1014,11 +974,7 @@
                 .ReturnsAsync(new SearchDevicesResult(new IoTHubDeviceInfo(devAddr, devEUI, "adad").AsList()));
 
             using var cache = NewMemoryCache();
-<<<<<<< HEAD
-            using var loRaDeviceRegistry = new LoRaDeviceRegistry(this.ServerConfiguration, cache, this.LoRaDeviceApi.Object, this.LoRaDeviceFactory);
-=======
             using var loRaDeviceRegistry = new LoRaDeviceRegistry(ServerConfiguration, cache, LoRaDeviceApi.Object, LoRaDeviceFactory);
->>>>>>> 580ec7bb
 
             // Send to message processor
             using var messageProcessor = new MessageDispatcher(
@@ -1086,11 +1042,7 @@
                 .ReturnsAsync((ushort)(InitialDeviceFcntDown + 1), TimeSpan.FromMilliseconds(2001));
 
             using var cache = NewMemoryCache();
-<<<<<<< HEAD
-            using var loRaDeviceRegistry = new LoRaDeviceRegistry(this.ServerConfiguration, cache, this.LoRaDeviceApi.Object, this.LoRaDeviceFactory);
-=======
             using var loRaDeviceRegistry = new LoRaDeviceRegistry(ServerConfiguration, cache, LoRaDeviceApi.Object, LoRaDeviceFactory);
->>>>>>> 580ec7bb
 
             // Send to message processor
             using var messageProcessor = new MessageDispatcher(
