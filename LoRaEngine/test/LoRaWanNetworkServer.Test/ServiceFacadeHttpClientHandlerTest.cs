--- conflicted
+++ resolved
@@ -8,12 +8,8 @@
     using System.Net.Http;
     using System.Threading;
     using System.Threading.Tasks;
-<<<<<<< HEAD
     using LoRaTools.CommonAPI;
-    using LoRaWan.Shared;
-=======
     using LoRaWan.Core;
->>>>>>> d3a43f25
     using Xunit;
 
     public sealed class ServiceFacadeHttpClientHandlerTest : IDisposable
