--- conflicted
+++ resolved
@@ -84,11 +84,7 @@
                 .ReturnsAsync(true);
 
             using var cache = NewNonEmptyCache(loraDevice);
-<<<<<<< HEAD
-            using var deviceRegistry = new LoRaDeviceRegistry(this.ServerConfiguration, cache, this.LoRaDeviceApi.Object, this.LoRaDeviceFactory);
-=======
             using var deviceRegistry = new LoRaDeviceRegistry(ServerConfiguration, cache, LoRaDeviceApi.Object, LoRaDeviceFactory);
->>>>>>> 580ec7bb
 
             // Send to message processor
             using var messageProcessor = new MessageDispatcher(
