// Copyright (c) Microsoft. All rights reserved.
// Licensed under the MIT license. See LICENSE file in the project root for full license information.

namespace LoRaWan.NetworkServer.Test
{
    using System;
    using System.Collections.Generic;
    using System.Threading.Tasks;
    using LoRaTools.LoRaMessage;
    using LoRaTools.Utils;
    using LoRaWan.NetworkServer;
    using LoRaWan.Tests.Shared;
    using Microsoft.Azure.Devices.Client;
    using Microsoft.Azure.Devices.Shared;
    using Microsoft.Extensions.Caching.Memory;
    using Moq;
    using Xunit;

    public class MessageProcessorJoinTest : MessageProcessorTestBase
    {
        [Fact]
        public async Task When_Device_Is_Not_Found_In_Api_Should_Return_Null()
        {
            var simulatedDevice = new SimulatedDevice(TestDeviceInfo.CreateOTAADevice(1, gatewayID: ServerConfiguration.GatewayID));
            var joinRequest = simulatedDevice.CreateJoinRequest();

            // Create Rxpk
            var rxpk = joinRequest.SerializeUplink(simulatedDevice.AppKey).Rxpk[0];

            var devNonce = ConversionHelper.ByteArrayToString(joinRequest.DevNonce);
            var devEUI = simulatedDevice.LoRaDevice.DeviceID;
            var appEUI = simulatedDevice.LoRaDevice.AppEUI;

            var loRaDeviceRegistryMock = new Mock<ILoRaDeviceRegistry>(MockBehavior.Strict);
            loRaDeviceRegistryMock.Setup(x => x.RegisterDeviceInitializer(It.IsNotNull<ILoRaDeviceInitializer>()));
            loRaDeviceRegistryMock.Setup(x => x.GetDeviceForJoinRequestAsync(devEUI, appEUI, devNonce))
                .ReturnsAsync(() => null);

            // Send to message processor
            using var messageProcessor = new MessageDispatcher(
                ServerConfiguration,
                loRaDeviceRegistryMock.Object,
                FrameCounterUpdateStrategyProvider);

            using var request = CreateWaitableRequest(rxpk);
            messageProcessor.DispatchRequest(request);
            Assert.True(await request.WaitCompleteAsync());
            Assert.Null(request.ResponseDownlink);

            loRaDeviceRegistryMock.VerifyAll();

            loRaDeviceRegistryMock.Setup(dr => dr.Dispose());
            LoRaDeviceClient.Setup(ldc => ldc.Dispose());
        }

        [Fact]
        public async Task When_Device_Is_Found_In_Api_Should_Update_Twin_And_Return()
        {
            var simulatedDevice = new SimulatedDevice(TestDeviceInfo.CreateOTAADevice(1, gatewayID: ServerConfiguration.GatewayID));
            simulatedDevice.LoRaDevice.NwkSKey = string.Empty;
            simulatedDevice.LoRaDevice.AppSKey = string.Empty;
            var joinRequest = simulatedDevice.CreateJoinRequest();

            // Create Rxpk
            var rxpk = joinRequest.SerializeUplink(simulatedDevice.LoRaDevice.AppKey).Rxpk[0];

            var devNonce = ConversionHelper.ByteArrayToString(joinRequest.DevNonce);
            var devEUI = simulatedDevice.LoRaDevice.DeviceID;
            var appEUI = simulatedDevice.LoRaDevice.AppEUI;

            LoRaDeviceApi.Setup(x => x.SearchAndLockForJoinAsync(It.IsNotNull<string>(), devEUI, appEUI, devNonce))
                .ReturnsAsync(new SearchDevicesResult(new IoTHubDeviceInfo(string.Empty, devEUI, "123").AsList()));

            // Ensure that the device twin was updated
            LoRaDeviceClient.Setup(x => x.UpdateReportedPropertiesAsync(It.Is<TwinCollection>((t) =>
                t.Contains(TwinProperty.DevAddr) && t.Contains(TwinProperty.FCntDown))))
                .ReturnsAsync(true);

            LoRaDeviceClient.Setup(x => x.GetTwinAsync())
                .ReturnsAsync(simulatedDevice.CreateOTAATwin());

            using var cache = NewMemoryCache();
<<<<<<< HEAD
            using var deviceRegistry = new LoRaDeviceRegistry(this.ServerConfiguration, cache, this.LoRaDeviceApi.Object, this.LoRaDeviceFactory);
=======
            using var deviceRegistry = new LoRaDeviceRegistry(ServerConfiguration, cache, LoRaDeviceApi.Object, LoRaDeviceFactory);
>>>>>>> 580ec7bb

            // Send to message processor
            using var messageProcessor = new MessageDispatcher(
                ServerConfiguration,
                deviceRegistry,
                FrameCounterUpdateStrategyProvider);

            using var request = CreateWaitableRequest(rxpk);
            messageProcessor.DispatchRequest(request);
            Assert.True(await request.WaitCompleteAsync());
            Assert.NotNull(request.ResponseDownlink);
            Assert.Single(PacketForwarder.DownlinkMessages);

            var pktFwdMessage = PacketForwarder.DownlinkMessages[0];
            Assert.NotNull(pktFwdMessage.Txpk);
            var joinAccept = new LoRaPayloadJoinAccept(Convert.FromBase64String(pktFwdMessage.Txpk.Data), simulatedDevice.AppKey);

            var joinedDeviceDevAddr = ConversionHelper.ByteArrayToString(joinAccept.DevAddr);
            var cachedDevices = deviceRegistry.InternalGetCachedDevicesForDevAddr(joinedDeviceDevAddr);
            Assert.Single(cachedDevices);
            Assert.True(cachedDevices.TryGetValue(devEUI, out var loRaDevice));
            Assert.Equal(joinAccept.DevAddr.ToArray(), ByteArray(loRaDevice.DevAddr).ToArray());

            // Device properties were set with the computes values of the join operation
            Assert.Equal(joinAccept.AppNonce.ToArray(), ReversedByteArray(loRaDevice.AppNonce).ToArray());
            Assert.NotEmpty(loRaDevice.NwkSKey);
            Assert.NotEmpty(loRaDevice.AppSKey);
            Assert.True(loRaDevice.IsOurDevice);

            // Device frame counts were reset
            Assert.Equal(0U, loRaDevice.FCntDown);
            Assert.Equal(0U, loRaDevice.FCntUp);
            Assert.False(loRaDevice.HasFrameCountChanges);

            // Twin property were updated
            LoRaDeviceClient.VerifyAll();
            LoRaDeviceApi.VerifyAll();
        }

        private static Memory<byte> ReversedByteArray(string value)
        {
            var array = ConversionHelper.StringToByteArray(value);

            Array.Reverse(array);
            return array;
        }

        static Memory<byte> ByteArray(string value) => ConversionHelper.StringToByteArray(value);

        [Fact]
        public async Task When_Api_Takes_Too_Long_Should_Return_Null()
        {
            var simulatedDevice = new SimulatedDevice(TestDeviceInfo.CreateOTAADevice(1, gatewayID: ServerConfiguration.GatewayID));
            var joinRequest = simulatedDevice.CreateJoinRequest();

            using var loRaDevice = CreateLoRaDevice(simulatedDevice);
            loRaDevice.SetFcntDown(10);
            loRaDevice.SetFcntUp(20);

            // Create Rxpk
            var rxpk = joinRequest.SerializeUplink(simulatedDevice.AppKey).Rxpk[0];

            var devNonce = ConversionHelper.ByteArrayToString(joinRequest.DevNonce);
            var devEUI = simulatedDevice.LoRaDevice.DeviceID;
            var appEUI = simulatedDevice.LoRaDevice.AppEUI;

            var loRaDeviceRegistryMock = new Mock<ILoRaDeviceRegistry>(MockBehavior.Strict);
            loRaDeviceRegistryMock.Setup(x => x.RegisterDeviceInitializer(It.IsNotNull<ILoRaDeviceInitializer>()));
            loRaDeviceRegistryMock.Setup(x => x.GetDeviceForJoinRequestAsync(devEUI, appEUI, devNonce))
                .Returns(Task.Delay(TimeSpan.FromSeconds(7)).ContinueWith((_) => loRaDevice, TaskScheduler.Default));

            // Send to message processor
            using var messageProcessor = new MessageDispatcher(
                ServerConfiguration,
                loRaDeviceRegistryMock.Object,
                FrameCounterUpdateStrategyProvider);

            using var request = CreateWaitableRequest(rxpk);
            messageProcessor.DispatchRequest(request);
            Assert.True(await request.WaitCompleteAsync());
            Assert.Null(request.ResponseDownlink);
            Assert.Empty(PacketForwarder.DownlinkMessages);
            Assert.Equal(LoRaDeviceRequestFailedReason.ReceiveWindowMissed, request.ProcessingFailedReason);

            // Device frame counts were not modified
            Assert.Equal(10U, loRaDevice.FCntDown);
            Assert.Equal(20U, loRaDevice.FCntUp);

            // Twin property were updated
            LoRaDeviceClient.VerifyAll();
            loRaDeviceRegistryMock.VerifyAll();
            LoRaDeviceApi.VerifyAll();

            loRaDeviceRegistryMock.Setup(dr => dr.Dispose());
            LoRaDeviceClient.Setup(ldc => ldc.Dispose());
        }

        [Fact]
        public async Task When_Mic_Check_Fails_Join_Process_Should_Fail()
        {
            var simulatedDevice = new SimulatedDevice(TestDeviceInfo.CreateOTAADevice(1, gatewayID: ServerConfiguration.GatewayID));
            var joinRequest = simulatedDevice.CreateJoinRequest();

            using var loRaDevice = CreateLoRaDevice(simulatedDevice);
            loRaDevice.SetFcntDown(10);
            loRaDevice.SetFcntUp(20);

            var wrongAppKey = "00000000030000000000000000030000";
            // Create Rxpk
            var rxpk = joinRequest.SerializeUplink(wrongAppKey).Rxpk[0];

            var devNonce = ConversionHelper.ByteArrayToString(joinRequest.DevNonce);
            var devEUI = simulatedDevice.LoRaDevice.DeviceID;
            var appEUI = simulatedDevice.LoRaDevice.AppEUI;

            var loRaDeviceRegistryMock = new Mock<ILoRaDeviceRegistry>(MockBehavior.Strict);
            loRaDeviceRegistryMock.Setup(x => x.RegisterDeviceInitializer(It.IsNotNull<ILoRaDeviceInitializer>()));
            loRaDeviceRegistryMock.Setup(x => x.GetDeviceForJoinRequestAsync(devEUI, appEUI, devNonce))
                .ReturnsAsync(() => loRaDevice);

            // Send to message processor
            using var messageProcessor = new MessageDispatcher(
                ServerConfiguration,
                loRaDeviceRegistryMock.Object,
                FrameCounterUpdateStrategyProvider);

            using var request = CreateWaitableRequest(rxpk);
            messageProcessor.DispatchRequest(request);
            Assert.True(await request.WaitCompleteAsync());
            Assert.Null(request.ResponseDownlink);

            // Device frame counts were not modified
            Assert.Equal(10U, loRaDevice.FCntDown);
            Assert.Equal(20U, loRaDevice.FCntUp);

            // Twin property were updated
            LoRaDeviceClient.VerifyAll();
            LoRaDeviceApi.VerifyAll();
            loRaDeviceRegistryMock.VerifyAll();

            loRaDeviceRegistryMock.Setup(dr => dr.Dispose());
            LoRaDeviceClient.Setup(ldc => ldc.Dispose());
        }

        [Fact]
        public async Task When_Device_AppEUI_Does_Not_Match_Should_Return_Null()
        {
            var simulatedDevice = new SimulatedDevice(TestDeviceInfo.CreateOTAADevice(1, gatewayID: ServerConfiguration.GatewayID));
            var joinRequest = simulatedDevice.CreateJoinRequest();

            // Create Rxpk
            var rxpk = joinRequest.SerializeUplink(simulatedDevice.AppKey).Rxpk[0];

            var devNonce = ConversionHelper.ByteArrayToString(joinRequest.DevNonce);
            var devEUI = simulatedDevice.LoRaDevice.DeviceID;
            var appEUI = simulatedDevice.LoRaDevice.AppEUI;

            simulatedDevice.LoRaDevice.AppEUI = "FFFFFFFFFFFFFFFF";

            using var connectionManager = new SingleDeviceConnectionManager(LoRaDeviceClient.Object);
            using var loRaDevice = TestUtils.CreateFromSimulatedDevice(simulatedDevice, connectionManager);
            loRaDevice.SetFcntDown(10);
            loRaDevice.SetFcntUp(20);

            var loRaDeviceRegistryMock = new Mock<ILoRaDeviceRegistry>(MockBehavior.Strict);
            loRaDeviceRegistryMock.Setup(x => x.RegisterDeviceInitializer(It.IsNotNull<ILoRaDeviceInitializer>()));
            loRaDeviceRegistryMock.Setup(x => x.GetDeviceForJoinRequestAsync(devEUI, appEUI, devNonce))
                .ReturnsAsync(() => loRaDevice);

            // Send to message processor
            using var messageProcessor = new MessageDispatcher(
                ServerConfiguration,
                loRaDeviceRegistryMock.Object,
                FrameCounterUpdateStrategyProvider);

            using var request = CreateWaitableRequest(rxpk);
            messageProcessor.DispatchRequest(request);
            Assert.True(await request.WaitCompleteAsync());
            Assert.Null(request.ResponseDownlink);

            // Device frame counts did not changed
            Assert.Equal(10U, loRaDevice.FCntDown);
            Assert.Equal(20U, loRaDevice.FCntUp);

            LoRaDeviceClient.VerifyAll();
            LoRaDeviceApi.VerifyAll();
            loRaDeviceRegistryMock.VerifyAll();

            loRaDeviceRegistryMock.Setup(dr => dr.Dispose());
            LoRaDeviceClient.Setup(ldc => ldc.Dispose());
        }

        [Fact]
        public async Task When_Device_Has_Different_Gateway_Should_Return_Null()
        {
            var simulatedDevice = new SimulatedDevice(TestDeviceInfo.CreateOTAADevice(1, gatewayID: "another-gateway"));
            var joinRequest = simulatedDevice.CreateJoinRequest();

            // Create Rxpk
            var rxpk = joinRequest.SerializeUplink(simulatedDevice.AppKey).Rxpk[0];

            var devNonce = ConversionHelper.ByteArrayToString(joinRequest.DevNonce);
            var devEUI = simulatedDevice.LoRaDevice.DeviceID;
            var appEUI = simulatedDevice.LoRaDevice.AppEUI;

            using var loRaDevice = CreateLoRaDevice(simulatedDevice);
            loRaDevice.SetFcntDown(10);
            loRaDevice.SetFcntUp(20);

            var loRaDeviceRegistryMock = new Mock<ILoRaDeviceRegistry>(MockBehavior.Strict);
            loRaDeviceRegistryMock.Setup(x => x.RegisterDeviceInitializer(It.IsNotNull<ILoRaDeviceInitializer>()));
            loRaDeviceRegistryMock.Setup(x => x.GetDeviceForJoinRequestAsync(devEUI, appEUI, devNonce))
                .ReturnsAsync(() => loRaDevice);

            // Send to message processor
            using var messageProcessor = new MessageDispatcher(
                ServerConfiguration,
                loRaDeviceRegistryMock.Object,
                FrameCounterUpdateStrategyProvider);

            using var request = CreateWaitableRequest(rxpk);
            messageProcessor.DispatchRequest(request);
            Assert.True(await request.WaitCompleteAsync());
            Assert.Null(request.ResponseDownlink);
            Assert.False(request.ProcessingSucceeded);
            Assert.Equal(LoRaDeviceRequestFailedReason.HandledByAnotherGateway, request.ProcessingFailedReason);

            // Device frame counts did not changed
            Assert.Equal(10U, loRaDevice.FCntDown);
            Assert.Equal(20U, loRaDevice.FCntUp);

            loRaDeviceRegistryMock.Setup(dr => dr.Dispose());
            LoRaDeviceClient.Setup(ldc => ldc.Dispose());
        }

        [Theory]
        [InlineData(ServerGatewayID)]
        [InlineData(null)]
        public async Task When_Getting_Device_Information_From_Twin_Returns_JoinAccept(string deviceGatewayID)
        {
            var simulatedDevice = new SimulatedDevice(TestDeviceInfo.CreateOTAADevice(1, gatewayID: deviceGatewayID));
            var joinRequest = simulatedDevice.CreateJoinRequest();

            // Create Rxpk
            var rxpk = joinRequest.SerializeUplink(simulatedDevice.LoRaDevice.AppKey).Rxpk[0];

            var devNonce = ConversionHelper.ByteArrayToString(joinRequest.DevNonce);
            var devAddr = string.Empty;
            var devEUI = simulatedDevice.LoRaDevice.DeviceID;
            var appEUI = simulatedDevice.LoRaDevice.AppEUI;

            // Device twin will be queried
            var twin = new Twin();
            twin.Properties.Desired[TwinProperty.DevEUI] = devEUI;
            twin.Properties.Desired[TwinProperty.AppEUI] = simulatedDevice.LoRaDevice.AppEUI;
            twin.Properties.Desired[TwinProperty.AppKey] = simulatedDevice.LoRaDevice.AppKey;
            twin.Properties.Desired[TwinProperty.GatewayID] = deviceGatewayID;
            twin.Properties.Desired[TwinProperty.SensorDecoder] = simulatedDevice.LoRaDevice.SensorDecoder;
            LoRaDeviceClient.Setup(x => x.GetTwinAsync()).ReturnsAsync(twin);

            // Device twin will be updated
            string afterJoinAppSKey = null;
            string afterJoinNwkSKey = null;
            string afterJoinDevAddr = null;
            LoRaDeviceClient.Setup(x => x.UpdateReportedPropertiesAsync(It.IsNotNull<TwinCollection>()))
                .Callback<TwinCollection>((updatedTwin) =>
                {
                    afterJoinAppSKey = updatedTwin[TwinProperty.AppSKey];
                    afterJoinNwkSKey = updatedTwin[TwinProperty.NwkSKey];
                    afterJoinDevAddr = updatedTwin[TwinProperty.DevAddr];
                })
                .ReturnsAsync(true);

            // Lora device api will be search by devices with matching deveui,
            LoRaDeviceApi.Setup(x => x.SearchAndLockForJoinAsync(ServerConfiguration.GatewayID, devEUI, appEUI, devNonce))
                .ReturnsAsync(new SearchDevicesResult(new IoTHubDeviceInfo(devAddr, devEUI, "aabb").AsList()));

            using var loRaDeviceFactory = new TestLoRaDeviceFactory(LoRaDeviceClient.Object);

            using var memoryCache = new MemoryCache(new MemoryCacheOptions());
            using var deviceRegistry = new LoRaDeviceRegistry(ServerConfiguration, memoryCache, LoRaDeviceApi.Object, LoRaDeviceFactory);

            // Send to message processor
            using var messageProcessor = new MessageDispatcher(
                ServerConfiguration,
                deviceRegistry,
                FrameCounterUpdateStrategyProvider);

            using var request = CreateWaitableRequest(rxpk);
            messageProcessor.DispatchRequest(request);
            Assert.True(await request.WaitCompleteAsync());
            Assert.NotNull(request.ResponseDownlink);
            Assert.Single(PacketForwarder.DownlinkMessages);
            var downlinkMessage = PacketForwarder.DownlinkMessages[0];
            var joinAccept = new LoRaPayloadJoinAccept(Convert.FromBase64String(downlinkMessage.Txpk.Data), simulatedDevice.LoRaDevice.AppKey);
            Assert.Equal(joinAccept.DevAddr.ToArray(), ConversionHelper.StringToByteArray(afterJoinDevAddr));

            // check that the device is in cache
            Assert.True(memoryCache.TryGetValue<DevEUIToLoRaDeviceDictionary>(afterJoinDevAddr, out var cachedDevices));
            Assert.True(cachedDevices.TryGetValue(devEUI, out var cachedDevice));
            Assert.Equal(afterJoinAppSKey, cachedDevice.AppSKey);
            Assert.Equal(afterJoinNwkSKey, cachedDevice.NwkSKey);
            Assert.Equal(afterJoinDevAddr, cachedDevice.DevAddr);
            Assert.True(cachedDevice.IsOurDevice);
            if (deviceGatewayID == null)
                Assert.Null(cachedDevice.GatewayID);
            else
                Assert.Equal(deviceGatewayID, cachedDevice.GatewayID);

            // fcnt is restarted
            Assert.Equal(0U, cachedDevice.FCntUp);
            Assert.Equal(0U, cachedDevice.FCntDown);
            Assert.False(cachedDevice.HasFrameCountChanges);
        }

        [Fact]
        public async Task When_Api_Returns_DevAlreadyUsed_Should_Return_Null()
        {
            var simulatedDevice = new SimulatedDevice(TestDeviceInfo.CreateOTAADevice(1, gatewayID: null));
            var joinRequest = simulatedDevice.CreateJoinRequest();
            // Create Rxpk
            var rxpk = joinRequest.SerializeUplink(simulatedDevice.LoRaDevice.AppKey).Rxpk[0];

            var devNonce = ConversionHelper.ByteArrayToString(joinRequest.DevNonce);
            var devAddr = string.Empty;
            var devEUI = simulatedDevice.LoRaDevice.DeviceID;
            var appEUI = simulatedDevice.LoRaDevice.AppEUI;

            // Lora device api will be search by devices with matching deveui,
            LoRaDeviceApi.Setup(x => x.SearchAndLockForJoinAsync(ServerConfiguration.GatewayID, devEUI, appEUI, devNonce))
                .ReturnsAsync(new SearchDevicesResult() { IsDevNonceAlreadyUsed = true });

            using var memoryCache = new MemoryCache(new MemoryCacheOptions());
            using var deviceRegistry = new LoRaDeviceRegistry(ServerConfiguration, memoryCache, LoRaDeviceApi.Object, LoRaDeviceFactory);

            // Send to message processor
            using var messageProcessor = new MessageDispatcher(
                ServerConfiguration,
                deviceRegistry,
                FrameCounterUpdateStrategyProvider);

            using var request = CreateWaitableRequest(rxpk);
            messageProcessor.DispatchRequest(request);
            Assert.True(await request.WaitCompleteAsync());
            Assert.Null(request.ResponseDownlink);

            LoRaDeviceApi.VerifyAll();
            LoRaDeviceClient.VerifyAll();
        }

        [Theory]
        [InlineData(1, 1)]
        [InlineData(3, 4)]
        [InlineData(2, 0)]
        public async Task When_Getting_DLSettings_From_Twin_Returns_JoinAccept_With_Correct_Settings(int rx1DROffset, int rx2datarate)
        {
            var deviceGatewayID = ServerGatewayID;
            var simulatedDevice = new SimulatedDevice(TestDeviceInfo.CreateOTAADevice(1, gatewayID: deviceGatewayID));
            var joinRequest = simulatedDevice.CreateJoinRequest();

            // Create Rxpk
            var rxpk = joinRequest.SerializeUplink(simulatedDevice.LoRaDevice.AppKey).Rxpk[0];

            var devNonce = ConversionHelper.ByteArrayToString(joinRequest.DevNonce);
            var devAddr = string.Empty;
            var devEUI = simulatedDevice.LoRaDevice.DeviceID;
            var appEUI = simulatedDevice.LoRaDevice.AppEUI;

            // Device twin will be queried
            var twin = new Twin();
            twin.Properties.Desired[TwinProperty.DevEUI] = devEUI;
            twin.Properties.Desired[TwinProperty.AppEUI] = simulatedDevice.LoRaDevice.AppEUI;
            twin.Properties.Desired[TwinProperty.AppKey] = simulatedDevice.LoRaDevice.AppKey;
            twin.Properties.Desired[TwinProperty.GatewayID] = deviceGatewayID;
            twin.Properties.Desired[TwinProperty.SensorDecoder] = simulatedDevice.LoRaDevice.SensorDecoder;
            twin.Properties.Desired[TwinProperty.RX1DROffset] = rx1DROffset;
            twin.Properties.Desired[TwinProperty.RX2DataRate] = rx2datarate;

            LoRaDeviceClient.Setup(x => x.GetTwinAsync()).ReturnsAsync(twin);

            LoRaDeviceClient.Setup(x => x.UpdateReportedPropertiesAsync(It.IsNotNull<TwinCollection>()))
                .ReturnsAsync(true);

            // Lora device api will be search by devices with matching deveui,
            LoRaDeviceApi.Setup(x => x.SearchAndLockForJoinAsync(ServerConfiguration.GatewayID, devEUI, appEUI, devNonce))
                .ReturnsAsync(new SearchDevicesResult(new IoTHubDeviceInfo(devAddr, devEUI, "aabb").AsList()));

            using var loRaDeviceFactory = new TestLoRaDeviceFactory(LoRaDeviceClient.Object);

            using var memoryCache = new MemoryCache(new MemoryCacheOptions());
            using var deviceRegistry = new LoRaDeviceRegistry(ServerConfiguration, memoryCache, LoRaDeviceApi.Object, LoRaDeviceFactory);

            // Send to message processor
            using var messageProcessor = new MessageDispatcher(
                ServerConfiguration,
                deviceRegistry,
                FrameCounterUpdateStrategyProvider);

            using var request = CreateWaitableRequest(rxpk);
            messageProcessor.DispatchRequest(request);
            Assert.True(await request.WaitCompleteAsync());
            Assert.NotNull(request.ResponseDownlink);
            Assert.Single(PacketForwarder.DownlinkMessages);
            var downlinkMessage = PacketForwarder.DownlinkMessages[0];
            var joinAccept = new LoRaPayloadJoinAccept(Convert.FromBase64String(downlinkMessage.Txpk.Data), simulatedDevice.LoRaDevice.AppKey);
            joinAccept.DlSettings.Span.Reverse();
            Assert.Equal(rx1DROffset, joinAccept.Rx1DrOffset);
            Assert.Equal(rx2datarate, joinAccept.Rx2Dr);
        }

        [Theory]
        [InlineData(0)]
        [InlineData(1)]
        [InlineData(2)]
        [InlineData(3)]
        [InlineData(4)]
        [InlineData(5)]
        [InlineData(6)]
        [InlineData(12)]
        [InlineData(-2)]
        public async Task When_Getting_Custom_RX2_DR_From_Twin_Returns_JoinAccept_With_Correct_Settings_And_Behaves_Correctly(int rx2datarate)
        {
            var deviceGatewayID = ServerGatewayID;
            var simulatedDevice = new SimulatedDevice(TestDeviceInfo.CreateOTAADevice(1, gatewayID: deviceGatewayID));
            var joinRequest = simulatedDevice.CreateJoinRequest();
            string afterJoinAppSKey = null;
            string afterJoinNwkSKey = null;
            string afterJoinDevAddr = null;
            var afterJoinFcntDown = -1;
            var afterJoinFcntUp = -1;
            uint startingPayloadFcnt = 0;

            // Create Rxpk
            var rxpk = joinRequest.SerializeUplink(simulatedDevice.LoRaDevice.AppKey).Rxpk[0];

            var devNonce = ConversionHelper.ByteArrayToString(joinRequest.DevNonce);
            var devAddr = string.Empty;
            var devEUI = simulatedDevice.LoRaDevice.DeviceID;
            var appEUI = simulatedDevice.LoRaDevice.AppEUI;

            // message will be sent
            var sentTelemetry = new List<LoRaDeviceTelemetry>();
            LoRaDeviceClient.Setup(x => x.SendEventAsync(It.IsNotNull<LoRaDeviceTelemetry>(), null))
                .Callback<LoRaDeviceTelemetry, Dictionary<string, string>>((t, _) => sentTelemetry.Add(t))
                .ReturnsAsync(true);

            // C2D message will be checked
            LoRaDeviceClient.Setup(x => x.ReceiveAsync(It.IsNotNull<TimeSpan>()))
                .ReturnsAsync((Message)null);

            // Device twin will be queried
            var twin = new Twin();
            twin.Properties.Desired[TwinProperty.DevEUI] = devEUI;
            twin.Properties.Desired[TwinProperty.AppEUI] = simulatedDevice.LoRaDevice.AppEUI;
            twin.Properties.Desired[TwinProperty.AppKey] = simulatedDevice.LoRaDevice.AppKey;
            twin.Properties.Desired[TwinProperty.GatewayID] = deviceGatewayID;
            twin.Properties.Desired[TwinProperty.SensorDecoder] = simulatedDevice.LoRaDevice.SensorDecoder;
            twin.Properties.Desired[TwinProperty.RX2DataRate] = rx2datarate;
            twin.Properties.Desired[TwinProperty.PreferredWindow] = 2;

            LoRaDeviceClient.Setup(x => x.GetTwinAsync()).ReturnsAsync(twin);

            LoRaDeviceClient.Setup(x => x.UpdateReportedPropertiesAsync(It.IsNotNull<TwinCollection>()))
             .Callback<TwinCollection>((updatedTwin) =>
            {
                afterJoinAppSKey = updatedTwin[TwinProperty.AppSKey].Value;
                afterJoinNwkSKey = updatedTwin[TwinProperty.NwkSKey].Value;
                afterJoinDevAddr = updatedTwin[TwinProperty.DevAddr].Value;
                afterJoinFcntDown = updatedTwin[TwinProperty.FCntDown].Value;
                afterJoinFcntUp = updatedTwin[TwinProperty.FCntUp].Value;
            })
                .ReturnsAsync(true);

            // Lora device api will be search by devices with matching deveui,
            LoRaDeviceApi.Setup(x => x.SearchAndLockForJoinAsync(ServerConfiguration.GatewayID, devEUI, appEUI, devNonce))
                .ReturnsAsync(new SearchDevicesResult(new IoTHubDeviceInfo(devAddr, devEUI, "aabb").AsList()));

            using var loRaDeviceFactory = new TestLoRaDeviceFactory(LoRaDeviceClient.Object);

            using var memoryCache = new MemoryCache(new MemoryCacheOptions());
            using var deviceRegistry = new LoRaDeviceRegistry(ServerConfiguration, memoryCache, LoRaDeviceApi.Object, LoRaDeviceFactory);

            // Send to message processor
            using var messageProcessor = new MessageDispatcher(
                ServerConfiguration,
                deviceRegistry,
                FrameCounterUpdateStrategyProvider);

            using var request = CreateWaitableRequest(rxpk);
            messageProcessor.DispatchRequest(request);
            Assert.True(await request.WaitCompleteAsync());
            Assert.NotNull(request.ResponseDownlink);
            Assert.Single(PacketForwarder.DownlinkMessages);
            var downlinkMessage = PacketForwarder.DownlinkMessages[0];
            var joinAccept = new LoRaPayloadJoinAccept(Convert.FromBase64String(downlinkMessage.Txpk.Data), simulatedDevice.LoRaDevice.AppKey);
            joinAccept.DlSettings.Span.Reverse();
            if (rx2datarate is > 0 and < 8)
            {
                Assert.Equal(rx2datarate, joinAccept.Rx2Dr);
            }
            else
            {
                Assert.Equal(0, joinAccept.Rx2Dr);
            }

            // Send a message
            simulatedDevice.LoRaDevice.AppSKey = afterJoinAppSKey;
            simulatedDevice.LoRaDevice.NwkSKey = afterJoinNwkSKey;
            simulatedDevice.LoRaDevice.DevAddr = afterJoinDevAddr;

            // sends confirmed message
            var confirmedMessagePayload = simulatedDevice.CreateConfirmedDataUpMessage("200", fcnt: startingPayloadFcnt + 1);
            var confirmedMessageRxpk = confirmedMessagePayload.SerializeUplink(simulatedDevice.AppSKey, simulatedDevice.NwkSKey).Rxpk[0];
            using var confirmedRequest = CreateWaitableRequest(confirmedMessageRxpk);
            messageProcessor.DispatchRequest(confirmedRequest);
            Assert.True(await confirmedRequest.WaitCompleteAsync());
            Assert.True(confirmedRequest.ProcessingSucceeded);
            Assert.NotNull(confirmedRequest.ResponseDownlink);
            Assert.NotNull(confirmedRequest.ResponseDownlink.Txpk);
            Assert.Equal(2, PacketForwarder.DownlinkMessages.Count);
            var downstreamMessage = PacketForwarder.DownlinkMessages[1];

            // Message was sent on RX2 and with a correct datarate
            Assert.Equal(2000000, downstreamMessage.Txpk.Tmst - confirmedMessageRxpk.Tmst);
            if (rx2datarate is > 0 and < 8)
            {
                Assert.Equal(rx2datarate, confirmedRequest.Region.GetDRFromFreqAndChan(downstreamMessage.Txpk.Datr));
            }
            else
            {
                Assert.Equal(0, confirmedRequest.Region.GetDRFromFreqAndChan(downstreamMessage.Txpk.Datr));
            }
        }

        [Fact]
        public async Task When_Join_With_Custom_Join_Update_Old_Desired_Properties()
        {
            var beforeJoinValues = 2;
            var afterJoinValues = 3;
            var reportedBeforeJoinRx1DROffsetValue = 0;
            var reportedBeforeJoinRx2DRValue = 0;
            var reportedBeforeJoinRxDelayValue = 0;
            var deviceGatewayID = ServerGatewayID;
            var simulatedDevice = new SimulatedDevice(TestDeviceInfo.CreateOTAADevice(1, gatewayID: deviceGatewayID));
            string afterJoinAppSKey = null;
            string afterJoinNwkSKey = null;
            string afterJoinDevAddr = null;
            var afterJoinFcntDown = -1;
            var afterJoinFcntUp = -1;
            var devAddr = string.Empty;
            var devEUI = simulatedDevice.LoRaDevice.DeviceID;
            var appEUI = simulatedDevice.LoRaDevice.AppEUI;

            // message will be sent
            var sentTelemetry = new List<LoRaDeviceTelemetry>();
            LoRaDeviceClient.Setup(x => x.SendEventAsync(It.IsNotNull<LoRaDeviceTelemetry>(), null))
                .Callback<LoRaDeviceTelemetry, Dictionary<string, string>>((t, _) => sentTelemetry.Add(t))
                .ReturnsAsync(true);

            // C2D message will be checked
            LoRaDeviceClient.Setup(x => x.ReceiveAsync(It.IsNotNull<TimeSpan>()))
                .ReturnsAsync((Message)null);

            // Device twin will be queried
            var twin = new Twin();
            twin.Properties.Desired[TwinProperty.DevEUI] = devEUI;
            twin.Properties.Desired[TwinProperty.AppEUI] = simulatedDevice.LoRaDevice.AppEUI;
            twin.Properties.Desired[TwinProperty.AppKey] = simulatedDevice.LoRaDevice.AppKey;
            twin.Properties.Desired[TwinProperty.GatewayID] = deviceGatewayID;
            twin.Properties.Desired[TwinProperty.SensorDecoder] = simulatedDevice.LoRaDevice.SensorDecoder;
            twin.Properties.Desired[TwinProperty.RX2DataRate] = afterJoinValues;
            twin.Properties.Desired[TwinProperty.RX1DROffset] = afterJoinValues;
            twin.Properties.Desired[TwinProperty.RXDelay] = afterJoinValues;
            LoRaDeviceClient.Setup(x => x.GetTwinAsync()).ReturnsAsync(twin);

            LoRaDeviceClient.Setup(x => x.UpdateReportedPropertiesAsync(It.IsNotNull<TwinCollection>()))
             .Callback<TwinCollection>((updatedTwin) =>
             {
                 if (updatedTwin.Contains(TwinProperty.AppSKey))
                 {
                     afterJoinAppSKey = updatedTwin[TwinProperty.AppSKey].Value;
                     afterJoinNwkSKey = updatedTwin[TwinProperty.NwkSKey].Value;
                     afterJoinDevAddr = updatedTwin[TwinProperty.DevAddr].Value;
                     afterJoinFcntDown = updatedTwin[TwinProperty.FCntDown].Value;
                     afterJoinFcntUp = updatedTwin[TwinProperty.FCntUp].Value;
                 }
                 else
                 {
                     reportedBeforeJoinRx1DROffsetValue = updatedTwin[TwinProperty.RX1DROffset].Value;
                     reportedBeforeJoinRx2DRValue = updatedTwin[TwinProperty.RX2DataRate].Value;
                     reportedBeforeJoinRxDelayValue = updatedTwin[TwinProperty.RXDelay].Value;
                 }
             })
             .ReturnsAsync(true);

            // create a state before the join
            var startingTwin = new TwinCollection();
            startingTwin[TwinProperty.RX2DataRate] = beforeJoinValues;
            startingTwin[TwinProperty.RX1DROffset] = beforeJoinValues;
            startingTwin[TwinProperty.RXDelay] = beforeJoinValues;
            await LoRaDeviceClient.Object.UpdateReportedPropertiesAsync(startingTwin);

            using var memoryCache = new MemoryCache(new MemoryCacheOptions());
            using var deviceRegistry = new LoRaDeviceRegistry(ServerConfiguration, memoryCache, LoRaDeviceApi.Object, LoRaDeviceFactory);
            using var loRaDeviceFactory = new TestLoRaDeviceFactory(LoRaDeviceClient.Object);
            // Send to message processor
            using var messageProcessor = new MessageDispatcher(
                ServerConfiguration,
                deviceRegistry,
                FrameCounterUpdateStrategyProvider);
            var joinRequest = simulatedDevice.CreateJoinRequest();
            // Create Rxpk
            var rxpk = joinRequest.SerializeUplink(simulatedDevice.LoRaDevice.AppKey).Rxpk[0];
            var devNonce = ConversionHelper.ByteArrayToString(joinRequest.DevNonce);

            // Lora device api will be search by devices with matching deveui,
            LoRaDeviceApi.Setup(x => x.SearchAndLockForJoinAsync(ServerConfiguration.GatewayID, devEUI, appEUI, devNonce))
                .ReturnsAsync(new SearchDevicesResult(new IoTHubDeviceInfo(devAddr, devEUI, "aabb").AsList()));
            using var request = CreateWaitableRequest(rxpk);
            messageProcessor.DispatchRequest(request);
            Assert.True(await request.WaitCompleteAsync());
            Assert.NotNull(request.ResponseDownlink);
            twin.Properties.Desired[TwinProperty.RX2DataRate] = 3;
            await Task.Delay(TimeSpan.FromMilliseconds(10));

            var downlinkMessage = PacketForwarder.DownlinkMessages[0];
            var joinAccept = new LoRaPayloadJoinAccept(Convert.FromBase64String(downlinkMessage.Txpk.Data), simulatedDevice.LoRaDevice.AppKey);
            joinAccept.DlSettings.Span.Reverse();
            Assert.Equal(afterJoinValues, joinAccept.Rx2Dr);
            Assert.Equal(afterJoinValues, joinAccept.Rx1DrOffset);
            Assert.Equal(beforeJoinValues, reportedBeforeJoinRx1DROffsetValue);
            Assert.Equal(beforeJoinValues, reportedBeforeJoinRx2DRValue);
            Assert.Equal(afterJoinValues, joinAccept.RxDelay.Span[0]);
            Assert.Equal(beforeJoinValues, reportedBeforeJoinRxDelayValue);
        }

        [Theory]
        // Base dr is 2
        [InlineData(0, 2)]
        [InlineData(1, 1)]
        [InlineData(2, 0)]
        [InlineData(3, 0)]
        [InlineData(4, 0)]
        [InlineData(6, 0)]
        [InlineData(12, 0)]
        [InlineData(-2, 0)]
        public async Task When_Getting_RX1_Offset_From_Twin_Returns_JoinAccept_With_Correct_Settings_And_Behaves_Correctly(int rx1offset, int expectedDR)
        {
            var deviceGatewayID = ServerGatewayID;
            var simulatedDevice = new SimulatedDevice(TestDeviceInfo.CreateOTAADevice(1, gatewayID: deviceGatewayID));
            var joinRequest = simulatedDevice.CreateJoinRequest();
            string afterJoinAppSKey = null;
            string afterJoinNwkSKey = null;
            string afterJoinDevAddr = null;
            var afterJoinFcntDown = -1;
            var afterJoinFcntUp = -1;
            uint startingPayloadFcnt = 0;

            // Create Rxpk
            var rxpk = joinRequest.SerializeUplink(simulatedDevice.LoRaDevice.AppKey).Rxpk[0];

            var devNonce = ConversionHelper.ByteArrayToString(joinRequest.DevNonce);
            var devAddr = string.Empty;
            var devEUI = simulatedDevice.LoRaDevice.DeviceID;
            var appEUI = simulatedDevice.LoRaDevice.AppEUI;

            // message will be sent
            var sentTelemetry = new List<LoRaDeviceTelemetry>();
            LoRaDeviceClient.Setup(x => x.SendEventAsync(It.IsNotNull<LoRaDeviceTelemetry>(), null))
                .Callback<LoRaDeviceTelemetry, Dictionary<string, string>>((t, _) => sentTelemetry.Add(t))
                .ReturnsAsync(true);

            // C2D message will be checked
            LoRaDeviceClient.Setup(x => x.ReceiveAsync(It.IsNotNull<TimeSpan>()))
                .ReturnsAsync((Message)null);

            // Device twin will be queried
            var twin = new Twin();
            twin.Properties.Desired[TwinProperty.DevEUI] = devEUI;
            twin.Properties.Desired[TwinProperty.AppEUI] = simulatedDevice.LoRaDevice.AppEUI;
            twin.Properties.Desired[TwinProperty.AppKey] = simulatedDevice.LoRaDevice.AppKey;
            twin.Properties.Desired[TwinProperty.GatewayID] = deviceGatewayID;
            twin.Properties.Desired[TwinProperty.SensorDecoder] = simulatedDevice.LoRaDevice.SensorDecoder;
            twin.Properties.Desired[TwinProperty.RX1DROffset] = rx1offset;
            twin.Properties.Desired[TwinProperty.PreferredWindow] = 1;

            LoRaDeviceClient.Setup(x => x.GetTwinAsync()).ReturnsAsync(twin);

            LoRaDeviceClient.Setup(x => x.UpdateReportedPropertiesAsync(It.IsNotNull<TwinCollection>()))
             .Callback<TwinCollection>((updatedTwin) =>
             {
                 afterJoinAppSKey = updatedTwin[TwinProperty.AppSKey].Value;
                 afterJoinNwkSKey = updatedTwin[TwinProperty.NwkSKey].Value;
                 afterJoinDevAddr = updatedTwin[TwinProperty.DevAddr].Value;
                 afterJoinFcntDown = updatedTwin[TwinProperty.FCntDown].Value;
                 afterJoinFcntUp = updatedTwin[TwinProperty.FCntUp].Value;
             })
                .ReturnsAsync(true);

            // Lora device api will be search by devices with matching deveui,
            LoRaDeviceApi.Setup(x => x.SearchAndLockForJoinAsync(ServerConfiguration.GatewayID, devEUI, appEUI, devNonce))
                .ReturnsAsync(new SearchDevicesResult(new IoTHubDeviceInfo(devAddr, devEUI, "aabb").AsList()));

            using var loRaDeviceFactory = new TestLoRaDeviceFactory(LoRaDeviceClient.Object);

            using var memoryCache = new MemoryCache(new MemoryCacheOptions());
            using var deviceRegistry = new LoRaDeviceRegistry(ServerConfiguration, memoryCache, LoRaDeviceApi.Object, LoRaDeviceFactory);

            // Send to message processor
            using var messageProcessor = new MessageDispatcher(
                ServerConfiguration,
                deviceRegistry,
                FrameCounterUpdateStrategyProvider);

            using var request = CreateWaitableRequest(rxpk);
            messageProcessor.DispatchRequest(request);
            Assert.True(await request.WaitCompleteAsync());
            Assert.NotNull(request.ResponseDownlink);
            Assert.Single(PacketForwarder.DownlinkMessages);
            var downlinkMessage = PacketForwarder.DownlinkMessages[0];
            var joinAccept = new LoRaPayloadJoinAccept(Convert.FromBase64String(downlinkMessage.Txpk.Data), simulatedDevice.LoRaDevice.AppKey);
            joinAccept.DlSettings.Span.Reverse();
            if (rx1offset is > 0 and < 6)
            {
                Assert.Equal(rx1offset, joinAccept.Rx1DrOffset);
            }
            else
            {
                Assert.Equal(0, joinAccept.Rx1DrOffset);
            }

            // Send a message
            simulatedDevice.LoRaDevice.AppSKey = afterJoinAppSKey;
            simulatedDevice.LoRaDevice.NwkSKey = afterJoinNwkSKey;
            simulatedDevice.LoRaDevice.DevAddr = afterJoinDevAddr;

            // sends confirmed message
            var confirmedMessagePayload = simulatedDevice.CreateConfirmedDataUpMessage("200", fcnt: startingPayloadFcnt + 1);
            var confirmedMessageRxpk = confirmedMessagePayload.SerializeUplink(simulatedDevice.AppSKey, simulatedDevice.NwkSKey).Rxpk[0];
            using var confirmedRequest = CreateWaitableRequest(confirmedMessageRxpk);
            messageProcessor.DispatchRequest(confirmedRequest);
            Assert.True(await confirmedRequest.WaitCompleteAsync());
            Assert.True(confirmedRequest.ProcessingSucceeded);
            Assert.NotNull(confirmedRequest.ResponseDownlink);
            Assert.NotNull(confirmedRequest.ResponseDownlink.Txpk);
            Assert.Equal(2, PacketForwarder.DownlinkMessages.Count);
            var downstreamMessage = PacketForwarder.DownlinkMessages[1];

            // Message was sent on RX1 and with a correct datarate offset
            Assert.Equal(1000000, downstreamMessage.Txpk.Tmst - confirmedMessageRxpk.Tmst);
            if (rx1offset is > 0 and < 5)
            {
                Assert.Equal(expectedDR, confirmedRequest.Region.GetDRFromFreqAndChan(downstreamMessage.Txpk.Datr));
            }
            else
            {
                Assert.Equal(confirmedRequest.Region.GetDRFromFreqAndChan(confirmedMessageRxpk.Datr), confirmedRequest.Region.GetDRFromFreqAndChan(downstreamMessage.Txpk.Datr));
            }
        }

        [Theory]
        [InlineData(0, 1)]
        [InlineData(1, 1)]
        [InlineData(2, 2)]
        [InlineData(3, 3)]
        [InlineData(15, 15)]
        [InlineData(16, 1)]
        [InlineData(-2, 1)]
        [InlineData(200, 1)]
        [InlineData(2147483647, 1)]
        public async Task When_Getting_RXDelay_Offset_From_Twin_Returns_JoinAccept_With_Correct_Settings_And_Behaves_Correctly(int rxDelay, uint expectedDelay)
        {
            var deviceGatewayID = ServerGatewayID;
            var simulatedDevice = new SimulatedDevice(TestDeviceInfo.CreateOTAADevice(1, gatewayID: deviceGatewayID));
            var joinRequest = simulatedDevice.CreateJoinRequest();
            string afterJoinAppSKey = null;
            string afterJoinNwkSKey = null;
            string afterJoinDevAddr = null;
            var afterJoinFcntDown = -1;
            var afterJoinFcntUp = -1;
            uint startingPayloadFcnt = 0;

            // Create Rxpk
            var rxpk = joinRequest.SerializeUplink(simulatedDevice.LoRaDevice.AppKey).Rxpk[0];

            var devNonce = ConversionHelper.ByteArrayToString(joinRequest.DevNonce);
            var devAddr = string.Empty;
            var devEUI = simulatedDevice.LoRaDevice.DeviceID;
            var appEUI = simulatedDevice.LoRaDevice.AppEUI;

            // message will be sent
            var sentTelemetry = new List<LoRaDeviceTelemetry>();
            LoRaDeviceClient.Setup(x => x.SendEventAsync(It.IsNotNull<LoRaDeviceTelemetry>(), null))
                .Callback<LoRaDeviceTelemetry, Dictionary<string, string>>((t, _) => sentTelemetry.Add(t))
                .ReturnsAsync(true);

            // C2D message will be checked
            LoRaDeviceClient.Setup(x => x.ReceiveAsync(It.IsNotNull<TimeSpan>()))
                .ReturnsAsync((Message)null);

            // Device twin will be queried
            var twin = new Twin();
            twin.Properties.Desired[TwinProperty.DevEUI] = devEUI;
            twin.Properties.Desired[TwinProperty.AppEUI] = simulatedDevice.LoRaDevice.AppEUI;
            twin.Properties.Desired[TwinProperty.AppKey] = simulatedDevice.LoRaDevice.AppKey;
            twin.Properties.Desired[TwinProperty.GatewayID] = deviceGatewayID;
            twin.Properties.Desired[TwinProperty.SensorDecoder] = simulatedDevice.LoRaDevice.SensorDecoder;
            twin.Properties.Desired[TwinProperty.RXDelay] = rxDelay;
            twin.Properties.Desired[TwinProperty.PreferredWindow] = 1;

            LoRaDeviceClient.Setup(x => x.GetTwinAsync()).ReturnsAsync(twin);

            LoRaDeviceClient.Setup(x => x.UpdateReportedPropertiesAsync(It.IsNotNull<TwinCollection>()))
             .Callback<TwinCollection>((updatedTwin) =>
             {
                 afterJoinAppSKey = updatedTwin[TwinProperty.AppSKey].Value;
                 afterJoinNwkSKey = updatedTwin[TwinProperty.NwkSKey].Value;
                 afterJoinDevAddr = updatedTwin[TwinProperty.DevAddr].Value;
                 afterJoinFcntDown = updatedTwin[TwinProperty.FCntDown].Value;
                 afterJoinFcntUp = updatedTwin[TwinProperty.FCntUp].Value;
             })
                .ReturnsAsync(true);

            // Lora device api will be search by devices with matching deveui,
            LoRaDeviceApi.Setup(x => x.SearchAndLockForJoinAsync(ServerConfiguration.GatewayID, devEUI, appEUI, devNonce))
                .ReturnsAsync(new SearchDevicesResult(new IoTHubDeviceInfo(devAddr, devEUI, "aabb").AsList()));

            using var loRaDeviceFactory = new TestLoRaDeviceFactory(LoRaDeviceClient.Object);

            using var memoryCache = new MemoryCache(new MemoryCacheOptions());
            using var deviceRegistry = new LoRaDeviceRegistry(ServerConfiguration, memoryCache, LoRaDeviceApi.Object, LoRaDeviceFactory);

            // Send to message processor
            using var messageProcessor = new MessageDispatcher(
                ServerConfiguration,
                deviceRegistry,
                FrameCounterUpdateStrategyProvider);

            using var request = CreateWaitableRequest(rxpk);
            messageProcessor.DispatchRequest(request);
            Assert.True(await request.WaitCompleteAsync());
            Assert.NotNull(request.ResponseDownlink);
            Assert.Single(PacketForwarder.DownlinkMessages);
            var downlinkMessage = PacketForwarder.DownlinkMessages[0];
            var joinAccept = new LoRaPayloadJoinAccept(Convert.FromBase64String(downlinkMessage.Txpk.Data), simulatedDevice.LoRaDevice.AppKey);
            joinAccept.RxDelay.Span.Reverse();
            if (rxDelay is > 0 and < 16)
            {
                Assert.Equal((int)expectedDelay, joinAccept.RxDelay.Span[0]);
            }
            else
            {
                Assert.Equal(0, joinAccept.RxDelay.Span[0]);
            }

            // Send a message
            simulatedDevice.LoRaDevice.AppSKey = afterJoinAppSKey;
            simulatedDevice.LoRaDevice.NwkSKey = afterJoinNwkSKey;
            simulatedDevice.LoRaDevice.DevAddr = afterJoinDevAddr;

            // sends confirmed message
            var confirmedMessagePayload = simulatedDevice.CreateConfirmedDataUpMessage("200", fcnt: startingPayloadFcnt + 1);
            var confirmedMessageRxpk = confirmedMessagePayload.SerializeUplink(simulatedDevice.AppSKey, simulatedDevice.NwkSKey).Rxpk[0];
            using var confirmedRequest = CreateWaitableRequest(confirmedMessageRxpk);
            messageProcessor.DispatchRequest(confirmedRequest);
            Assert.True(await confirmedRequest.WaitCompleteAsync());
            Assert.True(confirmedRequest.ProcessingSucceeded);
            Assert.NotNull(confirmedRequest.ResponseDownlink);
            Assert.NotNull(confirmedRequest.ResponseDownlink.Txpk);
            Assert.Equal(2, PacketForwarder.DownlinkMessages.Count);
            var downstreamMessage = PacketForwarder.DownlinkMessages[1];

            // Message was sent on RX1 with correct delay and with a correct datarate offset
            if (rxDelay is > 0 and < 16)
            {
                Assert.Equal(expectedDelay * 1000000, downstreamMessage.Txpk.Tmst - confirmedMessageRxpk.Tmst);
            }
            else
            {
                Assert.Equal(expectedDelay * 1000000, downstreamMessage.Txpk.Tmst - confirmedMessageRxpk.Tmst);
            }
        }
    }
}<|MERGE_RESOLUTION|>--- conflicted
+++ resolved
@@ -80,11 +80,7 @@
                 .ReturnsAsync(simulatedDevice.CreateOTAATwin());
 
             using var cache = NewMemoryCache();
-<<<<<<< HEAD
-            using var deviceRegistry = new LoRaDeviceRegistry(this.ServerConfiguration, cache, this.LoRaDeviceApi.Object, this.LoRaDeviceFactory);
-=======
             using var deviceRegistry = new LoRaDeviceRegistry(ServerConfiguration, cache, LoRaDeviceApi.Object, LoRaDeviceFactory);
->>>>>>> 580ec7bb
 
             // Send to message processor
             using var messageProcessor = new MessageDispatcher(
