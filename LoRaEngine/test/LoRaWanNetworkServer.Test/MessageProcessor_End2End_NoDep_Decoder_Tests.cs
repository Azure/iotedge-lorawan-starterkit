// Copyright (c) Microsoft. All rights reserved.
// Licensed under the MIT license. See LICENSE file in the project root for full license information.

namespace LoRaWan.NetworkServer.Test
{
    using System;
    using System.Collections.Generic;
    using System.Net.Http;
    using System.Text;
    using System.Threading.Tasks;
    using LoRaWan.NetworkServer;
    using LoRaWan.Tests.Shared;
    using Microsoft.Azure.Devices.Client;
    using Moq;
    using Newtonsoft.Json;
    using Xunit;

    // End to end tests without external dependencies (IoT Hub, Service Facade Function)
    // Decoder tests tests
    public class MessageProcessor_End2End_NoDep_Decoder_Tests : MessageProcessorTestBase
    {
        /// <summary>
        /// SensorDecoder: none
        /// Payload: multiple
        /// Decoder result: { "value": "base64value" }
        /// Expected data sent to IoT Hub:
        /// {
        ///     "time": null,
        ///     "tmms": 0,
        ///     "tmst": 0,
        ///     "freq": 868.3,
        ///     "chan": 0,
        ///     "rfch": 1,
        ///     "stat": 0,
        ///     "modu": "LORA",
        ///     "datr": "SF10BW125",
        ///     "codr": "4/5",
        ///     "rssi": 0,
        ///     "lsnr": 0.0,
        ///     "size": 17,
        ///     "data": {
        ///         value: "QAEAAAKAAQABD31lQaU5Vus="
        ///     },
        ///     "port": 1,
        ///     "fcnt": 1,
        ///     "rawdata": "QAEAAAKAAQABD31lQaU5Vus=",
        ///     "eui": "0000000000000001",
        ///     "gatewayid": "test-gateway",
        ///     "edgets": 1550217512748
        /// }.
        /// </summary>
        [Theory]
        [InlineData(ServerGatewayID, "1234", "")]
        [InlineData(ServerGatewayID, "hello world", null)]
        [InlineData(null, "hello world", null)]
        [InlineData(null, "1234", "")]
        public async Task When_No_Decoder_Is_Defined_Sends_Raw_Payload(string deviceGatewayID, string msgPayload, string sensorDecoder)
        {
            var simulatedDevice = new SimulatedDevice(TestDeviceInfo.CreateABPDevice(1, gatewayID: deviceGatewayID));
            var loRaDevice = CreateLoRaDevice(simulatedDevice);
            loRaDevice.SensorDecoder = sensorDecoder;

            // message will be sent
            LoRaDeviceTelemetry loRaDeviceTelemetry = null;
            LoRaDeviceClient.Setup(x => x.SendEventAsync(It.IsNotNull<LoRaDeviceTelemetry>(), null))
                .Callback<LoRaDeviceTelemetry, Dictionary<string, string>>((t, _) => loRaDeviceTelemetry = t)
                .ReturnsAsync(true);

            // C2D message will be checked
            LoRaDeviceClient.Setup(x => x.ReceiveAsync(It.IsNotNull<TimeSpan>()))
                .ReturnsAsync((Message)null);

            if (string.IsNullOrEmpty(deviceGatewayID))
            {
                // multi GW will reset
                LoRaDeviceApi.Setup(x => x.ABPFcntCacheResetAsync(It.IsNotNull<string>(), It.IsAny<uint>(), It.IsNotNull<string>()))
                    .ReturnsAsync(true);
            }

            using var cache = NewNonEmptyCache(loRaDevice);
<<<<<<< HEAD
            using var deviceRegistry = new LoRaDeviceRegistry(this.ServerConfiguration, cache, this.LoRaDeviceApi.Object, this.LoRaDeviceFactory);
=======
            using var deviceRegistry = new LoRaDeviceRegistry(ServerConfiguration, cache, LoRaDeviceApi.Object, LoRaDeviceFactory);
>>>>>>> 580ec7bb

            // Send to message processor
            using var messageDispatcher = new MessageDispatcher(
                ServerConfiguration,
                deviceRegistry,
                FrameCounterUpdateStrategyProvider);

            // sends unconfirmed message
            var unconfirmedMessagePayload = simulatedDevice.CreateUnconfirmedDataUpMessage(msgPayload, fcnt: 1);
            var rxpk = unconfirmedMessagePayload.SerializeUplink(simulatedDevice.AppSKey, simulatedDevice.NwkSKey).Rxpk[0];
            using var request = new WaitableLoRaRequest(rxpk, PacketForwarder);
            messageDispatcher.DispatchRequest(request);
            Assert.True(await request.WaitCompleteAsync());
            Assert.Null(request.ResponseDownlink);

            Assert.NotNull(loRaDeviceTelemetry);
            Assert.IsType<UndecodedPayload>(loRaDeviceTelemetry.Data);
            var undecodedPayload = (UndecodedPayload)loRaDeviceTelemetry.Data;
            var rawPayload = Convert.ToBase64String(Encoding.UTF8.GetBytes(msgPayload));
            Assert.Equal(rawPayload, loRaDeviceTelemetry.Rawdata);
            Assert.Equal(rawPayload, undecodedPayload.Value);

            // Validate json
            var actualJsonTelemetry = JsonConvert.SerializeObject(loRaDeviceTelemetry, Formatting.None);
            var expectedTelemetryJson = $"{{\"time\":null,\"tmms\":0,\"tmst\":0,\"freq\":868.3,\"chan\":0,\"rfch\":1,\"stat\":0,\"modu\":\"LORA\",\"datr\":\"SF10BW125\",\"codr\":\"4/5\",\"rssi\":0,\"lsnr\":0.0,\"size\":{loRaDeviceTelemetry.Size},\"data\":{{\"value\":\"{rawPayload}\"}},\"port\":1,\"fcnt\":1,\"rawdata\":\"{rawPayload}\",\"eui\":\"0000000000000001\",\"gatewayid\":\"test-gateway\",\"edgets\":{loRaDeviceTelemetry.Edgets}}}";
            Assert.Equal(expectedTelemetryJson, actualJsonTelemetry);

            LoRaDeviceClient.VerifyAll();
            LoRaDeviceApi.VerifyAll();
        }

        /// <summary>
        /// SensorDecoder: DecoderValueSensor
        /// Payload: multiple
        /// Decoder result: { "value": $VALUE } where $VALUE is quoted if string
        /// Expected data sent to IoT Hub:
        /// {
        ///     "time": null,
        ///     "tmms": 0,
        ///     "tmst": 0,
        ///     "freq": 868.3,
        ///     "chan": 0,
        ///     "rfch": 1,
        ///     "stat": 0,
        ///     "modu": "LORA",
        ///     "datr": "SF10BW125",
        ///     "codr": "4/5",
        ///     "rssi": 0,
        ///     "lsnr": 0.0,
        ///     "size": 15,
        ///     "data": {
        ///         "value": "$1"
        ///     },
        ///     "port": 1,
        ///     "fcnt": 1,
        ///     "rawdata": "JDE=",
        ///     "eui": "0000000000000001",
        ///     "gatewayid": "test-gateway",
        ///     "edgets": 1550223375041
        /// }.
        /// </summary>
        [Theory]
        [InlineData("hello world", "hello world")]
        [InlineData("$1", "$1")]
        [InlineData("100'000", "100'000")]
        [InlineData("1", 1L)]
        [InlineData("10", 10L)]
        [InlineData("0", 0L)]
        [InlineData("10.23", 10.23)]
        [InlineData("-10.23", -10.23)]
        public async Task When_Using_DecoderValueSensor_Should_Send_Decoded_Value(string msgPayload, object expectedValue)
        {
            var simulatedDevice = new SimulatedDevice(TestDeviceInfo.CreateABPDevice(1, gatewayID: ServerGatewayID));
            var loRaDevice = CreateLoRaDevice(simulatedDevice);
            loRaDevice.SensorDecoder = "DecoderValueSensor";

            // message will be sent
            LoRaDeviceTelemetry loRaDeviceTelemetry = null;
            LoRaDeviceClient.Setup(x => x.SendEventAsync(It.IsNotNull<LoRaDeviceTelemetry>(), null))
                .Callback<LoRaDeviceTelemetry, Dictionary<string, string>>((t, _) => loRaDeviceTelemetry = t)
                .ReturnsAsync(true);

            // C2D message will be checked
            LoRaDeviceClient.Setup(x => x.ReceiveAsync(It.IsNotNull<TimeSpan>()))
                .ReturnsAsync((Message)null);

            using var cache = NewNonEmptyCache(loRaDevice);
<<<<<<< HEAD
            using var deviceRegistry = new LoRaDeviceRegistry(this.ServerConfiguration, cache, this.LoRaDeviceApi.Object, this.LoRaDeviceFactory);
=======
            using var deviceRegistry = new LoRaDeviceRegistry(ServerConfiguration, cache, LoRaDeviceApi.Object, LoRaDeviceFactory);
>>>>>>> 580ec7bb

            // Send to message processor
            using var messageDispatcher = new MessageDispatcher(
                ServerConfiguration,
                deviceRegistry,
                FrameCounterUpdateStrategyProvider);

            // sends unconfirmed message
            var unconfirmedMessagePayload = simulatedDevice.CreateUnconfirmedDataUpMessage(msgPayload, fcnt: 1);
            var rxpk = unconfirmedMessagePayload.SerializeUplink(simulatedDevice.AppSKey, simulatedDevice.NwkSKey).Rxpk[0];
            using var request = new WaitableLoRaRequest(rxpk, PacketForwarder);
            messageDispatcher.DispatchRequest(request);
            Assert.True(await request.WaitCompleteAsync());

            Assert.NotNull(loRaDeviceTelemetry);
            var rawPayload = Convert.ToBase64String(Encoding.UTF8.GetBytes(msgPayload));
            Assert.Equal(rawPayload, loRaDeviceTelemetry.Rawdata);
            Assert.IsType<DecodedPayloadValue>(loRaDeviceTelemetry.Data);
            var decodedPayload = (DecodedPayloadValue)loRaDeviceTelemetry.Data;
            Assert.Equal(expectedValue, decodedPayload.Value);

            // Validate json
            var actualJsonTelemetry = JsonConvert.SerializeObject(loRaDeviceTelemetry, Formatting.None);
            var expectedValueQuotes = expectedValue.GetType() == typeof(string) ? "\"" : string.Empty;
            var expectedTelemetryJson = $"{{\"time\":null,\"tmms\":0,\"tmst\":0,\"freq\":868.3,\"chan\":0,\"rfch\":1,\"stat\":0,\"modu\":\"LORA\",\"datr\":\"SF10BW125\",\"codr\":\"4/5\",\"rssi\":0,\"lsnr\":0.0,\"size\":{loRaDeviceTelemetry.Size},\"data\":{{\"value\":{expectedValueQuotes}{msgPayload}{expectedValueQuotes}}},\"port\":1,\"fcnt\":1,\"rawdata\":\"{rawPayload}\",\"eui\":\"0000000000000001\",\"gatewayid\":\"test-gateway\",\"edgets\":{loRaDeviceTelemetry.Edgets}}}";
            Assert.Equal(expectedTelemetryJson, actualJsonTelemetry);

            LoRaDeviceApi.VerifyAll();
            LoRaDeviceClient.VerifyAll();
        }

        /// <summary>
        /// SensorDecoder: DecoderValueSensor
        /// Rxpk: additional properties "x_power":22.3, "x_wind":"NE"
        /// Payload: "1"
        /// Decoder result: { "value": 1 }
        /// Expected data sent to IoT Hub:
        /// {
        ///     "time": null,
        ///     "tmms": 0,
        ///     "tmst": 0,
        ///     "freq": 868.3,
        ///     "chan": 0,
        ///     "rfch": 1,
        ///     "stat": 0,
        ///     "modu": "LORA",
        ///     "datr": "SF10BW125",
        ///     "codr": "4/5",
        ///     "rssi": 0,
        ///     "lsnr": 0.0,
        ///     "size": 15,
        ///     "data": {
        ///         "value":1
        ///     },
        ///     "port": 1,
        ///     "fcnt": 1,
        ///     "rawdata": "JDE=",
        ///     "eui": "0000000000000001",
        ///     "gatewayid": "test-gateway",
        ///     "edgets": 1550223375041,
        ///     "x_power":22.3,
        ///     "x_wind":"NE"
        /// }.
        /// </summary>
        [Fact]
        public async Task When_Rxpk_Has_Additional_Information_Should_Include_In_Telemetry()
        {
            const string payload = "1";
            var simulatedDevice = new SimulatedDevice(TestDeviceInfo.CreateABPDevice(1, gatewayID: ServerGatewayID));
            var loRaDevice = CreateLoRaDevice(simulatedDevice);
            loRaDevice.SensorDecoder = "DecoderValueSensor";

            // message will be sent
            LoRaDeviceTelemetry loRaDeviceTelemetry = null;
            LoRaDeviceClient.Setup(x => x.SendEventAsync(It.IsNotNull<LoRaDeviceTelemetry>(), null))
                .Callback<LoRaDeviceTelemetry, Dictionary<string, string>>((t, _) => loRaDeviceTelemetry = t)
                .ReturnsAsync(true);

            // C2D message will be checked
            LoRaDeviceClient.Setup(x => x.ReceiveAsync(It.IsNotNull<TimeSpan>()))
                .ReturnsAsync((Message)null);

            using var cache = NewNonEmptyCache(loRaDevice);
<<<<<<< HEAD
            using var deviceRegistry = new LoRaDeviceRegistry(this.ServerConfiguration, cache, this.LoRaDeviceApi.Object, this.LoRaDeviceFactory);
=======
            using var deviceRegistry = new LoRaDeviceRegistry(ServerConfiguration, cache, LoRaDeviceApi.Object, LoRaDeviceFactory);
>>>>>>> 580ec7bb

            // Send to message processor
            using var messageDispatcher = new MessageDispatcher(
                ServerConfiguration,
                deviceRegistry,
                FrameCounterUpdateStrategyProvider);

            // sends unconfirmed message
            var unconfirmedMessagePayload = simulatedDevice.CreateUnconfirmedDataUpMessage(payload, fcnt: 1);
            var rxpk = unconfirmedMessagePayload.SerializeUplink(simulatedDevice.AppSKey, simulatedDevice.NwkSKey).Rxpk[0];
            rxpk.ExtraData["x_power"] = 22.3;
            rxpk.ExtraData["x_wind"] = "NE";
            using var request = new WaitableLoRaRequest(rxpk, PacketForwarder);
            messageDispatcher.DispatchRequest(request);
            Assert.True(await request.WaitCompleteAsync());

            Assert.NotNull(loRaDeviceTelemetry);
            Assert.Equal(2, loRaDeviceTelemetry.ExtraData.Count);
            Assert.Equal(22.3, loRaDeviceTelemetry.ExtraData["x_power"]);
            Assert.Equal("NE", loRaDeviceTelemetry.ExtraData["x_wind"]);
            var rawPayload = Convert.ToBase64String(Encoding.UTF8.GetBytes(payload));
            Assert.Equal(rawPayload, loRaDeviceTelemetry.Rawdata);
            Assert.IsType<DecodedPayloadValue>(loRaDeviceTelemetry.Data);
            var decodedPayload = (DecodedPayloadValue)loRaDeviceTelemetry.Data;
            Assert.Equal(1L, decodedPayload.Value);

            // Validate json
            var actualJsonTelemetry = JsonConvert.SerializeObject(loRaDeviceTelemetry, Formatting.None);
            var expectedTelemetryJson = $"{{\"time\":null,\"tmms\":0,\"tmst\":0,\"freq\":868.3,\"chan\":0,\"rfch\":1,\"stat\":0,\"modu\":\"LORA\",\"datr\":\"SF10BW125\",\"codr\":\"4/5\",\"rssi\":0,\"lsnr\":0.0,\"size\":{loRaDeviceTelemetry.Size},\"data\":{{\"value\":1}},\"port\":1,\"fcnt\":1,\"rawdata\":\"{rawPayload}\",\"eui\":\"0000000000000001\",\"gatewayid\":\"test-gateway\",\"edgets\":{loRaDeviceTelemetry.Edgets},\"x_power\":22.3,\"x_wind\":\"NE\"}}";
            Assert.Equal(expectedTelemetryJson, actualJsonTelemetry);

            LoRaDeviceApi.VerifyAll();
            LoRaDeviceClient.VerifyAll();
        }

        /// <summary>
        /// SensorDecoder: http://customdecoder/test1
        /// Decoder result: "decoded"
        /// Expected data sent to IoT Hub:
        /// {
        ///     "time": null,
        ///     "tmms": 0,
        ///     "tmst": 0,
        ///     "freq": 868.3,
        ///     "chan": 0,
        ///     "rfch": 1,
        ///     "stat": 0,
        ///     "modu": "LORA",
        ///     "datr": "SF10BW125",
        ///     "codr": "4/5",
        ///     "rssi": 0,
        ///     "lsnr": 0.0,
        ///     "size": 15,
        ///     "data": "decoded",
        ///     "port": 1,
        ///     "fcnt": 1,
        ///     "rawdata": "JDE=",
        ///     "eui": "0000000000000001",
        ///     "gatewayid": "test-gateway",
        ///     "edgets": 1550223375041
        /// }.
        /// </summary>
        [Fact]
        public async Task When_Using_Custom_Decoder_Returns_String_Should_Send_Decoded_Value()
        {
            var simulatedDevice = new SimulatedDevice(TestDeviceInfo.CreateABPDevice(1, gatewayID: ServerGatewayID));
            var loRaDevice = CreateLoRaDevice(simulatedDevice);
            loRaDevice.SensorDecoder = "http://customdecoder/test1";

            // message will be sent
            LoRaDeviceTelemetry loRaDeviceTelemetry = null;
            LoRaDeviceClient.Setup(x => x.SendEventAsync(It.IsNotNull<LoRaDeviceTelemetry>(), null))
                .Callback<LoRaDeviceTelemetry, Dictionary<string, string>>((t, _) => loRaDeviceTelemetry = t)
                .ReturnsAsync(true);

            // C2D message will be checked
            LoRaDeviceClient.Setup(x => x.ReceiveAsync(It.IsNotNull<TimeSpan>()))
                .ReturnsAsync((Message)null);

            using var cache = NewNonEmptyCache(loRaDevice);
<<<<<<< HEAD
            using var deviceRegistry = new LoRaDeviceRegistry(this.ServerConfiguration, cache, this.LoRaDeviceApi.Object, this.LoRaDeviceFactory);
=======
            using var deviceRegistry = new LoRaDeviceRegistry(ServerConfiguration, cache, LoRaDeviceApi.Object, LoRaDeviceFactory);
>>>>>>> 580ec7bb

            // Send to message processor
            using var messageDispatcher = new MessageDispatcher(
                ServerConfiguration,
                deviceRegistry,
                FrameCounterUpdateStrategyProvider);

            using var httpMessageHandler = new HttpMessageHandlerMock();
            httpMessageHandler.SetupHandler((r) =>
            {
                return new HttpResponseMessage(System.Net.HttpStatusCode.OK)
                {
                    Content = new StringContent("decoded", Encoding.UTF8, "application/text"),
                };
            });

            using var httpClient = new HttpClient(httpMessageHandler);
            PayloadDecoder.SetDecoder(new LoRaPayloadDecoder(httpClient));

            // sends unconfirmed message
            var unconfirmedMessagePayload = simulatedDevice.CreateUnconfirmedDataUpMessage("1", fcnt: 1);
            var rxpk = unconfirmedMessagePayload.SerializeUplink(simulatedDevice.AppSKey, simulatedDevice.NwkSKey).Rxpk[0];
            using var request = new WaitableLoRaRequest(rxpk, PacketForwarder);
            messageDispatcher.DispatchRequest(request);
            Assert.True(await request.WaitCompleteAsync());

            Assert.NotNull(loRaDeviceTelemetry);
            Assert.NotNull(loRaDeviceTelemetry.Data);
            var rawPayload = Convert.ToBase64String(Encoding.UTF8.GetBytes("1"));
            Assert.Equal(rawPayload, loRaDeviceTelemetry.Rawdata);

            // Validate json
            var actualJsonTelemetry = JsonConvert.SerializeObject(loRaDeviceTelemetry, Formatting.None);
            var expectedTelemetryJson = $"{{\"time\":null,\"tmms\":0,\"tmst\":0,\"freq\":868.3,\"chan\":0,\"rfch\":1,\"stat\":0,\"modu\":\"LORA\",\"datr\":\"SF10BW125\",\"codr\":\"4/5\",\"rssi\":0,\"lsnr\":0.0,\"size\":{loRaDeviceTelemetry.Size},\"data\":\"decoded\",\"port\":1,\"fcnt\":1,\"rawdata\":\"{rawPayload}\",\"eui\":\"0000000000000001\",\"gatewayid\":\"test-gateway\",\"edgets\":{loRaDeviceTelemetry.Edgets}}}";
            Assert.Equal(expectedTelemetryJson, actualJsonTelemetry);

            LoRaDeviceApi.VerifyAll();
            LoRaDeviceClient.VerifyAll();
        }

        /// <summary>
        /// SensorDecoder: http://customdecoder/test1
        /// Decoder result: ""
        /// Expected data sent to IoT Hub:
        /// {
        ///     "time": null,
        ///     "tmms": 0,
        ///     "tmst": 0,
        ///     "freq": 868.3,
        ///     "chan": 0,
        ///     "rfch": 1,
        ///     "stat": 0,
        ///     "modu": "LORA",
        ///     "datr": "SF10BW125",
        ///     "codr": "4/5",
        ///     "rssi": 0,
        ///     "lsnr": 0.0,
        ///     "size": 15,
        ///     "data": "",
        ///     "port": 1,
        ///     "fcnt": 1,
        ///     "rawdata": "JDE=",
        ///     "eui": "0000000000000001",
        ///     "gatewayid": "test-gateway",
        ///     "edgets": 1550223375041
        /// }.
        /// </summary>
        [Fact]
        public async Task When_Using_Custom_Decoder_Returns_Empty_Should_Send_Decoded_Value()
        {
            var simulatedDevice = new SimulatedDevice(TestDeviceInfo.CreateABPDevice(1, gatewayID: ServerGatewayID));
            var loRaDevice = CreateLoRaDevice(simulatedDevice);
            loRaDevice.SensorDecoder = "http://customdecoder/test1";

            // message will be sent
            LoRaDeviceTelemetry loRaDeviceTelemetry = null;
            LoRaDeviceClient.Setup(x => x.SendEventAsync(It.IsNotNull<LoRaDeviceTelemetry>(), null))
                .Callback<LoRaDeviceTelemetry, Dictionary<string, string>>((t, _) => loRaDeviceTelemetry = t)
                .ReturnsAsync(true);

            // C2D message will be checked
            LoRaDeviceClient.Setup(x => x.ReceiveAsync(It.IsNotNull<TimeSpan>()))
                .ReturnsAsync((Message)null);

            using var cache = NewNonEmptyCache(loRaDevice);
<<<<<<< HEAD
            using var deviceRegistry = new LoRaDeviceRegistry(this.ServerConfiguration, cache, this.LoRaDeviceApi.Object, this.LoRaDeviceFactory);
=======
            using var deviceRegistry = new LoRaDeviceRegistry(ServerConfiguration, cache, LoRaDeviceApi.Object, LoRaDeviceFactory);
>>>>>>> 580ec7bb

            // Send to message processor
            using var messageDispatcher = new MessageDispatcher(
                ServerConfiguration,
                deviceRegistry,
                FrameCounterUpdateStrategyProvider);

            using var httpMessageHandler = new HttpMessageHandlerMock();
            httpMessageHandler.SetupHandler((r) =>
            {
                return new HttpResponseMessage(System.Net.HttpStatusCode.OK)
                {
                    Content = new StringContent(string.Empty, Encoding.UTF8, "application/json"),
                };
            });

            using var httpClient = new HttpClient(httpMessageHandler);
            PayloadDecoder.SetDecoder(new LoRaPayloadDecoder(httpClient));

            // sends unconfirmed message
            var unconfirmedMessagePayload = simulatedDevice.CreateUnconfirmedDataUpMessage("1", fcnt: 1);
            var rxpk = unconfirmedMessagePayload.SerializeUplink(simulatedDevice.AppSKey, simulatedDevice.NwkSKey).Rxpk[0];
            using var request = new WaitableLoRaRequest(rxpk, PacketForwarder);
            messageDispatcher.DispatchRequest(request);
            Assert.True(await request.WaitCompleteAsync());

            Assert.NotNull(loRaDeviceTelemetry);
            Assert.NotNull(loRaDeviceTelemetry.Data);
            var rawPayload = Convert.ToBase64String(Encoding.UTF8.GetBytes("1"));
            Assert.Equal(rawPayload, loRaDeviceTelemetry.Rawdata);

            // Validate json
            var actualJsonTelemetry = JsonConvert.SerializeObject(loRaDeviceTelemetry, Formatting.None);
            var expectedTelemetryJson = $"{{\"time\":null,\"tmms\":0,\"tmst\":0,\"freq\":868.3,\"chan\":0,\"rfch\":1,\"stat\":0,\"modu\":\"LORA\",\"datr\":\"SF10BW125\",\"codr\":\"4/5\",\"rssi\":0,\"lsnr\":0.0,\"size\":{loRaDeviceTelemetry.Size},\"data\":\"\",\"port\":1,\"fcnt\":1,\"rawdata\":\"{rawPayload}\",\"eui\":\"0000000000000001\",\"gatewayid\":\"test-gateway\",\"edgets\":{loRaDeviceTelemetry.Edgets}}}";
            Assert.Equal(expectedTelemetryJson, actualJsonTelemetry);

            LoRaDeviceApi.VerifyAll();
            LoRaDeviceClient.VerifyAll();
        }

        /// <summary>
        /// SensorDecoder: http://customdecoder/test1
        /// Decoder result: { "value": "decoded" }
        /// Expected data sent to IoT Hub:
        /// {
        ///     "time": null,
        ///     "tmms": 0,
        ///     "tmst": 0,
        ///     "freq": 868.3,
        ///     "chan": 0,
        ///     "rfch": 1,
        ///     "stat": 0,
        ///     "modu": "LORA",
        ///     "datr": "SF10BW125",
        ///     "codr": "4/5",
        ///     "rssi": 0,
        ///     "lsnr": 0.0,
        ///     "size": 15,
        ///     "data": {
        ///         "value": "decoded"
        ///     },
        ///     "port": 1,
        ///     "fcnt": 1,
        ///     "rawdata": "JDE=",
        ///     "eui": "0000000000000001",
        ///     "gatewayid": "test-gateway",
        ///     "edgets": 1550223375041
        /// }.
        /// </summary>
        [Fact]
        public async Task When_Using_Custom_Decoder_Returns_JsonString_Should_Send_Decoded_Value()
        {
            var simulatedDevice = new SimulatedDevice(TestDeviceInfo.CreateABPDevice(1, gatewayID: ServerGatewayID));
            var loRaDevice = CreateLoRaDevice(simulatedDevice);
            loRaDevice.SensorDecoder = "http://customdecoder/test1";

            // message will be sent
            LoRaDeviceTelemetry loRaDeviceTelemetry = null;
            LoRaDeviceClient.Setup(x => x.SendEventAsync(It.IsNotNull<LoRaDeviceTelemetry>(), null))
                .Callback<LoRaDeviceTelemetry, Dictionary<string, string>>((t, _) => loRaDeviceTelemetry = t)
                .ReturnsAsync(true);

            // C2D message will be checked
            LoRaDeviceClient.Setup(x => x.ReceiveAsync(It.IsNotNull<TimeSpan>()))
                .ReturnsAsync((Message)null);

            using var cache = NewNonEmptyCache(loRaDevice);
<<<<<<< HEAD
            using var deviceRegistry = new LoRaDeviceRegistry(this.ServerConfiguration, cache, this.LoRaDeviceApi.Object, this.LoRaDeviceFactory);
=======
            using var deviceRegistry = new LoRaDeviceRegistry(ServerConfiguration, cache, LoRaDeviceApi.Object, LoRaDeviceFactory);
>>>>>>> 580ec7bb

            // Send to message processor
            using var messageDispatcher = new MessageDispatcher(
                ServerConfiguration,
                deviceRegistry,
                FrameCounterUpdateStrategyProvider);

            using var httpMessageHandler = new HttpMessageHandlerMock();
            httpMessageHandler.SetupHandler((r) =>
            {
                return new HttpResponseMessage(System.Net.HttpStatusCode.OK)
                {
                    Content = new StringContent("{\"value\":\"decoded\"}", Encoding.UTF8, "application/json"),
                };
            });

            using var httpClient = new HttpClient(httpMessageHandler);
            PayloadDecoder.SetDecoder(new LoRaPayloadDecoder(httpClient));

            // sends unconfirmed message
            var unconfirmedMessagePayload = simulatedDevice.CreateUnconfirmedDataUpMessage("1", fcnt: 1);
            var rxpk = unconfirmedMessagePayload.SerializeUplink(simulatedDevice.AppSKey, simulatedDevice.NwkSKey).Rxpk[0];
            using var request = new WaitableLoRaRequest(rxpk, PacketForwarder);
            messageDispatcher.DispatchRequest(request);
            Assert.True(await request.WaitCompleteAsync());

            Assert.NotNull(loRaDeviceTelemetry);
            Assert.NotNull(loRaDeviceTelemetry.Data);
            var rawPayload = Convert.ToBase64String(Encoding.UTF8.GetBytes("1"));
            Assert.Equal(rawPayload, loRaDeviceTelemetry.Rawdata);

            // Validate json
            var actualJsonTelemetry = JsonConvert.SerializeObject(loRaDeviceTelemetry, Formatting.None);
            var expectedTelemetryJson = $"{{\"time\":null,\"tmms\":0,\"tmst\":0,\"freq\":868.3,\"chan\":0,\"rfch\":1,\"stat\":0,\"modu\":\"LORA\",\"datr\":\"SF10BW125\",\"codr\":\"4/5\",\"rssi\":0,\"lsnr\":0.0,\"size\":{loRaDeviceTelemetry.Size},\"data\":{{\"value\":\"decoded\"}},\"port\":1,\"fcnt\":1,\"rawdata\":\"{rawPayload}\",\"eui\":\"0000000000000001\",\"gatewayid\":\"test-gateway\",\"edgets\":{loRaDeviceTelemetry.Edgets}}}";
            Assert.Equal(expectedTelemetryJson, actualJsonTelemetry);

            LoRaDeviceApi.VerifyAll();
            LoRaDeviceClient.VerifyAll();
        }

        /// <summary>
        /// Using DecoderValueSensor should put the data inside a { value:"" } element
        /// {
        ///     "time": null,
        ///     "tmms": 0,
        ///     "tmst": 0,
        ///     "freq": 868.3,
        ///     "chan": 0,
        ///     "rfch": 1,
        ///     "stat": 0,
        ///     "modu": "LORA",
        ///     "datr": "SF10BW125",
        ///     "codr": "4/5",
        ///     "rssi": 0,
        ///     "lsnr": 0.0,
        ///     "size": 15,
        ///     "data": {
        ///         "temp" = 10,
        ///         "humidity" = 22.1,
        ///         "text" = "abc"
        ///     },
        ///     "port": 1,
        ///     "fcnt": 1,
        ///     "rawdata": "JDE=",
        ///     "eui": "0000000000000001",
        ///     "gatewayid": "test-gateway",
        ///     "edgets": 1550223375041
        /// }.
        /// </summary>
        [Fact]
        public async Task When_Using_Custom_Decoder_Returns_Complex_Object_Should_Send_Decoded_Value()
        {
            var simulatedDevice = new SimulatedDevice(TestDeviceInfo.CreateABPDevice(1, gatewayID: ServerGatewayID));
            var loRaDevice = CreateLoRaDevice(simulatedDevice);
            loRaDevice.SensorDecoder = "http://customdecoder/test1";

            // message will be sent
            LoRaDeviceTelemetry loRaDeviceTelemetry = null;
            LoRaDeviceClient.Setup(x => x.SendEventAsync(It.IsNotNull<LoRaDeviceTelemetry>(), null))
                .Callback<LoRaDeviceTelemetry, Dictionary<string, string>>((t, _) => loRaDeviceTelemetry = t)
                .ReturnsAsync(true);

            // C2D message will be checked
            LoRaDeviceClient.Setup(x => x.ReceiveAsync(It.IsNotNull<TimeSpan>()))
                .ReturnsAsync((Message)null);

            using var cache = NewNonEmptyCache(loRaDevice);
<<<<<<< HEAD
            using var deviceRegistry = new LoRaDeviceRegistry(this.ServerConfiguration, cache, this.LoRaDeviceApi.Object, this.LoRaDeviceFactory);
=======
            using var deviceRegistry = new LoRaDeviceRegistry(ServerConfiguration, cache, LoRaDeviceApi.Object, LoRaDeviceFactory);
>>>>>>> 580ec7bb

            // Send to message processor
            using var messageDispatcher = new MessageDispatcher(
                ServerConfiguration,
                deviceRegistry,
                FrameCounterUpdateStrategyProvider);

            var decodedObject = new { temp = 10, humidity = 22.1, text = "abc" };

            using var httpMessageHandler = new HttpMessageHandlerMock();
            httpMessageHandler.SetupHandler((r) =>
            {
                return new HttpResponseMessage(System.Net.HttpStatusCode.OK)
                {
                    Content = new StringContent(JsonConvert.SerializeObject(decodedObject), Encoding.UTF8, "application/json"),
                };
            });

            using var httpClient = new HttpClient(httpMessageHandler);
            PayloadDecoder.SetDecoder(new LoRaPayloadDecoder(httpClient));

            // sends unconfirmed message
            var unconfirmedMessagePayload = simulatedDevice.CreateUnconfirmedDataUpMessage("1", fcnt: 1);
            var rxpk = unconfirmedMessagePayload.SerializeUplink(simulatedDevice.AppSKey, simulatedDevice.NwkSKey).Rxpk[0];
            using var request = new WaitableLoRaRequest(rxpk, PacketForwarder);
            messageDispatcher.DispatchRequest(request);
            Assert.True(await request.WaitCompleteAsync());

            Assert.NotNull(loRaDeviceTelemetry);
            var rawPayload = Convert.ToBase64String(Encoding.UTF8.GetBytes("1"));
            Assert.Equal(rawPayload, loRaDeviceTelemetry.Rawdata);

            // Validate json
            var actualJsonTelemetry = JsonConvert.SerializeObject(loRaDeviceTelemetry, Formatting.None);
            var expectedTelemetryJson = $"{{\"time\":null,\"tmms\":0,\"tmst\":0,\"freq\":868.3,\"chan\":0,\"rfch\":1,\"stat\":0,\"modu\":\"LORA\",\"datr\":\"SF10BW125\",\"codr\":\"4/5\",\"rssi\":0,\"lsnr\":0.0,\"size\":{loRaDeviceTelemetry.Size},\"data\":{{\"temp\":10,\"humidity\":22.1,\"text\":\"abc\"}},\"port\":1,\"fcnt\":1,\"rawdata\":\"{rawPayload}\",\"eui\":\"0000000000000001\",\"gatewayid\":\"test-gateway\",\"edgets\":{loRaDeviceTelemetry.Edgets}}}";
            Assert.Equal(expectedTelemetryJson, actualJsonTelemetry);

            LoRaDeviceApi.VerifyAll();
            LoRaDeviceClient.VerifyAll();
        }

        /// <summary>
        /// Using DecoderValueSensor should put the data inside a { value:"" } element
        /// {
        ///     "time": null,
        ///     "tmms": 0,
        ///     "tmst": 0,
        ///     "freq": 868.3,
        ///     "chan": 0,
        ///     "rfch": 1,
        ///     "stat": 0,
        ///     "modu": "LORA",
        ///     "datr": "SF10BW125",
        ///     "codr": "4/5",
        ///     "rssi": 0,
        ///     "lsnr": 0.0,
        ///     "size": 15,
        ///     "data": {
        ///         "error":"SensorDecoderModule 'http://customdecoder/test1?devEUI=0000000000000001&fport=1&payload=MQ%3d%3d' returned bad request.",
        ///         "errorDetail": "my error"
        ///     },
        ///     "port": 1,
        ///     "fcnt": 1,
        ///     "rawdata": "JDE=",
        ///     "eui": "0000000000000001",
        ///     "gatewayid": "test-gateway",
        ///     "edgets": 1550223375041
        /// }.
        /// </summary>
        [Fact]
        public async Task When_Using_Custom_Fails_Returns_Sets_Error_Information_In_Value()
        {
            var simulatedDevice = new SimulatedDevice(TestDeviceInfo.CreateABPDevice(1, gatewayID: ServerGatewayID));
            var loRaDevice = CreateLoRaDevice(simulatedDevice);
            loRaDevice.SensorDecoder = "http://customdecoder/test1";

            // message will be sent
            LoRaDeviceTelemetry loRaDeviceTelemetry = null;
            LoRaDeviceClient.Setup(x => x.SendEventAsync(It.IsNotNull<LoRaDeviceTelemetry>(), null))
                .Callback<LoRaDeviceTelemetry, Dictionary<string, string>>((t, _) => loRaDeviceTelemetry = t)
                .ReturnsAsync(true);

            // C2D message will be checked
            LoRaDeviceClient.Setup(x => x.ReceiveAsync(It.IsNotNull<TimeSpan>()))
                .ReturnsAsync((Message)null);

            using var cache = NewNonEmptyCache(loRaDevice);
<<<<<<< HEAD
            using var deviceRegistry = new LoRaDeviceRegistry(this.ServerConfiguration, cache, this.LoRaDeviceApi.Object, this.LoRaDeviceFactory);
=======
            using var deviceRegistry = new LoRaDeviceRegistry(ServerConfiguration, cache, LoRaDeviceApi.Object, LoRaDeviceFactory);
>>>>>>> 580ec7bb

            // Send to message processor
            using var messageDispatcher = new MessageDispatcher(
                ServerConfiguration,
                deviceRegistry,
                FrameCounterUpdateStrategyProvider);

            using var httpMessageHandler = new HttpMessageHandlerMock();
            httpMessageHandler.SetupHandler((r) =>
            {
                return new HttpResponseMessage(System.Net.HttpStatusCode.BadRequest)
                {
                    Content = new StringContent("my error", Encoding.UTF8, "application/json"),
                };
            });

            using var httpClient = new HttpClient(httpMessageHandler);
            PayloadDecoder.SetDecoder(new LoRaPayloadDecoder(httpClient));

            // sends unconfirmed message
            var unconfirmedMessagePayload = simulatedDevice.CreateUnconfirmedDataUpMessage("1", fcnt: 1);
            var rxpk = unconfirmedMessagePayload.SerializeUplink(simulatedDevice.AppSKey, simulatedDevice.NwkSKey).Rxpk[0];
            using var request = new WaitableLoRaRequest(rxpk, PacketForwarder);
            messageDispatcher.DispatchRequest(request);
            Assert.True(await request.WaitCompleteAsync());

            Assert.NotNull(loRaDeviceTelemetry);
            var rawPayload = Convert.ToBase64String(Encoding.UTF8.GetBytes("1"));
            Assert.Equal(rawPayload, loRaDeviceTelemetry.Rawdata);
            Assert.IsType<DecodingFailedPayload>(loRaDeviceTelemetry.Data);
            var decodedPayload = (DecodingFailedPayload)loRaDeviceTelemetry.Data;
            Assert.Equal("SensorDecoderModule 'http://customdecoder/test1?devEUI=0000000000000001&fport=1&payload=MQ%3d%3d' returned bad request.", decodedPayload.Error);
            Assert.Equal("my error", decodedPayload.ErrorDetail);

            // Validate json
            var actualJsonTelemetry = JsonConvert.SerializeObject(loRaDeviceTelemetry, Formatting.None);
            var expectedTelemetryJson = $"{{\"time\":null,\"tmms\":0,\"tmst\":0,\"freq\":868.3,\"chan\":0,\"rfch\":1,\"stat\":0,\"modu\":\"LORA\",\"datr\":\"SF10BW125\",\"codr\":\"4/5\",\"rssi\":0,\"lsnr\":0.0,\"size\":{loRaDeviceTelemetry.Size},\"data\":{{\"error\":\"SensorDecoderModule 'http://customdecoder/test1?devEUI=0000000000000001&fport=1&payload=MQ%3d%3d' returned bad request.\",\"errorDetail\":\"my error\"}},\"port\":1,\"fcnt\":1,\"rawdata\":\"{rawPayload}\",\"eui\":\"0000000000000001\",\"gatewayid\":\"test-gateway\",\"edgets\":{loRaDeviceTelemetry.Edgets}}}";
            Assert.Equal(expectedTelemetryJson, actualJsonTelemetry);

            LoRaDeviceApi.VerifyAll();
            LoRaDeviceClient.VerifyAll();
        }

        [Fact]
        public async Task When_Resent_Message_Using_Custom_Decoder_Returns_Complex_Object_Should_Send_Decoded_Value()
        {
            var simulatedDevice = new SimulatedDevice(TestDeviceInfo.CreateABPDevice(1, gatewayID: ServerGatewayID));
            var loRaDevice = CreateLoRaDevice(simulatedDevice);
            loRaDevice.SensorDecoder = "http://customdecoder/test1";

            // message will be sent
            LoRaDeviceTelemetry loRaDeviceTelemetry = null;
            LoRaDeviceClient.Setup(x => x.SendEventAsync(It.IsNotNull<LoRaDeviceTelemetry>(), null))
                .Callback<LoRaDeviceTelemetry, Dictionary<string, string>>((t, _) => loRaDeviceTelemetry = t)
                .ReturnsAsync(true);

            // C2D message will be checked
            // LoRaDeviceClient.Setup(x => x.ReceiveAsync(It.IsNotNull<TimeSpan>()))
            // .ReturnsAsync((Message)null);
            using var cache = NewNonEmptyCache(loRaDevice);
<<<<<<< HEAD
            using var deviceRegistry = new LoRaDeviceRegistry(this.ServerConfiguration, cache, this.LoRaDeviceApi.Object, this.LoRaDeviceFactory);
=======
            using var deviceRegistry = new LoRaDeviceRegistry(ServerConfiguration, cache, LoRaDeviceApi.Object, LoRaDeviceFactory);
>>>>>>> 580ec7bb

            // Send to message processor
            using var messageDispatcher = new MessageDispatcher(
                ServerConfiguration,
                deviceRegistry,
                FrameCounterUpdateStrategyProvider);

            var decodedObject = new { temp = 10, humidity = 22.1, text = "abc", cloudToDeviceMessage = new { test = 1 } };

            using var httpMessageHandler = new HttpMessageHandlerMock();
            httpMessageHandler.SetupHandler((r) =>
            {
                return new HttpResponseMessage(System.Net.HttpStatusCode.OK)
                {
                    Content = new StringContent(JsonConvert.SerializeObject(decodedObject), Encoding.UTF8, "application/json"),
                };
            });

            using var httpClient = new HttpClient(httpMessageHandler);
            PayloadDecoder.SetDecoder(new LoRaPayloadDecoder(httpClient));

            // sends unconfirmed message
            var unconfirmedMessagePayload = simulatedDevice.CreateUnconfirmedDataUpMessage("1", fcnt: 10);
            var rxpk = unconfirmedMessagePayload.SerializeUplink(simulatedDevice.AppSKey, simulatedDevice.NwkSKey).Rxpk[0];
            using var request = new WaitableLoRaRequest(rxpk, PacketForwarder);
            messageDispatcher.DispatchRequest(request);
            Assert.True(await request.WaitCompleteAsync());
            Assert.NotNull(request.ResponseDownlink);

            Assert.NotNull(loRaDeviceTelemetry);
            var rawPayload = Convert.ToBase64String(Encoding.UTF8.GetBytes("1"));
            Assert.Equal(rawPayload, loRaDeviceTelemetry.Rawdata);

            // Validate json
            var actualJsonTelemetry = JsonConvert.SerializeObject(loRaDeviceTelemetry, Formatting.None);
            var expectedTelemetryJson = $"{{\"time\":null,\"tmms\":0,\"tmst\":0,\"freq\":868.3,\"chan\":0,\"rfch\":1,\"stat\":0,\"modu\":\"LORA\",\"datr\":\"SF10BW125\",\"codr\":\"4/5\",\"rssi\":0,\"lsnr\":0.0,\"size\":{loRaDeviceTelemetry.Size},\"data\":{{\"temp\":10,\"humidity\":22.1,\"text\":\"abc\"}},\"port\":1,\"fcnt\":10,\"rawdata\":\"{rawPayload}\",\"eui\":\"0000000000000001\",\"gatewayid\":\"test-gateway\",\"edgets\":{loRaDeviceTelemetry.Edgets}}}";
            Assert.Equal(expectedTelemetryJson, actualJsonTelemetry);

            // send a second message with same fcnt to simulate
            // sends unconfirmed message
            var confirmedMessagePayload = simulatedDevice.CreateConfirmedDataUpMessage("1", fcnt: 10);
            var rxpk2 = confirmedMessagePayload.SerializeUplink(simulatedDevice.AppSKey, simulatedDevice.NwkSKey).Rxpk[0];
            using var request2 = new WaitableLoRaRequest(rxpk2, PacketForwarder);
            messageDispatcher.DispatchRequest(request2);
            Assert.True(await request2.WaitCompleteAsync());
            Assert.NotNull(request2.ResponseDownlink);
            Assert.NotNull(loRaDeviceTelemetry);
            var rawPayload2 = Convert.ToBase64String(Encoding.UTF8.GetBytes("1"));
            Assert.Equal(rawPayload, loRaDeviceTelemetry.Rawdata);
            // Only the first message should be sent
            LoRaDeviceClient.Verify(x => x.SendEventAsync(It.IsNotNull<LoRaDeviceTelemetry>(), null), Times.Once());
            LoRaDeviceApi.VerifyAll();
            LoRaDeviceClient.VerifyAll();
        }
    }
}<|MERGE_RESOLUTION|>--- conflicted
+++ resolved
@@ -78,11 +78,7 @@
             }
 
             using var cache = NewNonEmptyCache(loRaDevice);
-<<<<<<< HEAD
-            using var deviceRegistry = new LoRaDeviceRegistry(this.ServerConfiguration, cache, this.LoRaDeviceApi.Object, this.LoRaDeviceFactory);
-=======
             using var deviceRegistry = new LoRaDeviceRegistry(ServerConfiguration, cache, LoRaDeviceApi.Object, LoRaDeviceFactory);
->>>>>>> 580ec7bb
 
             // Send to message processor
             using var messageDispatcher = new MessageDispatcher(
@@ -170,11 +166,7 @@
                 .ReturnsAsync((Message)null);
 
             using var cache = NewNonEmptyCache(loRaDevice);
-<<<<<<< HEAD
-            using var deviceRegistry = new LoRaDeviceRegistry(this.ServerConfiguration, cache, this.LoRaDeviceApi.Object, this.LoRaDeviceFactory);
-=======
             using var deviceRegistry = new LoRaDeviceRegistry(ServerConfiguration, cache, LoRaDeviceApi.Object, LoRaDeviceFactory);
->>>>>>> 580ec7bb
 
             // Send to message processor
             using var messageDispatcher = new MessageDispatcher(
@@ -258,11 +250,7 @@
                 .ReturnsAsync((Message)null);
 
             using var cache = NewNonEmptyCache(loRaDevice);
-<<<<<<< HEAD
-            using var deviceRegistry = new LoRaDeviceRegistry(this.ServerConfiguration, cache, this.LoRaDeviceApi.Object, this.LoRaDeviceFactory);
-=======
             using var deviceRegistry = new LoRaDeviceRegistry(ServerConfiguration, cache, LoRaDeviceApi.Object, LoRaDeviceFactory);
->>>>>>> 580ec7bb
 
             // Send to message processor
             using var messageDispatcher = new MessageDispatcher(
@@ -343,11 +331,7 @@
                 .ReturnsAsync((Message)null);
 
             using var cache = NewNonEmptyCache(loRaDevice);
-<<<<<<< HEAD
-            using var deviceRegistry = new LoRaDeviceRegistry(this.ServerConfiguration, cache, this.LoRaDeviceApi.Object, this.LoRaDeviceFactory);
-=======
             using var deviceRegistry = new LoRaDeviceRegistry(ServerConfiguration, cache, LoRaDeviceApi.Object, LoRaDeviceFactory);
->>>>>>> 580ec7bb
 
             // Send to message processor
             using var messageDispatcher = new MessageDispatcher(
@@ -433,11 +417,7 @@
                 .ReturnsAsync((Message)null);
 
             using var cache = NewNonEmptyCache(loRaDevice);
-<<<<<<< HEAD
-            using var deviceRegistry = new LoRaDeviceRegistry(this.ServerConfiguration, cache, this.LoRaDeviceApi.Object, this.LoRaDeviceFactory);
-=======
             using var deviceRegistry = new LoRaDeviceRegistry(ServerConfiguration, cache, LoRaDeviceApi.Object, LoRaDeviceFactory);
->>>>>>> 580ec7bb
 
             // Send to message processor
             using var messageDispatcher = new MessageDispatcher(
@@ -525,11 +505,7 @@
                 .ReturnsAsync((Message)null);
 
             using var cache = NewNonEmptyCache(loRaDevice);
-<<<<<<< HEAD
-            using var deviceRegistry = new LoRaDeviceRegistry(this.ServerConfiguration, cache, this.LoRaDeviceApi.Object, this.LoRaDeviceFactory);
-=======
             using var deviceRegistry = new LoRaDeviceRegistry(ServerConfiguration, cache, LoRaDeviceApi.Object, LoRaDeviceFactory);
->>>>>>> 580ec7bb
 
             // Send to message processor
             using var messageDispatcher = new MessageDispatcher(
@@ -617,11 +593,7 @@
                 .ReturnsAsync((Message)null);
 
             using var cache = NewNonEmptyCache(loRaDevice);
-<<<<<<< HEAD
-            using var deviceRegistry = new LoRaDeviceRegistry(this.ServerConfiguration, cache, this.LoRaDeviceApi.Object, this.LoRaDeviceFactory);
-=======
             using var deviceRegistry = new LoRaDeviceRegistry(ServerConfiguration, cache, LoRaDeviceApi.Object, LoRaDeviceFactory);
->>>>>>> 580ec7bb
 
             // Send to message processor
             using var messageDispatcher = new MessageDispatcher(
@@ -709,11 +681,7 @@
                 .ReturnsAsync((Message)null);
 
             using var cache = NewNonEmptyCache(loRaDevice);
-<<<<<<< HEAD
-            using var deviceRegistry = new LoRaDeviceRegistry(this.ServerConfiguration, cache, this.LoRaDeviceApi.Object, this.LoRaDeviceFactory);
-=======
             using var deviceRegistry = new LoRaDeviceRegistry(ServerConfiguration, cache, LoRaDeviceApi.Object, LoRaDeviceFactory);
->>>>>>> 580ec7bb
 
             // Send to message processor
             using var messageDispatcher = new MessageDispatcher(
@@ -774,11 +742,7 @@
             // LoRaDeviceClient.Setup(x => x.ReceiveAsync(It.IsNotNull<TimeSpan>()))
             // .ReturnsAsync((Message)null);
             using var cache = NewNonEmptyCache(loRaDevice);
-<<<<<<< HEAD
-            using var deviceRegistry = new LoRaDeviceRegistry(this.ServerConfiguration, cache, this.LoRaDeviceApi.Object, this.LoRaDeviceFactory);
-=======
             using var deviceRegistry = new LoRaDeviceRegistry(ServerConfiguration, cache, LoRaDeviceApi.Object, LoRaDeviceFactory);
->>>>>>> 580ec7bb
 
             // Send to message processor
             using var messageDispatcher = new MessageDispatcher(
