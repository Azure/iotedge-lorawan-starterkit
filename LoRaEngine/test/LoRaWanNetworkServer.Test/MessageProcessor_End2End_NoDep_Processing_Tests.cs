// Copyright (c) Microsoft. All rights reserved.
// Licensed under the MIT license. See LICENSE file in the project root for full license information.

namespace LoRaWan.NetworkServer.Test
{
    using System;
    using System.Collections.Generic;
    using System.Text;
    using System.Threading.Tasks;
    using LoRaTools.LoRaMessage;
    using LoRaTools.Regions;
    using LoRaTools.Utils;
    using LoRaWan.NetworkServer;
    using LoRaWan.Tests.Shared;
    using Microsoft.Azure.Devices.Client;
    using Microsoft.Azure.Devices.Shared;
    using Microsoft.Extensions.Caching.Memory;
    using Moq;
    using Xunit;

    // End to end tests without external dependencies (IoT Hub, Service Facade Function)
    // General message processor tests (Join tests are handled in other class)
    public class MessageProcessor_End2End_NoDep_Processing_Tests : MessageProcessorTestBase
    {
        [Theory]
        [InlineData(ServerGatewayID, 0, 0, 0)]
        [InlineData(ServerGatewayID, 0, 1, 1)]
        [InlineData(ServerGatewayID, 0, 100, 20)]
        [InlineData(ServerGatewayID, 1, 0, 0)]
        [InlineData(ServerGatewayID, 1, 1, 1)]
        [InlineData(ServerGatewayID, 1, 100, 20)]
        [InlineData(null, 0, 0, 0)]
        [InlineData(null, 0, 1, 1)]
        [InlineData(null, 0, 100, 20)]
        [InlineData(null, 1, 0, 0)]
        [InlineData(null, 1, 1, 1)]
        [InlineData(null, 1, 100, 20)]
        public async Task ABP_Cached_Device_With_Fcnt_1_Or_0_Should_Reset_Fcnt_And_Send_To_IotHub(
            string deviceGatewayID,
            uint payloadFcntUp,
            uint deviceInitialFcntUp,
            uint deviceInitialFcntDown)
        {
            var simulatedDevice = new SimulatedDevice(TestDeviceInfo.CreateABPDevice(1, gatewayID: deviceGatewayID))
            {
                FrmCntDown = deviceInitialFcntDown,
                FrmCntUp = deviceInitialFcntUp
            };

            var devEUI = simulatedDevice.LoRaDevice.DeviceID;
            var devAddr = simulatedDevice.LoRaDevice.DevAddr;

            // message will be sent
            LoRaDeviceTelemetry loRaDeviceTelemetry = null;
            LoRaDeviceClient.Setup(x => x.SendEventAsync(It.IsNotNull<LoRaDeviceTelemetry>(), null))
                .Callback<LoRaDeviceTelemetry, Dictionary<string, string>>((t, _) => loRaDeviceTelemetry = t)
                .ReturnsAsync(true);

            // C2D message will be checked
            LoRaDeviceClient.Setup(x => x.ReceiveAsync(It.IsNotNull<TimeSpan>()))
                .ReturnsAsync((Message)null);

            // twin will be updated with new fcnt
            int? fcntUpSavedInTwin = null;
            int? fcntDownSavedInTwin = null;

            // twin should be saved only if not starting at 0, 0
            var shouldSaveTwin = deviceInitialFcntDown != 0 || deviceInitialFcntUp != 0;
            if (shouldSaveTwin)
            {
                // Twin will be saved
                LoRaDeviceClient.Setup(x => x.UpdateReportedPropertiesAsync(It.IsNotNull<TwinCollection>()))
                    .Callback<TwinCollection>((t) =>
                    {
                        fcntUpSavedInTwin = (int)t[TwinProperty.FCntUp];
                        fcntDownSavedInTwin = (int)t[TwinProperty.FCntDown];
                    })
                    .ReturnsAsync(true);
            }

            if (string.IsNullOrEmpty(deviceGatewayID))
            {
                LoRaDeviceApi.Setup(x => x.ABPFcntCacheResetAsync(devEUI, It.IsAny<uint>(), It.IsNotNull<string>()))
                    .ReturnsAsync(true);
            }

            using var memoryCache = new MemoryCache(new MemoryCacheOptions());
            using var cachedDevice = CreateLoRaDevice(simulatedDevice);

            var devEUIDeviceDict = new DevEUIToLoRaDeviceDictionary();
            devEUIDeviceDict.TryAdd(devEUI, cachedDevice);
            memoryCache.Set(devAddr, devEUIDeviceDict);

            using var deviceRegistry = new LoRaDeviceRegistry(ServerConfiguration, memoryCache, LoRaDeviceApi.Object, LoRaDeviceFactory);

            using var messageDispatcher = new MessageDispatcher(
                ServerConfiguration,
                deviceRegistry,
                FrameCounterUpdateStrategyProvider);

            // sends unconfirmed message
            var unconfirmedMessagePayload = simulatedDevice.CreateUnconfirmedDataUpMessage("hello", fcnt: payloadFcntUp);
            var rxpk = unconfirmedMessagePayload.SerializeUplink(simulatedDevice.AppSKey, simulatedDevice.NwkSKey).Rxpk[0];
            using var request = new WaitableLoRaRequest(rxpk, PacketForwarder);
            messageDispatcher.DispatchRequest(request);
            Assert.True(await request.WaitCompleteAsync());
            Assert.Null(request.ResponseDownlink);

            // Ensure that a telemetry was sent
            Assert.NotNull(loRaDeviceTelemetry);
            // Assert.Equal(msgPayload, loRaDeviceTelemetry.data);

            // Ensure that the device twins were saved
            if (shouldSaveTwin)
            {
                Assert.NotNull(fcntDownSavedInTwin);
                Assert.NotNull(fcntUpSavedInTwin);
                Assert.Equal(0, fcntDownSavedInTwin.Value); // fcntDown will be set to zero
                Assert.Equal(0, fcntUpSavedInTwin.Value); // fcntUp will be set to zero
            }

            // verify that the device in device registry has correct properties and frame counters
            var devicesForDevAddr = deviceRegistry.InternalGetCachedDevicesForDevAddr(devAddr);
            Assert.Single(devicesForDevAddr);
            Assert.True(devicesForDevAddr.TryGetValue(devEUI, out var loRaDevice));
            Assert.Equal(devAddr, loRaDevice.DevAddr);
            Assert.Equal(devEUI, loRaDevice.DevEUI);
            Assert.True(loRaDevice.IsABP);
            Assert.Equal(payloadFcntUp, loRaDevice.FCntUp);
            Assert.Equal(0U, loRaDevice.FCntDown); // fctn down will always be set to zero
            if (payloadFcntUp == 0)
                Assert.False(loRaDevice.HasFrameCountChanges); // no changes
            else
                Assert.True(loRaDevice.HasFrameCountChanges); // there are pending changes (fcntUp 0 => 1)

            // will update api in multi gateway scenario
            if (string.IsNullOrEmpty(deviceGatewayID))
            {
                LoRaDeviceApi.Verify(x => x.ABPFcntCacheResetAsync(devEUI, It.IsAny<uint>(), It.IsNotNull<string>()), Times.Exactly(1));
            }

            LoRaDeviceClient.VerifyAll();
            LoRaDeviceApi.VerifyAll();

            LoRaDeviceClient.Setup(ldc => ldc.Dispose());
        }

        [Theory]
        [InlineData(ServerGatewayID, "1234", "")]
        [InlineData(ServerGatewayID, "hello world", null)]
        [InlineData(null, "hello world", null)]
        [InlineData(null, "1234", "")]
        public async Task ABP_Unconfirmed_With_No_Decoder_Sends_Raw_Payload(string deviceGatewayID, string msgPayload, string sensorDecoder)
        {
            var simulatedDevice = new SimulatedDevice(TestDeviceInfo.CreateABPDevice(1, gatewayID: deviceGatewayID));
            var loRaDevice = CreateLoRaDevice(simulatedDevice);
            loRaDevice.SensorDecoder = sensorDecoder;

            // message will be sent
            LoRaDeviceTelemetry loRaDeviceTelemetry = null;
            LoRaDeviceClient.Setup(x => x.SendEventAsync(It.IsNotNull<LoRaDeviceTelemetry>(), null))
                .Callback<LoRaDeviceTelemetry, Dictionary<string, string>>((t, _) => loRaDeviceTelemetry = t)
                .ReturnsAsync(true);

            // C2D message will be checked
            LoRaDeviceClient.Setup(x => x.ReceiveAsync(It.IsNotNull<TimeSpan>()))
                .ReturnsAsync((Message)null);

            if (string.IsNullOrEmpty(deviceGatewayID))
            {
                LoRaDeviceApi.Setup(x => x.ABPFcntCacheResetAsync(loRaDevice.DevEUI, It.IsAny<uint>(), It.IsNotNull<string>()))
                    .ReturnsAsync(true);
            }

            // add device to cache already
            using var memoryCache = new MemoryCache(new MemoryCacheOptions());
            var dictionary = new DevEUIToLoRaDeviceDictionary();
            dictionary[loRaDevice.DevEUI] = loRaDevice;
            memoryCache.Set<DevEUIToLoRaDeviceDictionary>(loRaDevice.DevAddr, dictionary);

            using var deviceRegistry = new LoRaDeviceRegistry(ServerConfiguration, memoryCache, LoRaDeviceApi.Object, LoRaDeviceFactory);

            // Send to message processor
            using var messageDispatcher = new MessageDispatcher(
                ServerConfiguration,
                deviceRegistry,
                FrameCounterUpdateStrategyProvider);

            // sends unconfirmed message
            var unconfirmedMessagePayload = simulatedDevice.CreateUnconfirmedDataUpMessage(msgPayload, fcnt: 1);
            var rxpk = unconfirmedMessagePayload.SerializeUplink(simulatedDevice.AppSKey, simulatedDevice.NwkSKey).Rxpk[0];
            using var request = new WaitableLoRaRequest(rxpk, PacketForwarder);
            messageDispatcher.DispatchRequest(request);
            Assert.True(await request.WaitCompleteAsync());
            Assert.Null(request.ResponseDownlink);

            Assert.NotNull(loRaDeviceTelemetry);
            Assert.IsType<UndecodedPayload>(loRaDeviceTelemetry.Data);
            var undecodedPayload = (UndecodedPayload)loRaDeviceTelemetry.Data;
            var expectedPayloadContent = Convert.ToBase64String(Encoding.UTF8.GetBytes(msgPayload));
            Assert.Equal(expectedPayloadContent, undecodedPayload.Value);

            LoRaDeviceClient.VerifyAll();
            LoRaDeviceApi.VerifyAll();
        }

        [Fact]
        public async Task ABP_Unconfirmed_Sends_Valid_Mac_Commands_As_Part_Of_Payload_And_Receives_Answer_As_Part_Of_Payload()
        {
            var deviceGatewayID = ServerGatewayID;
            var simulatedDevice = new SimulatedDevice(TestDeviceInfo.CreateABPDevice(1, gatewayID: deviceGatewayID));
            var loRaDevice = CreateLoRaDevice(simulatedDevice);
            loRaDevice.SensorDecoder = string.Empty;

            // message will be sent
            LoRaDeviceTelemetry loRaDeviceTelemetry = null;

            // C2D message will be checked
            LoRaDeviceClient.Setup(x => x.ReceiveAsync(It.IsNotNull<TimeSpan>()))
                .ReturnsAsync((Message)null);

            using var cache = NewNonEmptyCache(loRaDevice);
<<<<<<< HEAD
            using var deviceRegistry = new LoRaDeviceRegistry(this.ServerConfiguration, cache, this.LoRaDeviceApi.Object, this.LoRaDeviceFactory);
=======
            using var deviceRegistry = new LoRaDeviceRegistry(ServerConfiguration, cache, LoRaDeviceApi.Object, LoRaDeviceFactory);
>>>>>>> 580ec7bb

            // Send to message processor
            using var messageDispatcher = new MessageDispatcher(
                ServerConfiguration,
                deviceRegistry,
                FrameCounterUpdateStrategyProvider);

            // sends unconfirmed mac LinkCheckCmd
            var msgPayload = "02";
            var unconfirmedMessagePayload = simulatedDevice.CreateUnconfirmedDataUpMessage(msgPayload, fcnt: 1, isHexPayload: true, fport: 0);
            // only use nwkskey
            var rxpk = unconfirmedMessagePayload.SerializeUplink(simulatedDevice.NwkSKey, simulatedDevice.NwkSKey).Rxpk[0];
            using var request = new WaitableLoRaRequest(rxpk, PacketForwarder);
            messageDispatcher.DispatchRequest(request);
            Assert.True(await request.WaitCompleteAsync());
            // Server should reply with MacCommand Answer
            Assert.NotNull(request.ResponseDownlink);
            var data = new LoRaPayloadData(Convert.FromBase64String(request.ResponseDownlink.Txpk.Data));
            Assert.True(data.CheckMic(simulatedDevice.NwkSKey));
            data.PerformEncryption(simulatedDevice.NwkSKey);
            data.Frmpayload.Span.Reverse();
            var link = new LoRaTools.LinkCheckAnswer(data.Frmpayload.Span);
            Assert.NotNull(link);
            Assert.Equal(1, (int)link.GwCnt);
            Assert.Equal(15, (int)link.Margin);
            // Nothing should be sent to IoT Hub
            Assert.Null(loRaDeviceTelemetry);

            LoRaDeviceClient.VerifyAll();
            LoRaDeviceApi.VerifyAll();
        }

        [Fact]
        public async Task ABP_Unconfirmed_Sends_Valid_Mac_Commands_In_Fopts_And_Reply_In_Fopts()
        {
            var deviceGatewayID = ServerGatewayID;
            var simulatedDevice = new SimulatedDevice(TestDeviceInfo.CreateABPDevice(1, gatewayID: deviceGatewayID));
            var loRaDevice = CreateLoRaDevice(simulatedDevice);
            loRaDevice.SensorDecoder = string.Empty;

            // message will be sent
            LoRaDeviceTelemetry loRaDeviceTelemetry = null;
            Dictionary<string, string> eventProperties = null;
            LoRaDeviceClient.Setup(x => x.SendEventAsync(It.IsNotNull<LoRaDeviceTelemetry>(), It.IsNotNull<Dictionary<string, string>>()))
                .Callback<LoRaDeviceTelemetry, Dictionary<string, string>>((t, d) =>
                {
                    loRaDeviceTelemetry = t;
                    eventProperties = d;
                })
                .ReturnsAsync(true);

            var c2d = new ReceivedLoRaCloudToDeviceMessage()
            {
                Payload = "Hello",
                Fport = 1,
            };

            using var cloudToDeviceMessage = c2d.CreateMessage();

            LoRaDeviceClient.SetupSequence(x => x.ReceiveAsync(It.IsAny<TimeSpan>()))
                .ReturnsAsync(cloudToDeviceMessage)
                .ReturnsAsync((Message)null); // 2nd cloud to device message does not return anything

            LoRaDeviceClient.Setup(x => x.CompleteAsync(cloudToDeviceMessage))
                .ReturnsAsync(true);

            // add device to cache already
            using var memoryCache = new MemoryCache(new MemoryCacheOptions());
            var dictionary = new DevEUIToLoRaDeviceDictionary();
            dictionary[loRaDevice.DevEUI] = loRaDevice;
            memoryCache.Set<DevEUIToLoRaDeviceDictionary>(loRaDevice.DevAddr, dictionary);

            using var deviceRegistry = new LoRaDeviceRegistry(ServerConfiguration, memoryCache, LoRaDeviceApi.Object, LoRaDeviceFactory);

            // Send to message processor
            using var messageDispatcher = new MessageDispatcher(
                ServerConfiguration,
                deviceRegistry,
                FrameCounterUpdateStrategyProvider);

            // sends unconfirmed mac LinkCheckCmd
            var msgPayload = "Hello World";
            var macCommands = new List<LoRaTools.MacCommand>()
            {
                new LoRaTools.LinkCheckRequest()
            };
            var unconfirmedMessagePayload = simulatedDevice.CreateUnconfirmedDataUpMessage(msgPayload, fcnt: 1, macCommands: macCommands);
            // only use nwkskey
            var rxpk = unconfirmedMessagePayload.SerializeUplink(simulatedDevice.NwkSKey, simulatedDevice.NwkSKey).Rxpk[0];
            using var request = new WaitableLoRaRequest(rxpk, PacketForwarder);
            messageDispatcher.DispatchRequest(request);
            Assert.True(await request.WaitCompleteAsync());
            // Server should reply with MacCommand Answer
            Assert.NotNull(request.ResponseDownlink);
            var data = new LoRaPayloadData(Convert.FromBase64String(request.ResponseDownlink.Txpk.Data));
            Assert.True(data.CheckMic(simulatedDevice.NwkSKey));
            // FOpts are not encrypted
            var link = new LoRaTools.LinkCheckAnswer(data.Fopts.Span);
            Assert.NotNull(link);
            Assert.NotNull(eventProperties);
            Assert.Contains("LinkCheckCmd", eventProperties.Keys);
            Assert.Equal(1, (int)link.GwCnt);
            Assert.Equal(15, (int)link.Margin);
            // Nothing should be sent to IoT Hub
            Assert.NotNull(loRaDeviceTelemetry);

            LoRaDeviceClient.VerifyAll();
            LoRaDeviceApi.VerifyAll();
        }

        [Theory]
        [InlineData("00")]
        [InlineData("25")]
        public async Task ABP_Unconfirmed_Sends_Invalid_Mac_Commands_In_Fopts(string macCommand)
        {
            var deviceGatewayID = ServerGatewayID;
            var simulatedDevice = new SimulatedDevice(TestDeviceInfo.CreateABPDevice(1, gatewayID: deviceGatewayID));
            var loRaDevice = CreateLoRaDevice(simulatedDevice);
            loRaDevice.SensorDecoder = string.Empty;

            // message will be sent
            LoRaDeviceTelemetry loRaDeviceTelemetry = null;
            LoRaDeviceClient.Setup(x => x.SendEventAsync(It.IsNotNull<LoRaDeviceTelemetry>(), null))
                .Callback<LoRaDeviceTelemetry, Dictionary<string, string>>((t, _) =>
                {
                    loRaDeviceTelemetry = t;
                })
                .ReturnsAsync(true);

            var c2dMessage = new ReceivedLoRaCloudToDeviceMessage()
            {
                Payload = "Hello",
                Fport = 1,
            };

            using var cloudToDeviceMessage = c2dMessage.CreateMessage();

            LoRaDeviceClient.SetupSequence(x => x.ReceiveAsync(It.IsAny<TimeSpan>()))
                .ReturnsAsync(cloudToDeviceMessage)
                .ReturnsAsync((Message)null); // 2nd cloud to device message does not return anything

            LoRaDeviceClient.Setup(x => x.CompleteAsync(cloudToDeviceMessage))
                .ReturnsAsync(true);

            using var cache = NewNonEmptyCache(loRaDevice);
<<<<<<< HEAD
            using var deviceRegistry = new LoRaDeviceRegistry(this.ServerConfiguration, cache, this.LoRaDeviceApi.Object, this.LoRaDeviceFactory);
=======
            using var deviceRegistry = new LoRaDeviceRegistry(ServerConfiguration, cache, LoRaDeviceApi.Object, LoRaDeviceFactory);
>>>>>>> 580ec7bb

            // Send to message processor
            using var messageDispatcher = new MessageDispatcher(
                ServerConfiguration,
                deviceRegistry,
                FrameCounterUpdateStrategyProvider);

            // sends unconfirmed mac LinkCheckCmd
            var msgPayload = "Hello World";

            var unconfirmedMessagePayload = simulatedDevice.CreateUnconfirmedDataUpMessage(msgPayload, fcnt: 1);
            unconfirmedMessagePayload.Fopts = ConversionHelper.StringToByteArray(macCommand);
            unconfirmedMessagePayload.Fctrl = new byte[1] { (byte)unconfirmedMessagePayload.Fopts.Length };
            // only use nwkskey
            var rxpk = unconfirmedMessagePayload.SerializeUplink(simulatedDevice.NwkSKey, simulatedDevice.NwkSKey).Rxpk[0];
            using var request = new WaitableLoRaRequest(rxpk, PacketForwarder);
            messageDispatcher.DispatchRequest(request);
            Assert.True(await request.WaitCompleteAsync());
            // Server should reply with MacCommand Answer
            Assert.NotNull(request.ResponseDownlink);
            var data = new LoRaPayloadData(Convert.FromBase64String(request.ResponseDownlink.Txpk.Data));
            Assert.True(data.CheckMic(simulatedDevice.NwkSKey));
            // FOpts are not encrypted
            var payload = data.GetDecryptedPayload(simulatedDevice.AppSKey);
            var c2dreceivedPayload = Encoding.UTF8.GetString(payload);
            Assert.Equal(c2dMessage.Payload, c2dreceivedPayload);
            // Nothing should be sent to IoT Hub
            Assert.NotNull(loRaDeviceTelemetry);

            LoRaDeviceClient.VerifyAll();
            LoRaDeviceApi.VerifyAll();
        }

        [Theory]
        [InlineData("00")]
        [InlineData("26")]
        public async Task ABP_Unconfirmed_Sends_Invalid_Mac_Commands_As_Part_Of_Payload(string macCommand)
        {
            var deviceGatewayID = ServerGatewayID;
            var simulatedDevice = new SimulatedDevice(TestDeviceInfo.CreateABPDevice(1, gatewayID: deviceGatewayID));
            var loRaDevice = CreateLoRaDevice(simulatedDevice);
            loRaDevice.SensorDecoder = string.Empty;

            // message will be sent
            LoRaDeviceTelemetry loRaDeviceTelemetry = null;

            // C2D message will be checked
            LoRaDeviceClient.Setup(x => x.ReceiveAsync(It.IsNotNull<TimeSpan>()))
                .ReturnsAsync((Message)null);

            // add device to cache already
            using var memoryCache = new MemoryCache(new MemoryCacheOptions());
            var dictionary = new DevEUIToLoRaDeviceDictionary();
            dictionary[loRaDevice.DevEUI] = loRaDevice;
            memoryCache.Set<DevEUIToLoRaDeviceDictionary>(loRaDevice.DevAddr, dictionary);

            using var deviceRegistry = new LoRaDeviceRegistry(ServerConfiguration, memoryCache, LoRaDeviceApi.Object, LoRaDeviceFactory);

            // Send to message processor
            using var messageDispatcher = new MessageDispatcher(
                ServerConfiguration,
                deviceRegistry,
                FrameCounterUpdateStrategyProvider);

            // sends unconfirmed mac LinkCheckCmd
            var msgPayload = macCommand;
            var unconfirmedMessagePayload = simulatedDevice.CreateUnconfirmedDataUpMessage(msgPayload, fcnt: 1, isHexPayload: true, fport: 0);
            // only use nwkskey
            var rxpk = unconfirmedMessagePayload.SerializeUplink(simulatedDevice.NwkSKey, simulatedDevice.NwkSKey).Rxpk[0];
            using var request = new WaitableLoRaRequest(rxpk, PacketForwarder);
            messageDispatcher.DispatchRequest(request);
            Assert.True(await request.WaitCompleteAsync());
            // Server should not reply and discard the message
            Assert.Null(request.ResponseDownlink);
            Assert.Null(loRaDeviceTelemetry);

            LoRaDeviceClient.VerifyAll();
            LoRaDeviceApi.VerifyAll();
        }

        [Theory]
        [InlineData(0, 0)]
        [InlineData(0, 1)]
        [InlineData(255, 1)]
        [InlineData(16777215, 16777215)]
        [InlineData(127, 127)]
        [InlineData(255, 255)]
        public async Task ABP_Device_NetId_Should_Match_Server(uint deviceNetId, uint serverNetId)
        {
            var msgPayload = "1234";
            var simulatedDevice = new SimulatedDevice(TestDeviceInfo.CreateABPDevice(1, netId: deviceNetId));
            var loRaDevice = CreateLoRaDevice(simulatedDevice);
            loRaDevice.SensorDecoder = null;

            // message will be sent if there is a match
            var netIdMatches = deviceNetId == serverNetId;
            LoRaDeviceTelemetry loRaDeviceTelemetry = null;
            if (netIdMatches)
            {
                LoRaDeviceClient.Setup(x => x.SendEventAsync(It.IsNotNull<LoRaDeviceTelemetry>(), null))
                    .Callback<LoRaDeviceTelemetry, Dictionary<string, string>>((t, _) => loRaDeviceTelemetry = t)
                    .ReturnsAsync(true);

                // C2D message will be checked
                LoRaDeviceClient.Setup(x => x.ReceiveAsync(It.IsNotNull<TimeSpan>()))
                    .ReturnsAsync((Message)null);

                LoRaDeviceApi.Setup(x => x.ABPFcntCacheResetAsync(loRaDevice.DevEUI, It.IsAny<uint>(), It.IsNotNull<string>()))
                .ReturnsAsync(true);
            }

            // add device to cache already
            using var memoryCache = new MemoryCache(new MemoryCacheOptions());
            var dictionary = new DevEUIToLoRaDeviceDictionary();
            dictionary[loRaDevice.DevEUI] = loRaDevice;
            memoryCache.Set<DevEUIToLoRaDeviceDictionary>(loRaDevice.DevAddr, dictionary);
            ServerConfiguration.NetId = serverNetId;
            using var deviceRegistry = new LoRaDeviceRegistry(ServerConfiguration, memoryCache, LoRaDeviceApi.Object, LoRaDeviceFactory);

            // Send to message processor
            using var messageDispatcher = new MessageDispatcher(
                ServerConfiguration,
                deviceRegistry,
                FrameCounterUpdateStrategyProvider);

            // sends unconfirmed message
            var unconfirmedMessagePayload = simulatedDevice.CreateUnconfirmedDataUpMessage(msgPayload, fcnt: 1);
            var rxpk = unconfirmedMessagePayload.SerializeUplink(simulatedDevice.AppSKey, simulatedDevice.NwkSKey).Rxpk[0];
            using var request = new WaitableLoRaRequest(rxpk, PacketForwarder);
            messageDispatcher.DispatchRequest(request);
            Assert.True(await request.WaitCompleteAsync());
            Assert.Null(request.ResponseDownlink);

            if (netIdMatches)
            {
                Assert.NotNull(loRaDeviceTelemetry);
                Assert.IsType<UndecodedPayload>(loRaDeviceTelemetry.Data);
                var undecodedPayload = (UndecodedPayload)loRaDeviceTelemetry.Data;
                var expectedPayloadContent = Convert.ToBase64String(Encoding.UTF8.GetBytes(msgPayload));
                Assert.Equal(expectedPayloadContent, undecodedPayload.Value.ToString());
            }
            else
            {
                Assert.Null(loRaDeviceTelemetry);
                Assert.Equal(0U, loRaDevice.FCntUp);
            }

            LoRaDeviceClient.VerifyAll();
            LoRaDeviceApi.VerifyAll();
        }

        [Theory]
        [InlineData(ServerGatewayID, null)]
        [InlineData(ServerGatewayID, "test")]
        [InlineData(ServerGatewayID, "test", "idtest")]
        public async Task When_Ack_Message_Received_Should_Be_In_Msg_Properties(string deviceGatewayID, string data, string msgId = null)
        {
            const uint initialFcntUp = 100;
            const uint payloadFcnt = 102;
            var simulatedDevice = new SimulatedDevice(TestDeviceInfo.CreateABPDevice(1, gatewayID: deviceGatewayID))
            {
                FrmCntUp = initialFcntUp
            };

            var loRaDevice = CreateLoRaDevice(simulatedDevice);
            if (msgId != null)
                loRaDevice.LastConfirmedC2DMessageID = msgId;

            using var memoryCache = new MemoryCache(new MemoryCacheOptions());
            var dictionary = new DevEUIToLoRaDeviceDictionary();
            dictionary[loRaDevice.DevEUI] = loRaDevice;
            memoryCache.Set<DevEUIToLoRaDeviceDictionary>(loRaDevice.DevAddr, dictionary);

            using var deviceRegistry = new LoRaDeviceRegistry(ServerConfiguration, memoryCache, LoRaDeviceApi.Object, LoRaDeviceFactory);
            LoRaDeviceClient.Setup(x => x.SendEventAsync(It.IsAny<LoRaDeviceTelemetry>(), It.IsAny<Dictionary<string, string>>()))
                .Callback<LoRaDeviceTelemetry, Dictionary<string, string>>((t, d) =>
                {
                    Assert.NotNull(d);
                    Assert.True(d.ContainsKey(Constants.C2D_MSG_PROPERTY_VALUE_NAME));

                    if (msgId == null)
                        Assert.True(d.ContainsValue(Constants.C2D_MSG_ID_PLACEHOLDER));
                    else
                        Assert.True(d.ContainsValue(msgId));
                })
                .Returns(Task.FromResult(true));

            // C2D message will be checked
            LoRaDeviceClient.Setup(x => x.ReceiveAsync(It.IsNotNull<TimeSpan>()))
                .ReturnsAsync((Message)null);

            using var messageDispatcher = new MessageDispatcher(
               ServerConfiguration,
               deviceRegistry,
               FrameCounterUpdateStrategyProvider);

            var ackMessage = simulatedDevice.CreateUnconfirmedDataUpMessage(data, fcnt: payloadFcnt, fctrl: (byte)Fctrl.Ack);
            var ackRxpk = ackMessage.SerializeUplink(simulatedDevice.AppSKey, simulatedDevice.NwkSKey).Rxpk[0];
            using var ackRequest = new WaitableLoRaRequest(ackRxpk, PacketForwarder);
            messageDispatcher.DispatchRequest(ackRequest);
            Assert.True(await ackRequest.WaitCompleteAsync());
            Assert.Null(ackRequest.ResponseDownlink);
            Assert.True(deviceRegistry.InternalGetCachedDevicesForDevAddr(loRaDevice.DevAddr).TryGetValue(loRaDevice.DevEUI, out var loRaDeviceInfo));

            Assert.Equal(payloadFcnt, loRaDeviceInfo.FCntUp);
        }

        [Theory]
        [InlineData(ServerGatewayID, 21)]
        [InlineData(null, 21)]
        [InlineData(null, 30)]
        public async Task When_ConfirmedUp_Message_With_Same_Fcnt_Should_Return_Ack_And_Not_Send_To_Hub(string deviceGatewayID, uint expectedFcntDown)
        {
            const uint initialFcntUp = 100;
            const uint initialFcntDown = 20;

            var simulatedDevice = new SimulatedDevice(TestDeviceInfo.CreateABPDevice(1, gatewayID: deviceGatewayID))
            {
                FrmCntUp = initialFcntUp,
                FrmCntDown = initialFcntDown
            };

            var loRaDevice = CreateLoRaDevice(simulatedDevice);

            var devEUI = simulatedDevice.LoRaDevice.DeviceID;

            // C2D message will be checked
            LoRaDeviceClient.Setup(x => x.ReceiveAsync(It.IsNotNull<TimeSpan>()))
                .ReturnsAsync((Message)null);

            // Lora device api

            // in multigateway scenario the device api will be called to resolve fcntDown
            if (string.IsNullOrEmpty(deviceGatewayID))
            {
                LoRaDeviceApi
                    .Setup(x => x.ExecuteFunctionBundlerAsync(devEUI, It.Is<FunctionBundlerRequest>(req => req.ClientFCntDown == initialFcntDown && req.ClientFCntUp == initialFcntUp && req.GatewayId == ServerConfiguration.GatewayID)))
                    .ReturnsAsync(() => new FunctionBundlerResult
                    {
                        AdrResult = new LoRaTools.ADR.LoRaADRResult
                        {
                            CanConfirmToDevice = true,
                            NbRepetition = 1,
                            TxPower = 0,
                            FCntDown = expectedFcntDown,
                        },
                        NextFCntDown = expectedFcntDown
                    });
            }

            // add device to cache already
            using var memoryCache = new MemoryCache(new MemoryCacheOptions());
            var dictionary = new DevEUIToLoRaDeviceDictionary();
            dictionary[loRaDevice.DevEUI] = loRaDevice;
            memoryCache.Set<DevEUIToLoRaDeviceDictionary>(loRaDevice.DevAddr, dictionary);

            using var deviceRegistry = new LoRaDeviceRegistry(ServerConfiguration, memoryCache, LoRaDeviceApi.Object, LoRaDeviceFactory);

            // Send to message processor
            using var messageDispatcher = new MessageDispatcher(
                ServerConfiguration,
                deviceRegistry,
                FrameCounterUpdateStrategyProvider);

            // sends confirmed message
            var confirmedMessagePayload = simulatedDevice.CreateConfirmedDataUpMessage("repeat", fcnt: 100);
            var rxpk = confirmedMessagePayload.SerializeUplink(simulatedDevice.AppSKey, simulatedDevice.NwkSKey).Rxpk[0];
            using var confirmedRequest = new WaitableLoRaRequest(rxpk, PacketForwarder);
            messageDispatcher.DispatchRequest(confirmedRequest);

            // ack should be received
            Assert.True(await confirmedRequest.WaitCompleteAsync());
            Assert.NotNull(confirmedRequest.ResponseDownlink);
            Assert.NotNull(confirmedRequest.ResponseDownlink.Txpk);
            Assert.Single(PacketForwarder.DownlinkMessages);

            var confirmedMessageResult = PacketForwarder.DownlinkMessages[0];

            // validates txpk according to eu region
            Assert.True(RegionManager.EU868.TryGetDownstreamChannelFrequency(rxpk, out var frequency));
            Assert.Equal(frequency, confirmedMessageResult.Txpk.Freq);
            Assert.Equal("4/5", confirmedMessageResult.Txpk.Codr);
            Assert.False(confirmedMessageResult.Txpk.Imme);
            Assert.True(confirmedMessageResult.Txpk.Ipol);
            Assert.Equal("LORA", confirmedMessageResult.Txpk.Modu);

            // Expected changes to fcnt:
            // FcntDown => expectedFcntDown
            Assert.Equal(initialFcntUp, loRaDevice.FCntUp);
            Assert.Equal(expectedFcntDown, loRaDevice.FCntDown);
            Assert.True(loRaDevice.HasFrameCountChanges);

            // message should not be sent to iot hub
            LoRaDeviceClient.Verify(x => x.SendEventAsync(It.IsAny<LoRaDeviceTelemetry>(), It.IsAny<Dictionary<string, string>>()), Times.Never);
            LoRaDeviceClient.VerifyAll();
            LoRaDeviceApi.VerifyAll();
        }

        /// <summary>
        /// This tests the multi gateway scenario where a 2nd gateway cannot find the joined device because IoT Hub twin has not yet been updated
        /// It device api will not find it, only once the device registry finds it the message will be sent to IoT Hub.
        /// </summary>
        [Fact]
        public async Task When_Second_Gateway_Does_Not_Find_Device_Should_Keep_Trying_On_Subsequent_Requests()
        {
            var simulatedDevice = new SimulatedDevice(TestDeviceInfo.CreateOTAADevice(1));
            const string devAddr = "02AABBCC";
            const string nwkSKey = "00000000000000000000000000000002";
            const string appSKey = "00000000000000000000000000000001";
            var devEUI = simulatedDevice.DevEUI;

            simulatedDevice.SetupJoin(appSKey, nwkSKey, devAddr);

            var updatedTwin = TestUtils.CreateTwin(
                desired: new Dictionary<string, object>
                {
                    { TwinProperty.AppEUI, simulatedDevice.AppEUI },
                    { TwinProperty.AppKey, simulatedDevice.AppKey },
                    { TwinProperty.SensorDecoder, nameof(LoRaPayloadDecoder.DecoderValueSensor) },
                },
                reported: new Dictionary<string, object>
                {
                    { TwinProperty.AppSKey, appSKey },
                    { TwinProperty.NwkSKey, nwkSKey },
                    { TwinProperty.DevAddr, devAddr },
                    { TwinProperty.DevNonce, "ABCD" },
                });

            // Twin will be loaded once
            LoRaDeviceClient.Setup(x => x.GetTwinAsync())
                .ReturnsAsync(updatedTwin);

            // Will check received messages once
            LoRaDeviceClient.Setup(x => x.ReceiveAsync(It.IsNotNull<TimeSpan>())).ReturnsAsync((Message)null);

            // Will send the 3 unconfirmed message
            LoRaDeviceClient.Setup(x => x.SendEventAsync(It.IsAny<LoRaDeviceTelemetry>(), It.IsAny<Dictionary<string, string>>()))
                .Callback<LoRaDeviceTelemetry, Dictionary<string, string>>((t, _) =>
                {
                    Assert.NotNull(t.Data);
                    Assert.IsType<DecodedPayloadValue>(t.Data);
                    Assert.Equal("3", ((DecodedPayloadValue)t.Data).Value.ToString());
                })
                .ReturnsAsync(true);

            // Will try to find the iot device based on dev addr
            LoRaDeviceApi.SetupSequence(x => x.SearchByDevAddrAsync(devAddr))
                .ReturnsAsync(new SearchDevicesResult())
                .ReturnsAsync(new SearchDevicesResult())
                .ReturnsAsync(new SearchDevicesResult(new IoTHubDeviceInfo(devAddr, devEUI, "abc").AsList()));

            using var cache = new MemoryCache(new MemoryCacheOptions());
            using var deviceRegistry = new LoRaDeviceRegistry(
                ServerConfiguration,
                cache,
                LoRaDeviceApi.Object,
                LoRaDeviceFactory);

            // Making the reload interval zero
            deviceRegistry.DevAddrReloadInterval = TimeSpan.Zero;

            using var messageDispatcher = new MessageDispatcher(
               ServerConfiguration,
               deviceRegistry,
               FrameCounterUpdateStrategyProvider);

            // Unconfirmed message #1 should fail
            var unconfirmedRxpk1 = simulatedDevice.CreateUnconfirmedDataUpMessage("1", fcnt: 1)
                .SerializeUplink(simulatedDevice.AppSKey, simulatedDevice.NwkSKey).Rxpk[0];
            using var unconfirmedRequest1 = new WaitableLoRaRequest(unconfirmedRxpk1, PacketForwarder);
            messageDispatcher.DispatchRequest(unconfirmedRequest1);
            Assert.True(await unconfirmedRequest1.WaitCompleteAsync());
            Assert.Null(unconfirmedRequest1.ResponseDownlink);

            // wait 10ms so that loader is removed
            await Task.Delay(10);

            // Unconfirmed message #2 should fail
            var unconfirmedRxpk2 = simulatedDevice.CreateUnconfirmedDataUpMessage("2", fcnt: 2)
                .SerializeUplink(simulatedDevice.AppSKey, simulatedDevice.NwkSKey).Rxpk[0];
            using var unconfirmedRequest2 = new WaitableLoRaRequest(unconfirmedRxpk2, PacketForwarder);
            messageDispatcher.DispatchRequest(unconfirmedRequest2);
            Assert.True(await unconfirmedRequest2.WaitCompleteAsync());
            Assert.Null(unconfirmedRequest2.ResponseDownlink);

            // wait 10ms so that loader is removed
            await Task.Delay(10);

            // Unconfirmed message #3 should succeed
            var unconfirmedRxpk3 = simulatedDevice.CreateUnconfirmedDataUpMessage("3", fcnt: 3)
                .SerializeUplink(simulatedDevice.AppSKey, simulatedDevice.NwkSKey).Rxpk[0];
            using var unconfirmedRequest3 = new WaitableLoRaRequest(unconfirmedRxpk3, PacketForwarder);
            messageDispatcher.DispatchRequest(unconfirmedRequest3);
            Assert.True(await unconfirmedRequest3.WaitCompleteAsync());
            Assert.Null(unconfirmedRequest3.ResponseDownlink);

            LoRaDeviceClient.VerifyAll();
            LoRaDeviceApi.VerifyAll();
        }

        /// <summary>
        /// Downlink should use same rfch than uplink message
        /// RFCH stands for Concentrator "RF chain" used for RX.
        /// </summary>
        [Theory]
        [InlineData(ServerGatewayID, 1)]
        [InlineData(ServerGatewayID, 0)]
        public async Task ABP_Confirmed_Message_Should_Use_Rchf_0(string deviceGatewayID, uint rfch)
        {
            var simulatedDevice = new SimulatedDevice(TestDeviceInfo.CreateABPDevice(1, gatewayID: deviceGatewayID))
            {
                FrmCntDown = 20,
                FrmCntUp = 100
            };

            var devEUI = simulatedDevice.LoRaDevice.DeviceID;
            var devAddr = simulatedDevice.LoRaDevice.DevAddr;

            // message will be sent
            LoRaDeviceTelemetry loRaDeviceTelemetry = null;

            LoRaDeviceClient.Setup(x => x.SendEventAsync(It.IsNotNull<LoRaDeviceTelemetry>(), null))
                .Callback<LoRaDeviceTelemetry, Dictionary<string, string>>((t, _) => loRaDeviceTelemetry = t)
                .ReturnsAsync(true);

            // C2D message will be checked
            LoRaDeviceClient.Setup(x => x.ReceiveAsync(It.IsNotNull<TimeSpan>()))
                .ReturnsAsync((Message)null);

            using var memoryCache = new MemoryCache(new MemoryCacheOptions());
            var cachedDevice = CreateLoRaDevice(simulatedDevice);

            var devEUIDeviceDict = new DevEUIToLoRaDeviceDictionary();
            devEUIDeviceDict.TryAdd(devEUI, cachedDevice);
            memoryCache.Set(devAddr, devEUIDeviceDict);

            using var deviceRegistry = new LoRaDeviceRegistry(ServerConfiguration, memoryCache, LoRaDeviceApi.Object, LoRaDeviceFactory);

            // Send to message processor
            using var messageDispatcher = new MessageDispatcher(
                ServerConfiguration,
                deviceRegistry,
                FrameCounterUpdateStrategyProvider);

            // sends unconfirmed message
            var messagePayload = simulatedDevice.CreateConfirmedDataUpMessage("1234");
            var rxpk = messagePayload.SerializeUplink(simulatedDevice.AppSKey, simulatedDevice.NwkSKey).Rxpk[0];
            rxpk.Rfch = rfch;
            using var request = new WaitableLoRaRequest(rxpk, PacketForwarder);
            messageDispatcher.DispatchRequest(request);
            Assert.True(await request.WaitCompleteAsync());
            Assert.NotNull(request.ResponseDownlink);
            Assert.Single(PacketForwarder.DownlinkMessages);
            var txpk = PacketForwarder.DownlinkMessages[0].Txpk;
            Assert.Equal(0U, txpk.Rfch);
            Assert.True(RegionManager.EU868.TryGetDownstreamChannelFrequency(rxpk, out var frequency));
            Assert.Equal(frequency, txpk.Freq);
            Assert.Equal("4/5", txpk.Codr);
            Assert.False(txpk.Imme);
            Assert.True(txpk.Ipol);
            Assert.Equal("LORA", txpk.Modu);

            LoRaDeviceClient.VerifyAll();
            LoRaDeviceApi.VerifyAll();
        }

        [Theory]
        [InlineData(ServerGatewayID, 1601)]
        [InlineData(ServerGatewayID, 2000)]
        [InlineData(ServerGatewayID, 5000)]
        [InlineData(null, 1600)]
        [InlineData(null, 2000)]
        [InlineData(null, 5000)]
        public async Task When_Sending_Unconfirmed_Message_To_IoT_Hub_Takes_Too_Long_Should_Not_Check_For_C2D(
            string deviceGatewayID,
            int delayInMs)
        {
            var simulatedDevice = new SimulatedDevice(TestDeviceInfo.CreateABPDevice(1, gatewayID: deviceGatewayID));

            var devEUI = simulatedDevice.LoRaDevice.DeviceID;
            var devAddr = simulatedDevice.LoRaDevice.DevAddr;

            // message will be sent
            LoRaDeviceClient.Setup(x => x.SendEventAsync(It.IsNotNull<LoRaDeviceTelemetry>(), null))
                .ReturnsAsync(true);

            if (string.IsNullOrEmpty(deviceGatewayID))
            {
                LoRaDeviceApi.Setup(x => x.ABPFcntCacheResetAsync(It.IsNotNull<string>(), It.IsAny<uint>(), It.IsNotNull<string>()))
                    .ReturnsAsync(true);
            }

            using var memoryCache = new MemoryCache(new MemoryCacheOptions());
            var cachedDevice = CreateLoRaDevice(simulatedDevice);

            var devEUIDeviceDict = new DevEUIToLoRaDeviceDictionary();
            devEUIDeviceDict.TryAdd(devEUI, cachedDevice);
            memoryCache.Set(devAddr, devEUIDeviceDict);

            using var deviceRegistry = new LoRaDeviceRegistry(ServerConfiguration, memoryCache, LoRaDeviceApi.Object, LoRaDeviceFactory);

            // Send to message processor
            using var messageDispatcher = new MessageDispatcher(
                ServerConfiguration,
                deviceRegistry,
                FrameCounterUpdateStrategyProvider);

            // sends unconfirmed message
            var unconfirmedMessagePayload = simulatedDevice.CreateUnconfirmedDataUpMessage("hello");
            var rxpk = unconfirmedMessagePayload.SerializeUplink(simulatedDevice.AppSKey, simulatedDevice.NwkSKey).Rxpk[0];
            using var request = new WaitableLoRaRequest(rxpk, PacketForwarder, DateTime.UtcNow.Subtract(TimeSpan.FromMilliseconds(delayInMs)));
            messageDispatcher.DispatchRequest(request);
            Assert.True(await request.WaitCompleteAsync());
            Assert.Null(request.ResponseDownlink);

            LoRaDeviceClient.Verify(x => x.ReceiveAsync(It.IsAny<TimeSpan>()), Times.Never());

            LoRaDeviceClient.VerifyAll();
            LoRaDeviceApi.VerifyAll();
        }

        /// <summary>
        /// Verifies that if the update twin takes too long that no join accepts are sent.
        /// </summary>
        [Theory]
        [InlineData(ServerGatewayID)]
        [InlineData(null)]
        public async Task ABP_When_Getting_Twin_Fails_Should_Work_On_Retry(string deviceGatewayID)
        {
            var simulatedDevice = new SimulatedDevice(TestDeviceInfo.CreateABPDevice(1, gatewayID: deviceGatewayID));
            var devEUI = simulatedDevice.LoRaDevice.DeviceID;
            var appEUI = simulatedDevice.LoRaDevice.AppEUI;
            var devAddr = simulatedDevice.DevAddr;

            // Device twin will be queried
            var twin = simulatedDevice.CreateABPTwin();
            LoRaDeviceClient.SetupSequence(x => x.GetTwinAsync())
                .ReturnsAsync((Twin)null)
                .ReturnsAsync(twin);

            // 1 message will be sent
            LoRaDeviceClient.Setup(x => x.SendEventAsync(It.IsNotNull<LoRaDeviceTelemetry>(), It.IsAny<Dictionary<string, string>>()))
                .Callback<LoRaDeviceTelemetry, Dictionary<string, string>>((t, d) =>
                 {
                     Assert.Equal(2, t.Fcnt);
                     Assert.Equal("2", ((DecodedPayloadValue)t.Data).Value.ToString());
                 })
                 .ReturnsAsync(true);

            // will check for c2d msg
            LoRaDeviceClient.Setup(x => x.ReceiveAsync(It.IsAny<TimeSpan>()))
                .ReturnsAsync((Message)null);

            // first device client will be disposed
            LoRaDeviceClient.Setup(x => x.Dispose());

            // Lora device api will be search by devices with matching deveui,
            LoRaDeviceApi.Setup(x => x.SearchByDevAddrAsync(devAddr))
                .ReturnsAsync(new SearchDevicesResult(new IoTHubDeviceInfo(devAddr, devEUI, "aabb").AsList()));

            using var cache = NewMemoryCache();
<<<<<<< HEAD
            using var deviceRegistry = new LoRaDeviceRegistry(this.ServerConfiguration, cache, this.LoRaDeviceApi.Object, this.LoRaDeviceFactory);
=======
            using var deviceRegistry = new LoRaDeviceRegistry(ServerConfiguration, cache, LoRaDeviceApi.Object, LoRaDeviceFactory);
>>>>>>> 580ec7bb

            // Setting the interval in which we search for devices with same devAddr on server
            deviceRegistry.DevAddrReloadInterval = TimeSpan.Zero;

            using var messageDispatcher = new MessageDispatcher(
                ServerConfiguration,
                deviceRegistry,
                FrameCounterUpdateStrategyProvider);

            // send 1st unconfirmed message, get twin will fail
            var unconfirmedMessage1 = simulatedDevice.CreateUnconfirmedDataUpMessage("1", fcnt: 1);
            var unconfirmedMessage1Rxpk = unconfirmedMessage1.SerializeUplink(simulatedDevice.AppSKey, simulatedDevice.NwkSKey).Rxpk[0];
            using var request1 = CreateWaitableRequest(unconfirmedMessage1Rxpk);
            messageDispatcher.DispatchRequest(request1);
            Assert.True(await request1.WaitCompleteAsync());
            Assert.Null(request1.ResponseDownlink);
            Assert.Empty(PacketForwarder.DownlinkMessages);

            var devicesInCache = deviceRegistry.InternalGetCachedDevicesForDevAddr(devAddr);
            Assert.Empty(devicesInCache);

            // Wait 100ms so loader can be removed from cache
            await Task.Delay(100);

            // sends 2nd unconfirmed message, now get twin will work
            var unconfirmedMessage2 = simulatedDevice.CreateUnconfirmedDataUpMessage("2", fcnt: 2);
            var unconfirmedMessage2Rxpk = unconfirmedMessage2.SerializeUplink(simulatedDevice.AppSKey, simulatedDevice.NwkSKey).Rxpk[0];
            using var request2 = CreateWaitableRequest(unconfirmedMessage2Rxpk);
            messageDispatcher.DispatchRequest(request2);
            Assert.True(await request2.WaitCompleteAsync());
            Assert.True(request2.ProcessingSucceeded);
            Assert.Null(request2.ResponseDownlink);
            Assert.Empty(PacketForwarder.DownlinkMessages);

            devicesInCache = deviceRegistry.InternalGetCachedDevicesForDevAddr(devAddr);
            Assert.Single(devicesInCache);
            Assert.True(devicesInCache.TryGetValue(devEUI, out var loRaDevice));
            Assert.Equal(simulatedDevice.NwkSKey, loRaDevice.NwkSKey);
            Assert.Equal(simulatedDevice.AppSKey, loRaDevice.AppSKey);
            Assert.Equal(devAddr, loRaDevice.DevAddr);
            Assert.Equal(2U, loRaDevice.FCntUp);

            LoRaDeviceClient.VerifyAll();
            LoRaDeviceApi.VerifyAll();
        }

        /// <summary>
        /// Tests that a ABP device (already in cached or not), receives 1st message with invalid mic, 2nd with valid
        /// should send message 2 to iot hub.
        /// </summary>
        [Theory]
        [InlineData(false)]
        [InlineData(true)]
        public async Task ABP_When_First_Message_Has_Invalid_Mic_Second_Should_Send_To_Hub(bool isAlreadyInDeviceRegistryCache)
        {
            var simulatedDevice = new SimulatedDevice(TestDeviceInfo.CreateABPDevice(1, gatewayID: ServerGatewayID));

<<<<<<< HEAD
            using var loRaDevice = this.CreateLoRaDevice(simulatedDevice);
=======
            var loRaDevice = CreateLoRaDevice(simulatedDevice);
>>>>>>> 580ec7bb
            loRaDevice.SensorDecoder = "DecoderValueSensor";

            // message will be sent
            LoRaDeviceTelemetry loRaDeviceTelemetry = null;
            LoRaDeviceClient.Setup(x => x.SendEventAsync(It.IsNotNull<LoRaDeviceTelemetry>(), null))
                .Callback<LoRaDeviceTelemetry, Dictionary<string, string>>((t, _) => loRaDeviceTelemetry = t)
                .ReturnsAsync(true);

            if (!isAlreadyInDeviceRegistryCache)
            {
                LoRaDeviceClient.Setup(x => x.GetTwinAsync())
                    .ReturnsAsync(simulatedDevice.CreateABPTwin());
            }

            // C2D message will be checked
            LoRaDeviceClient.Setup(x => x.ReceiveAsync(It.IsNotNull<TimeSpan>()))
                .ReturnsAsync((Message)null);

            // will search for the device twice
            LoRaDeviceApi.Setup(x => x.SearchByDevAddrAsync(loRaDevice.DevAddr))
                .ReturnsAsync(new SearchDevicesResult(new IoTHubDeviceInfo(loRaDevice.DevAddr, loRaDevice.DevEUI, "aaa").AsList()));

            // add device to cache already
            using var memoryCache = new MemoryCache(new MemoryCacheOptions());
            if (isAlreadyInDeviceRegistryCache)
            {
                var dictionary = new DevEUIToLoRaDeviceDictionary();
                dictionary[loRaDevice.DevEUI] = loRaDevice;
                memoryCache.Set<DevEUIToLoRaDeviceDictionary>(loRaDevice.DevAddr, dictionary);
            }

            using var deviceRegistry = new LoRaDeviceRegistry(ServerConfiguration, memoryCache, LoRaDeviceApi.Object, LoRaDeviceFactory);

            // Send to message processor
            using var messageDispatcher = new MessageDispatcher(
                ServerConfiguration,
                deviceRegistry,
                FrameCounterUpdateStrategyProvider);

            // first message should fail
            const int firstMessageFcnt = 3;
            const string wrongNwkSKey = "00000000000000000000000000001234";
            var unconfirmedMessageWithWrongMic = simulatedDevice.CreateUnconfirmedDataUpMessage("123", fcnt: firstMessageFcnt).SerializeUplink(simulatedDevice.AppSKey, wrongNwkSKey).Rxpk[0];
            using var requestWithWrongMic = CreateWaitableRequest(unconfirmedMessageWithWrongMic);
            messageDispatcher.DispatchRequest(requestWithWrongMic);
            Assert.True(await requestWithWrongMic.WaitCompleteAsync());
            Assert.Null(requestWithWrongMic.ResponseDownlink);
            Assert.Equal(LoRaDeviceRequestFailedReason.NotMatchingDeviceByMicCheck, requestWithWrongMic.ProcessingFailedReason);

            // second message should succeed
            const uint secondMessageFcnt = 4;
            var unconfirmedMessageWithCorrectMic = simulatedDevice.CreateUnconfirmedDataUpMessage("456", fcnt: secondMessageFcnt).SerializeUplink(simulatedDevice.AppSKey, simulatedDevice.NwkSKey).Rxpk[0];
            using var requestWithCorrectMic = CreateWaitableRequest(unconfirmedMessageWithCorrectMic);
            messageDispatcher.DispatchRequest(requestWithCorrectMic);
            Assert.True(await requestWithCorrectMic.WaitCompleteAsync());
            Assert.Null(requestWithCorrectMic.ResponseDownlink);

            Assert.NotNull(loRaDeviceTelemetry);
            Assert.IsType<DecodedPayloadValue>(loRaDeviceTelemetry.Data);
            var telemetryData = (DecodedPayloadValue)loRaDeviceTelemetry.Data;
            Assert.Equal("456", telemetryData.Value.ToString());

            var devicesByDevAddr = deviceRegistry.InternalGetCachedDevicesForDevAddr(simulatedDevice.DevAddr);
            Assert.NotEmpty(devicesByDevAddr);
            Assert.True(devicesByDevAddr.TryGetValue(simulatedDevice.DevEUI, out var loRaDeviceFromRegistry));
            Assert.Equal(secondMessageFcnt, loRaDeviceFromRegistry.FCntUp);
            Assert.True(loRaDeviceFromRegistry.IsOurDevice);

<<<<<<< HEAD
            this.LoRaDeviceApi.VerifyAll();
            this.LoRaDeviceClient.VerifyAll();

            this.LoRaDeviceClient.Setup(ldc => ldc.Dispose());
=======
            LoRaDeviceApi.VerifyAll();
            LoRaDeviceClient.VerifyAll();
>>>>>>> 580ec7bb
        }

        /// <summary>
        /// Tests that a ABP device without AppSKey should not send message to IoT Hub.
        /// </summary>
        [Theory]
        [InlineData(TwinProperty.AppSKey)]
        [InlineData(TwinProperty.NwkSKey)]
        [InlineData(TwinProperty.DevAddr)]
        public async Task ABP_When_AppSKey_Or_NwkSKey_Or_DevAddr_Is_Missing_Should_Not_Send_Message_To_Hub(string missingProperty)
        {
            var simulatedDevice = new SimulatedDevice(TestDeviceInfo.CreateABPDevice(1, gatewayID: ServerGatewayID));

            using var loRaDevice = CreateLoRaDevice(simulatedDevice);
            loRaDevice.SensorDecoder = "DecoderValueSensor";

            // will get the device twin without AppSKey
            var twin = TestUtils.CreateABPTwin(simulatedDevice);
            twin.Properties.Desired[missingProperty] = null;
            LoRaDeviceClient.Setup(x => x.GetTwinAsync())
                    .ReturnsAsync(twin);

            // Lora device api

            // will search for the device twice
            LoRaDeviceApi.Setup(x => x.SearchByDevAddrAsync(loRaDevice.DevAddr))
                .ReturnsAsync(new SearchDevicesResult(new IoTHubDeviceInfo(loRaDevice.DevAddr, loRaDevice.DevEUI, "aaa").AsList()));

            using var cache = new MemoryCache(new MemoryCacheOptions());
            using var deviceRegistry = new LoRaDeviceRegistry(ServerConfiguration, cache, LoRaDeviceApi.Object, LoRaDeviceFactory);

            // Send to message processor
            using var messageDispatcher = new MessageDispatcher(
                ServerConfiguration,
                deviceRegistry,
                FrameCounterUpdateStrategyProvider);

            // message should not be processed
            using var request = CreateWaitableRequest(simulatedDevice.CreateUnconfirmedMessageUplink("1234").Rxpk[0]);
            messageDispatcher.DispatchRequest(request);
            Assert.True(await request.WaitCompleteAsync());
            Assert.Null(request.ResponseDownlink);

            var devicesByDevAddr = deviceRegistry.InternalGetCachedDevicesForDevAddr(simulatedDevice.DevAddr);
            Assert.Empty(devicesByDevAddr);

            LoRaDeviceApi.VerifyAll();
            LoRaDeviceClient.VerifyAll();
        }

        [Theory]
        [InlineData(ServerGatewayID)]
        [InlineData(null)]
        public async Task When_ConfirmedUp_Message_Is_Resubmitted_Should_Ack_3_Times(string deviceGatewayID)
        {
            const uint deviceInitialFcntUp = 100;
            const uint deviceInitialFcntDown = 20;

            var simulatedDevice = new SimulatedDevice(TestDeviceInfo.CreateABPDevice(1, gatewayID: deviceGatewayID))
            {
                FrmCntUp = deviceInitialFcntUp,
                FrmCntDown = deviceInitialFcntDown
            };

            var devEUI = simulatedDevice.LoRaDevice.DeviceID;

            // C2D message will be checked
            LoRaDeviceClient.Setup(x => x.ReceiveAsync(It.IsNotNull<TimeSpan>()))
                .ReturnsAsync((Message)null);

            // We will send two messages
            LoRaDeviceClient.Setup(x => x.SendEventAsync(It.Is<LoRaDeviceTelemetry>(t => t.Fcnt == deviceInitialFcntUp + 1), It.IsAny<Dictionary<string, string>>()))
                .ReturnsAsync(true);

            LoRaDeviceClient.Setup(x => x.SendEventAsync(It.Is<LoRaDeviceTelemetry>(t => t.Fcnt == deviceInitialFcntUp + 2), It.IsAny<Dictionary<string, string>>()))
                .ReturnsAsync(true);

            var sb = new StringBuilder();
            // in multigateway scenario the device api will be called to resolve fcntDown
            if (string.IsNullOrEmpty(deviceGatewayID))
            {
                LoRaDeviceApi.Setup(x => x.ExecuteFunctionBundlerAsync(devEUI, It.Is<FunctionBundlerRequest>(r => r.ClientFCntDown == deviceInitialFcntDown && r.ClientFCntUp == deviceInitialFcntUp + 1)))
                            .ReturnsAsync((string s, FunctionBundlerRequest req) => new FunctionBundlerResult { AdrResult = new LoRaTools.ADR.LoRaADRResult { CanConfirmToDevice = true, NbRepetition = 1, TxPower = 0, FCntDown = deviceInitialFcntDown + 1 }, NextFCntDown = deviceInitialFcntDown + 1 });

                LoRaDeviceApi.Setup(x => x.ExecuteFunctionBundlerAsync(devEUI, It.Is<FunctionBundlerRequest>(r => r.ClientFCntDown == deviceInitialFcntDown + 1 && r.ClientFCntUp == deviceInitialFcntUp + 1)))
                            .ReturnsAsync((string s, FunctionBundlerRequest req) => new FunctionBundlerResult { AdrResult = new LoRaTools.ADR.LoRaADRResult { CanConfirmToDevice = true, NbRepetition = 1, TxPower = 0, FCntDown = deviceInitialFcntDown + 2 }, NextFCntDown = deviceInitialFcntDown + 2 });

                LoRaDeviceApi.Setup(x => x.ExecuteFunctionBundlerAsync(devEUI, It.Is<FunctionBundlerRequest>(r => r.ClientFCntDown == deviceInitialFcntDown + 2 && r.ClientFCntUp == deviceInitialFcntUp + 1)))
                            .ReturnsAsync((string s, FunctionBundlerRequest req) => new FunctionBundlerResult { AdrResult = new LoRaTools.ADR.LoRaADRResult { CanConfirmToDevice = true, NbRepetition = 1, TxPower = 0, FCntDown = deviceInitialFcntDown + 3 }, NextFCntDown = deviceInitialFcntDown + 3 });

                LoRaDeviceApi.Setup(x => x.ExecuteFunctionBundlerAsync(devEUI, It.Is<FunctionBundlerRequest>(r => r.ClientFCntDown == deviceInitialFcntDown + 3 && r.ClientFCntUp == deviceInitialFcntUp + 1)))
                            .ReturnsAsync((string s, FunctionBundlerRequest req) => new FunctionBundlerResult { AdrResult = new LoRaTools.ADR.LoRaADRResult { CanConfirmToDevice = true, NbRepetition = 1, TxPower = 0, FCntDown = deviceInitialFcntDown + 4 }, NextFCntDown = deviceInitialFcntDown + 4 });

                LoRaDeviceApi.Setup(x => x.ExecuteFunctionBundlerAsync(devEUI, It.Is<FunctionBundlerRequest>(r => r.ClientFCntDown == deviceInitialFcntDown + 4 && r.ClientFCntUp == deviceInitialFcntUp + 2)))
                            .ReturnsAsync((string s, FunctionBundlerRequest req) => new FunctionBundlerResult { AdrResult = new LoRaTools.ADR.LoRaADRResult { CanConfirmToDevice = true, NbRepetition = 1, TxPower = 0, FCntDown = deviceInitialFcntDown + 5 }, NextFCntDown = deviceInitialFcntDown + 5 });

                LoRaDeviceApi.Setup(x => x.ExecuteFunctionBundlerAsync(devEUI, It.Is<FunctionBundlerRequest>(r => r.ClientFCntDown == deviceInitialFcntDown + 5 && r.ClientFCntUp == deviceInitialFcntUp + 2)))
                            .ReturnsAsync((string s, FunctionBundlerRequest req) => new FunctionBundlerResult { AdrResult = new LoRaTools.ADR.LoRaADRResult { CanConfirmToDevice = true, NbRepetition = 1, TxPower = 0, FCntDown = deviceInitialFcntDown + 6 }, NextFCntDown = deviceInitialFcntDown + 6 });

                LoRaDeviceApi.Setup(x => x.ExecuteFunctionBundlerAsync(devEUI, It.Is<FunctionBundlerRequest>(r => r.ClientFCntDown == deviceInitialFcntDown + 6 && r.ClientFCntUp == deviceInitialFcntUp + 2)))
                            .ReturnsAsync((string s, FunctionBundlerRequest req) => new FunctionBundlerResult { AdrResult = new LoRaTools.ADR.LoRaADRResult { CanConfirmToDevice = true, NbRepetition = 1, TxPower = 0, FCntDown = deviceInitialFcntDown + 7 }, NextFCntDown = deviceInitialFcntDown + 7 });

                LoRaDeviceApi.Setup(x => x.ExecuteFunctionBundlerAsync(devEUI, It.Is<FunctionBundlerRequest>(r => r.ClientFCntDown == deviceInitialFcntDown + 7 && r.ClientFCntUp == deviceInitialFcntUp + 2)))
                            .ReturnsAsync((string s, FunctionBundlerRequest req) => new FunctionBundlerResult { AdrResult = new LoRaTools.ADR.LoRaADRResult { CanConfirmToDevice = true, NbRepetition = 1, TxPower = 0, FCntDown = deviceInitialFcntDown + 8 }, NextFCntDown = deviceInitialFcntDown + 8 });
            }

            // add device to cache already
            using var memoryCache = new MemoryCache(new MemoryCacheOptions());
            var dictionary = new DevEUIToLoRaDeviceDictionary();
            var loRaDevice = CreateLoRaDevice(simulatedDevice);
            dictionary[loRaDevice.DevEUI] = loRaDevice;
            memoryCache.Set<DevEUIToLoRaDeviceDictionary>(loRaDevice.DevAddr, dictionary);

            using var deviceRegistry = new LoRaDeviceRegistry(ServerConfiguration, memoryCache, LoRaDeviceApi.Object, LoRaDeviceFactory);

            // Send to message processor
            using var messageDispatcher = new MessageDispatcher(
                ServerConfiguration,
                deviceRegistry,
                FrameCounterUpdateStrategyProvider);

            // sends confirmed message
            var firstMessagePayload = simulatedDevice.CreateConfirmedDataUpMessage("repeat", fcnt: deviceInitialFcntUp + 1);
            var firstMessageRxpk = firstMessagePayload.SerializeUplink(simulatedDevice.AppSKey, simulatedDevice.NwkSKey).Rxpk[0];

            // 1x as new fcntUp and 3x as resubmit
            for (var i = 0; i < 4; i++)
            {
                using var firstMessageRequest = CreateWaitableRequest(firstMessageRxpk);
                messageDispatcher.DispatchRequest(firstMessageRequest);
                Assert.True(await firstMessageRequest.WaitCompleteAsync());

                // ack should be received
                Assert.NotNull(firstMessageRequest.ResponseDownlink);
                Assert.NotNull(firstMessageRequest.ResponseDownlink.Txpk);
                Assert.Equal(i + 1, PacketForwarder.DownlinkMessages.Count);
            }

            // resubmitting should fail
            using var fourthRequest = CreateWaitableRequest(firstMessageRxpk);
            messageDispatcher.DispatchRequest(fourthRequest);
            Assert.True(await fourthRequest.WaitCompleteAsync());
            Assert.Null(fourthRequest.ResponseDownlink);
            Assert.Equal(4, PacketForwarder.DownlinkMessages.Count);
            Assert.Equal(LoRaDeviceRequestFailedReason.ConfirmationResubmitThresholdExceeded, fourthRequest.ProcessingFailedReason);

            // Sending the next fcnt with failed messages should work, including resubmit
            var secondMessagePayload = simulatedDevice.CreateConfirmedDataUpMessage("repeat", fcnt: deviceInitialFcntUp + 2);
            var secondMessageRxpk = secondMessagePayload.SerializeUplink(simulatedDevice.AppSKey, simulatedDevice.NwkSKey).Rxpk[0];

            // 1x as new fcntUp and 3x as resubmit
            for (var i = 0; i < 4; i++)
            {
                using var request = CreateWaitableRequest(secondMessageRxpk);
                messageDispatcher.DispatchRequest(request);
                Assert.True(await request.WaitCompleteAsync());

                // ack should be received
                Assert.NotNull(request.ResponseDownlink);
                Assert.NotNull(request.ResponseDownlink.Txpk);
                Assert.Equal(i + 5, PacketForwarder.DownlinkMessages.Count);
            }

            // resubmitting should fail
            using var resubmitSecondRequest = CreateWaitableRequest(secondMessageRxpk);
            messageDispatcher.DispatchRequest(resubmitSecondRequest);
            Assert.True(await resubmitSecondRequest.WaitCompleteAsync());
            Assert.Null(resubmitSecondRequest.ResponseDownlink);
            Assert.Equal(8, PacketForwarder.DownlinkMessages.Count);
            Assert.Equal(LoRaDeviceRequestFailedReason.ConfirmationResubmitThresholdExceeded, resubmitSecondRequest.ProcessingFailedReason);

            Assert.Equal(2 + deviceInitialFcntUp, loRaDevice.FCntUp);
            Assert.Equal(8 + deviceInitialFcntDown, loRaDevice.FCntDown);

            LoRaDeviceClient.VerifyAll();
            LoRaDeviceApi.VerifyAll();
        }

        [Fact]
        public async Task ABP_Device_With_Invalid_NetId_Should_Not_Load_Devices()
        {
            var msgPayload = "1234";
            var simulatedDevice = new SimulatedDevice(TestDeviceInfo.CreateABPDevice(1, netId: 0));

            using var cache = NewMemoryCache();
<<<<<<< HEAD
            using var deviceRegistry = new LoRaDeviceRegistry(this.ServerConfiguration, cache, this.LoRaDeviceApi.Object, this.LoRaDeviceFactory);
=======
            using var deviceRegistry = new LoRaDeviceRegistry(ServerConfiguration, cache, LoRaDeviceApi.Object, LoRaDeviceFactory);
>>>>>>> 580ec7bb

            // Send to message processor
            using var messageDispatcher = new MessageDispatcher(
                ServerConfiguration,
                deviceRegistry,
                FrameCounterUpdateStrategyProvider);

            // sends unconfirmed message #1
            var unconfirmedMessagePayload1 = simulatedDevice.CreateUnconfirmedDataUpMessage(msgPayload, fcnt: 1);
            var rxpk1 = unconfirmedMessagePayload1.SerializeUplink(simulatedDevice.AppSKey, simulatedDevice.NwkSKey).Rxpk[0];
            using var request1 = new WaitableLoRaRequest(rxpk1, PacketForwarder);
            messageDispatcher.DispatchRequest(request1);
            Assert.True(await request1.WaitCompleteAsync());
            Assert.Null(request1.ResponseDownlink);
            Assert.True(request1.ProcessingFailed);
            Assert.Equal(LoRaDeviceRequestFailedReason.InvalidNetId, request1.ProcessingFailedReason);

            // sends unconfirmed message #2
            var unconfirmedMessagePayload2 = simulatedDevice.CreateUnconfirmedDataUpMessage(msgPayload, fcnt: 2);
            var rxpk2 = unconfirmedMessagePayload2.SerializeUplink(simulatedDevice.AppSKey, simulatedDevice.NwkSKey).Rxpk[0];
            using var request2 = new WaitableLoRaRequest(rxpk2, PacketForwarder);
            messageDispatcher.DispatchRequest(request2);
            Assert.True(await request2.WaitCompleteAsync());
            Assert.Null(request2.ResponseDownlink);
            Assert.True(request2.ProcessingFailed);
            Assert.Equal(LoRaDeviceRequestFailedReason.InvalidNetId, request2.ProcessingFailedReason);

            LoRaDeviceClient.VerifyAll();
            LoRaDeviceApi.VerifyAll();
        }

        [Fact]
        public async Task ABP_Device_With_Invalid_NetId_In_Allowed_DevAdr_Should_Be_Accepted()
        {
            var msgPayload = "1234";
            var deviceClient = new Mock<ILoRaDeviceClient>(MockBehavior.Strict);
            deviceClient.Setup(dc => dc.Dispose());
            var simulatedDevice = new SimulatedDevice(TestDeviceInfo.CreateABPDevice(1, netId: 0, gatewayID: ServerGatewayID));

            using var loRaDevice = CreateLoRaDevice(simulatedDevice);
            var devAddr = simulatedDevice.LoRaDevice.DevAddr;

            // Add this device to the allowed dev address list
            ServerConfiguration.AllowedDevAddresses = new HashSet<string>(1)
            {
                simulatedDevice.DevAddr
            };

            using var cache = NewMemoryCache();
<<<<<<< HEAD
            using var deviceRegistry = new LoRaDeviceRegistry(this.ServerConfiguration, cache, this.LoRaDeviceApi.Object, this.LoRaDeviceFactory);
=======
            using var deviceRegistry = new LoRaDeviceRegistry(ServerConfiguration, cache, LoRaDeviceApi.Object, LoRaDeviceFactory);
>>>>>>> 580ec7bb

            // Send to message processor
            using var messageDispatcher = new MessageDispatcher(
                ServerConfiguration,
                deviceRegistry,
                FrameCounterUpdateStrategyProvider);

            // device api will be searched for payload
            var searchDevicesResult = new SearchDevicesResult(new[]
            {
                new IoTHubDeviceInfo(simulatedDevice.DevAddr, simulatedDevice.DevEUI, "device1"),
                new IoTHubDeviceInfo(simulatedDevice.DevAddr, simulatedDevice.DevEUI, "device2"),
            });

            LoRaDeviceApi.Setup(x => x.SearchByDevAddrAsync(devAddr))
                .ReturnsAsync(searchDevicesResult);

            deviceClient.Setup(x => x.GetTwinAsync()).ReturnsAsync(simulatedDevice.CreateABPTwin());

            deviceClient.Setup(x => x.Disconnect())
               .Returns(true);

            deviceClient.Setup(x => x.ReceiveAsync(It.IsNotNull<TimeSpan>()))
               .ReturnsAsync((Message)null);

            LoRaDeviceFactory.SetClient(simulatedDevice.DevEUI, deviceClient.Object);
            deviceClient.Setup(x => x.UpdateReportedPropertiesAsync(It.IsNotNull<TwinCollection>()))
                    .ReturnsAsync(true);

            var device1SentTelemetry = new List<LoRaDeviceTelemetry>();
            LoRaDeviceTelemetry loRaDeviceTelemetry = null;

            deviceClient.Setup(x => x.SendEventAsync(It.IsNotNull<LoRaDeviceTelemetry>(), null))
             .Callback<LoRaDeviceTelemetry, Dictionary<string, string>>((t, _) => device1SentTelemetry.Add(loRaDeviceTelemetry))
             .ReturnsAsync(true);

            // sends unconfirmed message #1
            var unconfirmedMessagePayload1 = simulatedDevice.CreateConfirmedDataUpMessage(msgPayload, fcnt: 1);
            var rxpk1 = unconfirmedMessagePayload1.SerializeUplink(simulatedDevice.AppSKey, simulatedDevice.NwkSKey).Rxpk[0];
            using var request1 = new WaitableLoRaRequest(rxpk1, PacketForwarder);
            messageDispatcher.DispatchRequest(request1);
            Assert.True(await request1.WaitCompleteAsync());
            Assert.True(request1.ProcessingSucceeded);
            Assert.NotNull(request1.ResponseDownlink);

            // sends unconfirmed message #2
            var unconfirmedMessagePayload2 = simulatedDevice.CreateConfirmedDataUpMessage(msgPayload, fcnt: 2);
            var rxpk2 = unconfirmedMessagePayload2.SerializeUplink(simulatedDevice.AppSKey, simulatedDevice.NwkSKey).Rxpk[0];
            using var request2 = new WaitableLoRaRequest(rxpk2, PacketForwarder);
            messageDispatcher.DispatchRequest(request2);
            Assert.True(await request2.WaitCompleteAsync());
            Assert.NotNull(request2.ResponseDownlink);
            Assert.True(request2.ProcessingSucceeded);

            LoRaDeviceClient.VerifyAll();
            LoRaDeviceApi.VerifyAll();
        }

        [Theory]
        [InlineData(1)] // ABP with soft reset
        [InlineData(11)]
        public async Task When_Loading_Multiple_Devices_With_Same_DevAddr_Should_Add_All_To_Cache_And_Process_Message(uint payloadFcntUp)
        {
            var isResetingDevice = payloadFcntUp <= 1;
            var simulatedDevice1 = new SimulatedDevice(TestDeviceInfo.CreateABPDevice(1, gatewayID: ServerGatewayID), frmCntDown: 5, frmCntUp: 10);

            var devAddr = simulatedDevice1.LoRaDevice.DevAddr;

            var simulatedDevice2 = new SimulatedDevice(TestDeviceInfo.CreateABPDevice(2, gatewayID: ServerGatewayID), frmCntDown: 6, frmCntUp: 10)
            {
                DevAddr = devAddr
            };

            // message will be sent
            LoRaDeviceTelemetry loRaDeviceTelemetry = null;

            // Device client 1
            // - Get Twin
            // - Update twin (if isResetingDevice)
            // - Send event
            // - Check c2d message
            var device1SentTelemetry = new List<LoRaDeviceTelemetry>();
            var deviceClient1 = new Mock<ILoRaDeviceClient>(MockBehavior.Strict);
            deviceClient1.Setup(x => x.SendEventAsync(It.IsNotNull<LoRaDeviceTelemetry>(), null))
                .Callback<LoRaDeviceTelemetry, Dictionary<string, string>>((t, _) => device1SentTelemetry.Add(loRaDeviceTelemetry))
                .ReturnsAsync(true);

            deviceClient1.Setup(x => x.ReceiveAsync(It.IsNotNull<TimeSpan>()))
                .ReturnsAsync((Message)null);

            deviceClient1.Setup(x => x.GetTwinAsync()).ReturnsAsync(simulatedDevice1.CreateABPTwin());

            if (isResetingDevice)
            {
                deviceClient1.Setup(x => x.UpdateReportedPropertiesAsync(It.IsNotNull<TwinCollection>()))
                    .ReturnsAsync(true);
            }

            // Device client 2
            // - Get Twin
            var deviceClient2 = new Mock<ILoRaDeviceClient>(MockBehavior.Strict);
            deviceClient2.Setup(x => x.GetTwinAsync()).ReturnsAsync(simulatedDevice2.CreateABPTwin());

            // device api will be searched for payload
            var searchDevicesResult = new SearchDevicesResult(new[]
            {
                new IoTHubDeviceInfo(simulatedDevice1.DevAddr, simulatedDevice1.DevEUI, "device1"),
                new IoTHubDeviceInfo(simulatedDevice2.DevAddr, simulatedDevice2.DevEUI, "device2"),
            });

            LoRaDeviceApi.Setup(x => x.SearchByDevAddrAsync(devAddr))
                .ReturnsAsync(searchDevicesResult);

            LoRaDeviceFactory.SetClient(simulatedDevice1.DevEUI, deviceClient1.Object);
            LoRaDeviceFactory.SetClient(simulatedDevice2.DevEUI, deviceClient2.Object);

            using var cache = NewMemoryCache();
<<<<<<< HEAD
            using var deviceRegistry = new LoRaDeviceRegistry(this.ServerConfiguration, cache, this.LoRaDeviceApi.Object, this.LoRaDeviceFactory);
=======
            using var deviceRegistry = new LoRaDeviceRegistry(ServerConfiguration, cache, LoRaDeviceApi.Object, LoRaDeviceFactory);
>>>>>>> 580ec7bb

            // Send to message processor
            using var messageDispatcher = new MessageDispatcher(
                ServerConfiguration,
                deviceRegistry,
                FrameCounterUpdateStrategyProvider);

            // sends unconfirmed message #1
            var unconfirmedMessagePayload1 = simulatedDevice1.CreateUnconfirmedDataUpMessage("1", fcnt: payloadFcntUp);
            var rxpk1 = unconfirmedMessagePayload1.SerializeUplink(simulatedDevice1.AppSKey, simulatedDevice1.NwkSKey).Rxpk[0];
            using var request1 = new WaitableLoRaRequest(rxpk1, PacketForwarder);
            messageDispatcher.DispatchRequest(request1);
            Assert.True(await request1.WaitCompleteAsync());
            Assert.Null(request1.ResponseDownlink);
            Assert.True(request1.ProcessingSucceeded);
            Assert.Single(device1SentTelemetry);

            // sends unconfirmed message #2
            var unconfirmedMessagePayload2 = simulatedDevice1.CreateUnconfirmedDataUpMessage("2", fcnt: payloadFcntUp + 1);
            var rxpk2 = unconfirmedMessagePayload2.SerializeUplink(simulatedDevice1.AppSKey, simulatedDevice1.NwkSKey).Rxpk[0];
            using var request2 = new WaitableLoRaRequest(rxpk2, PacketForwarder);
            messageDispatcher.DispatchRequest(request2);
            Assert.True(await request2.WaitCompleteAsync());
            Assert.Null(request2.ResponseDownlink);
            Assert.True(request2.ProcessingSucceeded);
            Assert.Equal(2, device1SentTelemetry.Count);

            // Ensure that the devices have been cached
            var cachedDevices = deviceRegistry.InternalGetCachedDevicesForDevAddr(simulatedDevice1.DevAddr);
            Assert.Equal(2, cachedDevices.Count);
            Assert.True(cachedDevices.TryGetValue(simulatedDevice1.DevEUI, out var loRaDevice1));

            // If the fcnt made a reset (0-1) the fcntdown is zero
            if (isResetingDevice)
            {
                Assert.Equal(0U, loRaDevice1.FCntDown);
            }
            else
            {
                Assert.Equal(simulatedDevice1.FrmCntDown + Constants.MaxFcntUnsavedDelta - 1U, loRaDevice1.FCntDown);
            }

            Assert.Equal(payloadFcntUp + 1, loRaDevice1.FCntUp);

            Assert.True(cachedDevices.TryGetValue(simulatedDevice2.DevEUI, out var loRaDevice2));
            Assert.Equal(simulatedDevice2.FrmCntUp, loRaDevice2.FCntUp);
            Assert.Equal(simulatedDevice2.FrmCntDown + Constants.MaxFcntUnsavedDelta - 1U, loRaDevice2.FCntDown);

            deviceClient1.VerifyAll();
            deviceClient2.VerifyAll();
            LoRaDeviceClient.VerifyAll();
            LoRaDeviceApi.VerifyAll();

            // devices were loaded only once
            LoRaDeviceApi.Verify(x => x.SearchByDevAddrAsync(It.IsAny<string>()), Times.Once());
            deviceClient1.Verify(x => x.GetTwinAsync(), Times.Once());
            deviceClient2.Verify(x => x.GetTwinAsync(), Times.Once());
        }

        [Theory]
        [InlineData(1)] // ABP with soft reset
        [InlineData(11)]
        public async Task When_Loading_Multiple_Devices_With_Same_DevAddr_One_Fails_Should_Add_One_To_Cache_And_Process_Message(uint payloadFcntUp)
        {
            var simulatedDevice1 = new SimulatedDevice(TestDeviceInfo.CreateABPDevice(1, gatewayID: ServerGatewayID));

            var devEUI = simulatedDevice1.LoRaDevice.DeviceID;
            var devAddr = simulatedDevice1.LoRaDevice.DevAddr;

            var simulatedDevice2 = new SimulatedDevice(TestDeviceInfo.CreateABPDevice(2, gatewayID: ServerGatewayID))
            {
                DevAddr = devAddr
            };

            // message will be sent
            LoRaDeviceTelemetry loRaDeviceTelemetry = null;

            // Device client 1
            // - Get Twin
            // - Update twin (if isResetingDevice)
            // - Send event
            // - Check c2d message
            var device1SentTelemetry = new List<LoRaDeviceTelemetry>();
            var deviceClient1 = new Mock<ILoRaDeviceClient>(MockBehavior.Strict);
            deviceClient1.Setup(x => x.SendEventAsync(It.IsNotNull<LoRaDeviceTelemetry>(), null))
                .Callback<LoRaDeviceTelemetry, Dictionary<string, string>>((t, _) => device1SentTelemetry.Add(loRaDeviceTelemetry))
                .ReturnsAsync(true);

            deviceClient1.Setup(x => x.ReceiveAsync(It.IsNotNull<TimeSpan>()))
                .ReturnsAsync((Message)null);

            deviceClient1.Setup(x => x.GetTwinAsync()).ReturnsAsync(simulatedDevice1.CreateABPTwin());

            // Device client 2
            // - Get Twin -> throws TimeoutException
            var deviceClient2 = new Mock<ILoRaDeviceClient>(MockBehavior.Strict);
            deviceClient2.Setup(x => x.GetTwinAsync()).ThrowsAsync(new TimeoutException(), TimeSpan.FromMilliseconds(100));

            // device api will be searched for payload
            var searchDevicesResult = new SearchDevicesResult(new[]
            {
                new IoTHubDeviceInfo(simulatedDevice1.DevAddr, simulatedDevice1.DevEUI, "device1"),
                new IoTHubDeviceInfo(simulatedDevice2.DevAddr, simulatedDevice2.DevEUI, "device2"),
            });

            LoRaDeviceApi.Setup(x => x.SearchByDevAddrAsync(devAddr))
                .ReturnsAsync(searchDevicesResult);

            LoRaDeviceFactory.SetClient(simulatedDevice1.DevEUI, deviceClient1.Object);
            LoRaDeviceFactory.SetClient(simulatedDevice2.DevEUI, deviceClient2.Object);

            using var cache = NewMemoryCache();
<<<<<<< HEAD
            using var deviceRegistry = new LoRaDeviceRegistry(this.ServerConfiguration, cache, this.LoRaDeviceApi.Object, this.LoRaDeviceFactory);
=======
            using var deviceRegistry = new LoRaDeviceRegistry(ServerConfiguration, cache, LoRaDeviceApi.Object, LoRaDeviceFactory);
>>>>>>> 580ec7bb

            // Send to message processor
            using var messageDispatcher = new MessageDispatcher(
                ServerConfiguration,
                deviceRegistry,
                FrameCounterUpdateStrategyProvider);

            // sends unconfirmed message #1
            var unconfirmedMessagePayload1 = simulatedDevice1.CreateUnconfirmedDataUpMessage("1", fcnt: payloadFcntUp);
            var rxpk1 = unconfirmedMessagePayload1.SerializeUplink(simulatedDevice1.AppSKey, simulatedDevice1.NwkSKey).Rxpk[0];
            using var request1 = new WaitableLoRaRequest(rxpk1, PacketForwarder);
            messageDispatcher.DispatchRequest(request1);
            Assert.True(await request1.WaitCompleteAsync());
            Assert.Null(request1.ResponseDownlink);
            Assert.True(request1.ProcessingSucceeded);
            Assert.Single(device1SentTelemetry);

            // sends unconfirmed message #2
            var unconfirmedMessagePayload2 = simulatedDevice1.CreateUnconfirmedDataUpMessage("2", fcnt: payloadFcntUp + 1);
            var rxpk2 = unconfirmedMessagePayload2.SerializeUplink(simulatedDevice1.AppSKey, simulatedDevice1.NwkSKey).Rxpk[0];
            using var request2 = new WaitableLoRaRequest(rxpk2, PacketForwarder);
            messageDispatcher.DispatchRequest(request2);
            Assert.True(await request2.WaitCompleteAsync());
            Assert.Null(request2.ResponseDownlink);
            Assert.True(request2.ProcessingSucceeded);
            Assert.Equal(2, device1SentTelemetry.Count);

            // Ensure that the device has been cached
            var cachedDevices = deviceRegistry.InternalGetCachedDevicesForDevAddr(simulatedDevice1.DevAddr);
            Assert.Single(cachedDevices);
            Assert.True(cachedDevices.TryGetValue(simulatedDevice1.DevEUI, out var loRaDevice1));

            // If the fcnt made a reset (0-1) the fcntdown is zero
            if (payloadFcntUp <= 1)
            {
                Assert.Equal(0U, loRaDevice1.FCntDown);
            }
            else
            {
                Assert.Equal(Constants.MaxFcntUnsavedDelta - 1U, loRaDevice1.FCntDown);
            }

            Assert.Equal(payloadFcntUp + 1, loRaDevice1.FCntUp);

            deviceClient1.VerifyAll();
            deviceClient2.VerifyAll();
            LoRaDeviceClient.VerifyAll();
            LoRaDeviceApi.VerifyAll();

            // devices were loaded only once
            LoRaDeviceApi.Verify(x => x.SearchByDevAddrAsync(devAddr), Times.Once());
            deviceClient1.Verify(x => x.GetTwinAsync(), Times.Once());
            deviceClient2.Verify(x => x.GetTwinAsync(), Times.Once());
        }

        [Fact]
        public async Task When_Upstream_Is_Empty_Should_Call_Decoder_And_Send_Event_To_IoTHub()
        {
            var simDevice = new SimulatedDevice(TestDeviceInfo.CreateABPDevice(1, gatewayID: ServerGatewayID));

            var devEUI = simDevice.LoRaDevice.DeviceID;
            var devAddr = simDevice.LoRaDevice.DevAddr;

            var loRaDevice = CreateLoRaDevice(simDevice);

            LoRaDeviceClient.Setup(x => x.SendEventAsync(It.IsNotNull<LoRaDeviceTelemetry>(), null))
                .ReturnsAsync(true)
                .Callback<LoRaDeviceTelemetry, Dictionary<string, string>>((t, _) =>
                {
                    Assert.NotNull(t.Data);
                    Assert.Equal(1, t.Port);
                    Assert.Equal("fport_1_decoded", t.Data.ToString());
                });

            LoRaDeviceClient.Setup(x => x.ReceiveAsync(It.IsNotNull<TimeSpan>()))
                .ReturnsAsync((Message)null);

            var payloadDecoder = new Mock<ILoRaPayloadDecoder>(MockBehavior.Strict);
            payloadDecoder.Setup(x => x.DecodeMessageAsync(devEUI, It.IsAny<byte[]>(), 1, It.IsAny<string>()))
                .ReturnsAsync(new DecodePayloadResult("fport_1_decoded"))
                .Callback<string, byte[], byte, string>((_, data, fport, decoder) =>
                {
                    Assert.Equal(1, fport);

                    // input data is empty
                    Assert.Null(data);
                });
            PayloadDecoder.SetDecoder(payloadDecoder.Object);

            using var cache = NewNonEmptyCache(loRaDevice);
<<<<<<< HEAD
            using var deviceRegistry = new LoRaDeviceRegistry(this.ServerConfiguration, cache, this.LoRaDeviceApi.Object, this.LoRaDeviceFactory);
=======
            using var deviceRegistry = new LoRaDeviceRegistry(ServerConfiguration, cache, LoRaDeviceApi.Object, LoRaDeviceFactory);
>>>>>>> 580ec7bb

            // Send to message processor
            using var messageDispatcher = new MessageDispatcher(
                ServerConfiguration,
                deviceRegistry,
                FrameCounterUpdateStrategyProvider);

            // sends unconfirmed message
            var unconfirmedMessagePayload1 = simDevice.CreateUnconfirmedDataUpMessage(null, fcnt: 4);
            var rxpk1 = unconfirmedMessagePayload1.SerializeUplink(simDevice.AppSKey, simDevice.NwkSKey).Rxpk[0];
            using var request1 = new WaitableLoRaRequest(rxpk1, PacketForwarder);
            messageDispatcher.DispatchRequest(request1);
            Assert.True(await request1.WaitCompleteAsync());
            Assert.Null(request1.ResponseDownlink);
            Assert.True(request1.ProcessingSucceeded);

            LoRaDeviceClient.VerifyAll();
            LoRaDeviceApi.VerifyAll();
            payloadDecoder.VerifyAll();
        }

        [Theory]
        [InlineData(10, 9)]
        [InlineData(10, 10)]
        public async Task When_Upstream_Fcnt_Is_Lower_Or_Equal_To_Device_Should_Discard_Message(uint devFcntUp, uint payloadFcnt)
        {
            var simulatedDevice = new SimulatedDevice(TestDeviceInfo.CreateABPDevice(1, gatewayID: ServerGatewayID))
            {
                FrmCntUp = devFcntUp
            };

            var devEUI = simulatedDevice.LoRaDevice.DeviceID;
            var devAddr = simulatedDevice.LoRaDevice.DevAddr;

<<<<<<< HEAD
            var cachedDevice = this.CreateLoRaDevice(simulatedDevice);
            using var cache = NewNonEmptyCache(cachedDevice);
            using var deviceRegistry = new LoRaDeviceRegistry(this.ServerConfiguration, cache, this.LoRaDeviceApi.Object, this.LoRaDeviceFactory);
=======
            var cachedDevice = CreateLoRaDevice(simulatedDevice);
            using var cache = NewNonEmptyCache(cachedDevice);
            using var deviceRegistry = new LoRaDeviceRegistry(ServerConfiguration, cache, LoRaDeviceApi.Object, LoRaDeviceFactory);
>>>>>>> 580ec7bb

            using var messageDispatcher = new MessageDispatcher(
                ServerConfiguration,
                deviceRegistry,
                FrameCounterUpdateStrategyProvider);

            // sends unconfirmed message
            var unconfirmedMessagePayload = simulatedDevice.CreateUnconfirmedDataUpMessage("hello", fcnt: payloadFcnt);
            var rxpk = unconfirmedMessagePayload.SerializeUplink(simulatedDevice.AppSKey, simulatedDevice.NwkSKey).Rxpk[0];
            using var request = new WaitableLoRaRequest(rxpk, PacketForwarder);
            messageDispatcher.DispatchRequest(request);
            Assert.True(await request.WaitCompleteAsync());
            Assert.Null(request.ResponseDownlink);
            Assert.True(request.ProcessingFailed);
            Assert.Equal(LoRaDeviceRequestFailedReason.InvalidFrameCounter, request.ProcessingFailedReason);

            // verify that the device in device registry has correct properties and frame counters
            var devicesForDevAddr = deviceRegistry.InternalGetCachedDevicesForDevAddr(devAddr);
            Assert.Single(devicesForDevAddr);
            Assert.True(devicesForDevAddr.TryGetValue(devEUI, out var loRaDevice));
            Assert.Equal(devAddr, loRaDevice.DevAddr);
            Assert.Equal(devEUI, loRaDevice.DevEUI);
            Assert.True(loRaDevice.IsABP);
            Assert.Equal(devFcntUp, loRaDevice.FCntUp);
            Assert.Equal(0U, loRaDevice.FCntDown); // fctn down will always be set to zero
            Assert.False(loRaDevice.HasFrameCountChanges); // no changes

            LoRaDeviceClient.VerifyAll();
            LoRaDeviceApi.VerifyAll();
        }

        [Fact]
        public async Task When_Receiving_Device_Message_And_Loading_Device_Fails_Second_Message_Should_Be_Processed()
        {
            var simDevice = new SimulatedDevice(TestDeviceInfo.CreateABPDevice(1, gatewayID: ServerGatewayID))
            {
                FrmCntDown = 10,
                FrmCntUp = 50
            };

            LoRaDeviceApi.Setup(x => x.SearchByDevAddrAsync(simDevice.DevAddr))
                .ReturnsAsync(new SearchDevicesResult(new IoTHubDeviceInfo(simDevice.DevAddr, simDevice.DevEUI, "123").AsList()));

            LoRaDeviceClient.SetupSequence(x => x.GetTwinAsync())
                .ThrowsAsync(new TimeoutException())
                .ReturnsAsync(simDevice.CreateABPTwin());

            LoRaDeviceClient.Setup(x => x.SendEventAsync(It.IsNotNull<LoRaDeviceTelemetry>(), null))
                .ReturnsAsync(true);

            LoRaDeviceClient.Setup(x => x.ReceiveAsync(It.IsNotNull<TimeSpan>()))
                .ReturnsAsync((Message)null);

            using var cache = NewMemoryCache();
<<<<<<< HEAD
            using var deviceRegistry = new LoRaDeviceRegistry(this.ServerConfiguration, cache, this.LoRaDeviceApi.Object, this.LoRaDeviceFactory);
=======
            using var deviceRegistry = new LoRaDeviceRegistry(ServerConfiguration, cache, LoRaDeviceApi.Object, LoRaDeviceFactory);
>>>>>>> 580ec7bb

            using var messageDispatcher = new MessageDispatcher(
                ServerConfiguration,
                deviceRegistry,
                FrameCounterUpdateStrategyProvider);

            using var request1 = CreateWaitableRequest(simDevice.CreateUnconfirmedMessageUplink("1").Rxpk[0]);
            messageDispatcher.DispatchRequest(request1);
            Assert.True(await request1.WaitCompleteAsync());
            Assert.True(request1.ProcessingFailed);
            Assert.Equal(LoRaDeviceRequestFailedReason.NotMatchingDeviceByDevAddr, request1.ProcessingFailedReason);

            // give time for the loader to be removed from cache
            await Task.Delay(50);

            using var request2 = CreateWaitableRequest(simDevice.CreateUnconfirmedMessageUplink("2").Rxpk[0]);
            messageDispatcher.DispatchRequest(request2);
            Assert.True(await request2.WaitCompleteAsync());
            Assert.True(request2.ProcessingSucceeded);

            LoRaDeviceApi.Verify(x => x.SearchByDevAddrAsync(simDevice.DevAddr), Times.Exactly(2));
            LoRaDeviceApi.VerifyAll();
            LoRaDeviceClient.VerifyAll();
        }

        [Theory]
        [CombinatorialData]
        public async Task When_Receiving_Relax_Reset_Fcnt_Of_New_Device_Should_Not_Save_Fcnt(
            [CombinatorialValues(null, ServerGatewayID)] string gatewayID,
            [CombinatorialValues(0, 1)] uint payloadFcnt)
        {
            var simDevice = new SimulatedDevice(TestDeviceInfo.CreateABPDevice(1, gatewayID: gatewayID));

            LoRaDeviceApi.Setup(x => x.SearchByDevAddrAsync(simDevice.DevAddr))
                .ReturnsAsync(new SearchDevicesResult(new IoTHubDeviceInfo(simDevice.DevAddr, simDevice.DevEUI, "123").AsList()));

            if (string.IsNullOrEmpty(gatewayID))
            {
                LoRaDeviceApi.Setup(x => x.ABPFcntCacheResetAsync(simDevice.DevEUI, It.IsAny<uint>(), It.IsNotNull<string>()))
                    .ReturnsAsync(true);
            }

            LoRaDeviceClient.Setup(x => x.GetTwinAsync())
                .ReturnsAsync(simDevice.CreateABPTwin());

            LoRaDeviceClient.Setup(x => x.SendEventAsync(It.IsNotNull<LoRaDeviceTelemetry>(), null))
                .ReturnsAsync(true);

            LoRaDeviceClient.Setup(x => x.ReceiveAsync(It.IsNotNull<TimeSpan>()))
                .ReturnsAsync((Message)null);

            using var cache = NewMemoryCache();
<<<<<<< HEAD
            using var deviceRegistry = new LoRaDeviceRegistry(this.ServerConfiguration, cache, this.LoRaDeviceApi.Object, this.LoRaDeviceFactory);
=======
            using var deviceRegistry = new LoRaDeviceRegistry(ServerConfiguration, cache, LoRaDeviceApi.Object, LoRaDeviceFactory);
>>>>>>> 580ec7bb

            using var messageDispatcher = new MessageDispatcher(
                ServerConfiguration,
                deviceRegistry,
                FrameCounterUpdateStrategyProvider);

            using var request1 = CreateWaitableRequest(simDevice.CreateUnconfirmedMessageUplink("1", fcnt: payloadFcnt).Rxpk[0]);
            messageDispatcher.DispatchRequest(request1);
            Assert.True(await request1.WaitCompleteAsync());
            Assert.True(request1.ProcessingSucceeded);

            LoRaDeviceApi.VerifyAll();
            LoRaDeviceClient.VerifyAll();

            LoRaDeviceClient.Verify(x => x.UpdateReportedPropertiesAsync(It.IsAny<TwinCollection>()), Times.Never);
        }
    }
}<|MERGE_RESOLUTION|>--- conflicted
+++ resolved
@@ -220,11 +220,7 @@
                 .ReturnsAsync((Message)null);
 
             using var cache = NewNonEmptyCache(loRaDevice);
-<<<<<<< HEAD
-            using var deviceRegistry = new LoRaDeviceRegistry(this.ServerConfiguration, cache, this.LoRaDeviceApi.Object, this.LoRaDeviceFactory);
-=======
             using var deviceRegistry = new LoRaDeviceRegistry(ServerConfiguration, cache, LoRaDeviceApi.Object, LoRaDeviceFactory);
->>>>>>> 580ec7bb
 
             // Send to message processor
             using var messageDispatcher = new MessageDispatcher(
@@ -370,11 +366,7 @@
                 .ReturnsAsync(true);
 
             using var cache = NewNonEmptyCache(loRaDevice);
-<<<<<<< HEAD
-            using var deviceRegistry = new LoRaDeviceRegistry(this.ServerConfiguration, cache, this.LoRaDeviceApi.Object, this.LoRaDeviceFactory);
-=======
             using var deviceRegistry = new LoRaDeviceRegistry(ServerConfiguration, cache, LoRaDeviceApi.Object, LoRaDeviceFactory);
->>>>>>> 580ec7bb
 
             // Send to message processor
             using var messageDispatcher = new MessageDispatcher(
@@ -936,11 +928,7 @@
                 .ReturnsAsync(new SearchDevicesResult(new IoTHubDeviceInfo(devAddr, devEUI, "aabb").AsList()));
 
             using var cache = NewMemoryCache();
-<<<<<<< HEAD
-            using var deviceRegistry = new LoRaDeviceRegistry(this.ServerConfiguration, cache, this.LoRaDeviceApi.Object, this.LoRaDeviceFactory);
-=======
             using var deviceRegistry = new LoRaDeviceRegistry(ServerConfiguration, cache, LoRaDeviceApi.Object, LoRaDeviceFactory);
->>>>>>> 580ec7bb
 
             // Setting the interval in which we search for devices with same devAddr on server
             deviceRegistry.DevAddrReloadInterval = TimeSpan.Zero;
@@ -998,11 +986,7 @@
         {
             var simulatedDevice = new SimulatedDevice(TestDeviceInfo.CreateABPDevice(1, gatewayID: ServerGatewayID));
 
-<<<<<<< HEAD
-            using var loRaDevice = this.CreateLoRaDevice(simulatedDevice);
-=======
-            var loRaDevice = CreateLoRaDevice(simulatedDevice);
->>>>>>> 580ec7bb
+            using var loRaDevice = CreateLoRaDevice(simulatedDevice);
             loRaDevice.SensorDecoder = "DecoderValueSensor";
 
             // message will be sent
@@ -1071,15 +1055,10 @@
             Assert.Equal(secondMessageFcnt, loRaDeviceFromRegistry.FCntUp);
             Assert.True(loRaDeviceFromRegistry.IsOurDevice);
 
-<<<<<<< HEAD
-            this.LoRaDeviceApi.VerifyAll();
-            this.LoRaDeviceClient.VerifyAll();
+            LoRaDeviceApi.VerifyAll();
+            LoRaDeviceClient.VerifyAll();
 
             this.LoRaDeviceClient.Setup(ldc => ldc.Dispose());
-=======
-            LoRaDeviceApi.VerifyAll();
-            LoRaDeviceClient.VerifyAll();
->>>>>>> 580ec7bb
         }
 
         /// <summary>
@@ -1265,11 +1244,7 @@
             var simulatedDevice = new SimulatedDevice(TestDeviceInfo.CreateABPDevice(1, netId: 0));
 
             using var cache = NewMemoryCache();
-<<<<<<< HEAD
-            using var deviceRegistry = new LoRaDeviceRegistry(this.ServerConfiguration, cache, this.LoRaDeviceApi.Object, this.LoRaDeviceFactory);
-=======
             using var deviceRegistry = new LoRaDeviceRegistry(ServerConfiguration, cache, LoRaDeviceApi.Object, LoRaDeviceFactory);
->>>>>>> 580ec7bb
 
             // Send to message processor
             using var messageDispatcher = new MessageDispatcher(
@@ -1319,11 +1294,7 @@
             };
 
             using var cache = NewMemoryCache();
-<<<<<<< HEAD
-            using var deviceRegistry = new LoRaDeviceRegistry(this.ServerConfiguration, cache, this.LoRaDeviceApi.Object, this.LoRaDeviceFactory);
-=======
             using var deviceRegistry = new LoRaDeviceRegistry(ServerConfiguration, cache, LoRaDeviceApi.Object, LoRaDeviceFactory);
->>>>>>> 580ec7bb
 
             // Send to message processor
             using var messageDispatcher = new MessageDispatcher(
@@ -1441,11 +1412,7 @@
             LoRaDeviceFactory.SetClient(simulatedDevice2.DevEUI, deviceClient2.Object);
 
             using var cache = NewMemoryCache();
-<<<<<<< HEAD
-            using var deviceRegistry = new LoRaDeviceRegistry(this.ServerConfiguration, cache, this.LoRaDeviceApi.Object, this.LoRaDeviceFactory);
-=======
             using var deviceRegistry = new LoRaDeviceRegistry(ServerConfiguration, cache, LoRaDeviceApi.Object, LoRaDeviceFactory);
->>>>>>> 580ec7bb
 
             // Send to message processor
             using var messageDispatcher = new MessageDispatcher(
@@ -1558,11 +1525,7 @@
             LoRaDeviceFactory.SetClient(simulatedDevice2.DevEUI, deviceClient2.Object);
 
             using var cache = NewMemoryCache();
-<<<<<<< HEAD
-            using var deviceRegistry = new LoRaDeviceRegistry(this.ServerConfiguration, cache, this.LoRaDeviceApi.Object, this.LoRaDeviceFactory);
-=======
             using var deviceRegistry = new LoRaDeviceRegistry(ServerConfiguration, cache, LoRaDeviceApi.Object, LoRaDeviceFactory);
->>>>>>> 580ec7bb
 
             // Send to message processor
             using var messageDispatcher = new MessageDispatcher(
@@ -1653,11 +1616,7 @@
             PayloadDecoder.SetDecoder(payloadDecoder.Object);
 
             using var cache = NewNonEmptyCache(loRaDevice);
-<<<<<<< HEAD
-            using var deviceRegistry = new LoRaDeviceRegistry(this.ServerConfiguration, cache, this.LoRaDeviceApi.Object, this.LoRaDeviceFactory);
-=======
             using var deviceRegistry = new LoRaDeviceRegistry(ServerConfiguration, cache, LoRaDeviceApi.Object, LoRaDeviceFactory);
->>>>>>> 580ec7bb
 
             // Send to message processor
             using var messageDispatcher = new MessageDispatcher(
@@ -1692,15 +1651,9 @@
             var devEUI = simulatedDevice.LoRaDevice.DeviceID;
             var devAddr = simulatedDevice.LoRaDevice.DevAddr;
 
-<<<<<<< HEAD
-            var cachedDevice = this.CreateLoRaDevice(simulatedDevice);
-            using var cache = NewNonEmptyCache(cachedDevice);
-            using var deviceRegistry = new LoRaDeviceRegistry(this.ServerConfiguration, cache, this.LoRaDeviceApi.Object, this.LoRaDeviceFactory);
-=======
             var cachedDevice = CreateLoRaDevice(simulatedDevice);
             using var cache = NewNonEmptyCache(cachedDevice);
             using var deviceRegistry = new LoRaDeviceRegistry(ServerConfiguration, cache, LoRaDeviceApi.Object, LoRaDeviceFactory);
->>>>>>> 580ec7bb
 
             using var messageDispatcher = new MessageDispatcher(
                 ServerConfiguration,
@@ -1755,11 +1708,7 @@
                 .ReturnsAsync((Message)null);
 
             using var cache = NewMemoryCache();
-<<<<<<< HEAD
-            using var deviceRegistry = new LoRaDeviceRegistry(this.ServerConfiguration, cache, this.LoRaDeviceApi.Object, this.LoRaDeviceFactory);
-=======
             using var deviceRegistry = new LoRaDeviceRegistry(ServerConfiguration, cache, LoRaDeviceApi.Object, LoRaDeviceFactory);
->>>>>>> 580ec7bb
 
             using var messageDispatcher = new MessageDispatcher(
                 ServerConfiguration,
@@ -1812,11 +1761,7 @@
                 .ReturnsAsync((Message)null);
 
             using var cache = NewMemoryCache();
-<<<<<<< HEAD
-            using var deviceRegistry = new LoRaDeviceRegistry(this.ServerConfiguration, cache, this.LoRaDeviceApi.Object, this.LoRaDeviceFactory);
-=======
             using var deviceRegistry = new LoRaDeviceRegistry(ServerConfiguration, cache, LoRaDeviceApi.Object, LoRaDeviceFactory);
->>>>>>> 580ec7bb
 
             using var messageDispatcher = new MessageDispatcher(
                 ServerConfiguration,
