// Copyright (c) Microsoft. All rights reserved.
// Licensed under the MIT license. See LICENSE file in the project root for full license information.

namespace LoRaWan.NetworkServer.Test
{
    using System;
    using System.Collections.Generic;
    using System.Text;
    using System.Threading;
    using System.Threading.Tasks;
    using LoRaTools.CommonAPI;
    using LoRaTools.LoRaMessage;
    using LoRaTools.Regions;
    using LoRaTools.Utils;
    using LoRaWan.NetworkServer;
    using LoRaWan.Tests.Shared;
    using Microsoft.Azure.Devices.Client;
    using Microsoft.Azure.Devices.Shared;
    using Moq;
    using Xunit;

    // End to end tests without external dependencies (IoT Hub, Service Facade Function)
    // Class C device tests
    public class MessageProcessor_End2End_NoDep_ClassC_Tests : MessageProcessorTestBase
    {
        [Theory]
        [InlineData(null, 0U, 0U)]
        [InlineData(null, 0U, 9U)]
        [InlineData(null, 5U, 5U)]
        [InlineData(null, 5U, 14U)]
        [InlineData(ServerGatewayID, 0U, 0U)]
        [InlineData(ServerGatewayID, 0U, 19U)]
        [InlineData(ServerGatewayID, 5U, 5U)]
        [InlineData(ServerGatewayID, 5U, 24U)]
        public async Task When_ABP_Sends_Upstream_Followed_By_DirectMethod_Should_Send_Upstream_And_Downstream(string deviceGatewayID, uint fcntDownFromTwin, uint fcntDelta)
        {
            const uint payloadFcnt = 2; // to avoid relax mode reset

            var simDevice = new SimulatedDevice(TestDeviceInfo.CreateABPDevice(1, gatewayID: deviceGatewayID, deviceClassType: 'c'), frmCntDown: fcntDownFromTwin);

            LoRaDeviceClient.Setup(x => x.UpdateReportedPropertiesAsync(It.IsNotNull<TwinCollection>()))
                .ReturnsAsync(true);

            var twin = simDevice.CreateABPTwin(reportedProperties: new Dictionary<string, object>
                {
                    { TwinProperty.Region, LoRaRegionType.EU868.ToString() }
                });

            LoRaDeviceClient.Setup(x => x.GetTwinAsync())
                .ReturnsAsync(twin);

            LoRaDeviceClient.Setup(x => x.SendEventAsync(It.IsNotNull<LoRaDeviceTelemetry>(), null))
                .ReturnsAsync(true);

            LoRaDeviceClient.Setup(x => x.ReceiveAsync(It.IsNotNull<TimeSpan>()))
                .ReturnsAsync((Message)null);

            LoRaDeviceApi.Setup(x => x.SearchByDevAddrAsync(simDevice.DevAddr))
                .ReturnsAsync(new SearchDevicesResult(new IoTHubDeviceInfo(simDevice.DevAddr, simDevice.DevEUI, "123").AsList()));

            if (deviceGatewayID == null)
            {
                LoRaDeviceApi.Setup(x => x.ExecuteFunctionBundlerAsync(simDevice.DevEUI, It.IsNotNull<FunctionBundlerRequest>()))
                    .ReturnsAsync(new FunctionBundlerResult());
            }

            using var cache = NewMemoryCache();
<<<<<<< HEAD
            using var deviceRegistry = new LoRaDeviceRegistry(this.ServerConfiguration, cache, this.LoRaDeviceApi.Object, this.LoRaDeviceFactory);
=======
            using var deviceRegistry = new LoRaDeviceRegistry(ServerConfiguration, cache, LoRaDeviceApi.Object, LoRaDeviceFactory);
>>>>>>> 580ec7bb

            using var messageDispatcher = new MessageDispatcher(
                ServerConfiguration,
                deviceRegistry,
                FrameCounterUpdateStrategyProvider);

            using var request = CreateWaitableRequest(simDevice.CreateUnconfirmedMessageUplink("1", fcnt: payloadFcnt).Rxpk[0]);
            messageDispatcher.DispatchRequest(request);
            Assert.True(await request.WaitCompleteAsync());
            Assert.True(request.ProcessingSucceeded);

            // wait until cache has been updated
            await Task.Delay(50);

            // Adds fcntdown to device, simulating multiple downstream calls
            Assert.True(deviceRegistry.InternalGetCachedDevicesForDevAddr(simDevice.DevAddr).TryGetValue(simDevice.DevEUI, out var loRaDevice));
            loRaDevice.SetFcntDown(fcntDelta + loRaDevice.FCntDown);

            var classCSender = new DefaultClassCDevicesMessageSender(
                ServerConfiguration,
                deviceRegistry,
                PacketForwarder,
                FrameCounterUpdateStrategyProvider);

            var c2d = new ReceivedLoRaCloudToDeviceMessage()
            {
                DevEUI = simDevice.DevEUI,
                MessageId = Guid.NewGuid().ToString(),
                Payload = "aaaa",
                Fport = 18,
            };

            var expectedFcntDown = fcntDownFromTwin + Constants.MaxFcntUnsavedDelta + fcntDelta;

            if (string.IsNullOrEmpty(deviceGatewayID))
            {
                LoRaDeviceApi.Setup(x => x.NextFCntDownAsync(simDevice.DevEUI, fcntDownFromTwin + fcntDelta, 0, ServerConfiguration.GatewayID))
                    .ReturnsAsync((ushort)expectedFcntDown);
            }

            Assert.True(await classCSender.SendAsync(c2d));
            Assert.Single(PacketForwarder.DownlinkMessages);
            var downstreamMsg = PacketForwarder.DownlinkMessages[0];

            var downstreamPayloadBytes = Convert.FromBase64String(downstreamMsg.Txpk.Data);
            var downstreamPayload = new LoRaPayloadData(downstreamPayloadBytes);
            Assert.Equal(expectedFcntDown, downstreamPayload.GetFcnt());
            Assert.Equal(c2d.Fport, downstreamPayload.FPortValue);
            Assert.Equal(downstreamPayload.DevAddr.ToArray(), ConversionHelper.StringToByteArray(simDevice.DevAddr));
            var decryptedPayload = downstreamPayload.GetDecryptedPayload(simDevice.AppSKey);
            Assert.Equal(c2d.Payload, Encoding.UTF8.GetString(decryptedPayload));

            Assert.Equal(expectedFcntDown, loRaDevice.FCntDown);
            Assert.Equal(payloadFcnt, loRaDevice.FCntUp);

            Assert.False(loRaDevice.HasFrameCountChanges);

            LoRaDeviceApi.VerifyAll();
            LoRaDeviceClient.VerifyAll();
        }

        [Theory]
        [InlineData(null)]
        [InlineData(ServerGatewayID)]
        public async Task When_OTAA_Join_Then_Sends_Upstream_DirectMethod_Should_Send_Downstream(string deviceGatewayID)
        {
            var simDevice = new SimulatedDevice(TestDeviceInfo.CreateOTAADevice(1, deviceClassType: 'c', gatewayID: deviceGatewayID));

            LoRaDeviceClient.Setup(x => x.GetTwinAsync())
                .ReturnsAsync(simDevice.CreateOTAATwin());

            var savedAppSKey = string.Empty;
            var savedNwkSKey = string.Empty;
            var savedDevAddr = string.Empty;
            LoRaDeviceClient.Setup(x => x.UpdateReportedPropertiesAsync(It.IsNotNull<TwinCollection>()))
                .ReturnsAsync(true)
                .Callback<TwinCollection>((t) =>
                {
                    savedAppSKey = t[TwinProperty.AppSKey];
                    savedNwkSKey = t[TwinProperty.NwkSKey];
                    savedDevAddr = t[TwinProperty.DevAddr];

                    Assert.NotEmpty(savedAppSKey);
                    Assert.NotEmpty(savedNwkSKey);
                    Assert.NotEmpty(savedDevAddr);
                });

            LoRaDeviceClient.Setup(x => x.SendEventAsync(It.IsNotNull<LoRaDeviceTelemetry>(), null))
                .ReturnsAsync(true);

            LoRaDeviceClient.Setup(x => x.ReceiveAsync(It.IsNotNull<TimeSpan>()))
                .ReturnsAsync((Message)null);

            if (deviceGatewayID == null)
            {
                LoRaDeviceApi.Setup(x => x.ExecuteFunctionBundlerAsync(simDevice.DevEUI, It.IsNotNull<FunctionBundlerRequest>()))
                    .ReturnsAsync(new FunctionBundlerResult());
            }

            LoRaDeviceApi.Setup(x => x.SearchAndLockForJoinAsync(ServerConfiguration.GatewayID, simDevice.DevEUI, simDevice.AppEUI, It.IsNotNull<string>()))
                .ReturnsAsync(new SearchDevicesResult(new IoTHubDeviceInfo(simDevice.DevAddr, simDevice.DevEUI, "123").AsList()));

            using var cache = NewMemoryCache();
<<<<<<< HEAD
            using var deviceRegistry = new LoRaDeviceRegistry(this.ServerConfiguration, cache, this.LoRaDeviceApi.Object, this.LoRaDeviceFactory);
=======
            using var deviceRegistry = new LoRaDeviceRegistry(ServerConfiguration, cache, LoRaDeviceApi.Object, LoRaDeviceFactory);
>>>>>>> 580ec7bb

            using var messageDispatcher = new MessageDispatcher(
                ServerConfiguration,
                deviceRegistry,
                FrameCounterUpdateStrategyProvider);

            var joinRxpk = simDevice.CreateJoinRequest().SerializeUplink(simDevice.AppKey).Rxpk[0];
            using var joinRequest = CreateWaitableRequest(joinRxpk);
            messageDispatcher.DispatchRequest(joinRequest);
            Assert.True(await joinRequest.WaitCompleteAsync());
            Assert.True(joinRequest.ProcessingSucceeded);

            simDevice.SetupJoin(savedAppSKey, savedNwkSKey, savedDevAddr);
            using var request = CreateWaitableRequest(simDevice.CreateUnconfirmedMessageUplink("1").Rxpk[0]);
            messageDispatcher.DispatchRequest(request);
            Assert.True(await request.WaitCompleteAsync());
            Assert.True(request.ProcessingSucceeded);

            var classCSender = new DefaultClassCDevicesMessageSender(
                ServerConfiguration,
                deviceRegistry,
                PacketForwarder,
                FrameCounterUpdateStrategyProvider);

            var c2d = new ReceivedLoRaCloudToDeviceMessage()
            {
                DevEUI = simDevice.DevEUI,
                MessageId = Guid.NewGuid().ToString(),
                Payload = "aaaa",
                Fport = 14,
            };

            if (string.IsNullOrEmpty(deviceGatewayID))
            {
                LoRaDeviceApi.Setup(x => x.NextFCntDownAsync(simDevice.DevEUI, simDevice.FrmCntDown, 0, ServerConfiguration.GatewayID))
                    .ReturnsAsync((ushort)(simDevice.FrmCntDown + 1));
            }

            Assert.True(await classCSender.SendAsync(c2d));
            Assert.Equal(2, PacketForwarder.DownlinkMessages.Count);
            var downstreamMsg = PacketForwarder.DownlinkMessages[1];

            TestLogger.Log($"appSKey: {simDevice.AppSKey}, nwkSKey: {simDevice.NwkSKey}");

            var downstreamPayloadBytes = Convert.FromBase64String(downstreamMsg.Txpk.Data);
            var downstreamPayload = new LoRaPayloadData(downstreamPayloadBytes);
            Assert.Equal(1, downstreamPayload.GetFcnt());
            Assert.Equal(c2d.Fport, downstreamPayload.FPortValue);
            Assert.Equal(downstreamPayload.DevAddr.ToArray(), ConversionHelper.StringToByteArray(savedDevAddr));
            var decryptedPayload = downstreamPayload.GetDecryptedPayload(simDevice.AppSKey);
            Assert.Equal(c2d.Payload, Encoding.UTF8.GetString(decryptedPayload));

            LoRaDeviceApi.VerifyAll();
            LoRaDeviceClient.VerifyAll();
        }

        [Fact]
        public async Task Unconfirmed_Cloud_To_Device_From_Decoder_Should_Call_ClassC_Message_Sender()
        {
            const uint PayloadFcnt = 10;
            const uint InitialDeviceFcntUp = 9;
            const uint InitialDeviceFcntDown = 20;

            var simulatedDevice = new SimulatedDevice(
                TestDeviceInfo.CreateABPDevice(1, gatewayID: ServerConfiguration.GatewayID),
                frmCntUp: InitialDeviceFcntUp,
                frmCntDown: InitialDeviceFcntDown);

            var loraDevice = CreateLoRaDevice(simulatedDevice);

            LoRaDeviceClient.Setup(x => x.SendEventAsync(It.IsNotNull<LoRaDeviceTelemetry>(), null))
                .ReturnsAsync(true);

            LoRaDeviceClient.Setup(x => x.ReceiveAsync(It.IsAny<TimeSpan>()))
                .ReturnsAsync((Message)null);

            var decoderResult = new DecodePayloadResult("1")
            {
                CloudToDeviceMessage = new ReceivedLoRaCloudToDeviceMessage()
                {
                    Fport = 1,
                    MessageId = "123",
                    Payload = "12",
                    DevEUI = "0000000000000002",
                },
            };

            var payloadDecoder = new Mock<ILoRaPayloadDecoder>(MockBehavior.Strict);
            payloadDecoder.Setup(x => x.DecodeMessageAsync(simulatedDevice.DevEUI, It.IsNotNull<byte[]>(), 1, It.IsAny<string>()))
                .ReturnsAsync(decoderResult);
            PayloadDecoder.SetDecoder(payloadDecoder.Object);

            using var cache = NewNonEmptyCache(loraDevice);
<<<<<<< HEAD
            using var deviceRegistry = new LoRaDeviceRegistry(this.ServerConfiguration, cache, this.LoRaDeviceApi.Object, this.LoRaDeviceFactory);
=======
            using var deviceRegistry = new LoRaDeviceRegistry(ServerConfiguration, cache, LoRaDeviceApi.Object, LoRaDeviceFactory);
>>>>>>> 580ec7bb

            using var c2dMessageSent = new SemaphoreSlim(0);
            var classCMessageSender = new Mock<IClassCDeviceMessageSender>(MockBehavior.Strict);
            classCMessageSender.Setup(x => x.SendAsync(It.IsNotNull<IReceivedLoRaCloudToDeviceMessage>(), It.IsAny<CancellationToken>()))
                .ReturnsAsync(true)
                .Callback<IReceivedLoRaCloudToDeviceMessage, CancellationToken>((m, _) =>
                {
                    Assert.False(m.Confirmed);
                    Assert.Equal("0000000000000002", m.DevEUI);
                    c2dMessageSent.Release();
                });
            RequestHandlerImplementation.SetClassCMessageSender(classCMessageSender.Object);

            // Send to message processor
            using var messageProcessor = new MessageDispatcher(
                ServerConfiguration,
                deviceRegistry,
                FrameCounterUpdateStrategyProvider);

            var payload = simulatedDevice.CreateUnconfirmedDataUpMessage("1234", fcnt: PayloadFcnt);
            var rxpk = payload.SerializeUplink(simulatedDevice.AppSKey, simulatedDevice.NwkSKey).Rxpk[0];
            using var request = CreateWaitableRequest(rxpk);
            messageProcessor.DispatchRequest(request);
            Assert.True(await request.WaitCompleteAsync());

            // Expectations
            // 1. Message was sent to IoT Hub
            LoRaDeviceClient.VerifyAll();
            LoRaDeviceApi.VerifyAll();

            // 2. No downstream message for the current device is sent
            Assert.Null(request.ResponseDownlink);
            Assert.True(request.ProcessingSucceeded);

            // 4. Frame counter up was updated
            Assert.Equal(PayloadFcnt, loraDevice.FCntUp);

            // 5. Frame counter down is unchanged
            Assert.Equal(InitialDeviceFcntDown, loraDevice.FCntDown);

            // 6. Frame count has pending changes
            Assert.True(loraDevice.HasFrameCountChanges);

            // Ensure the message was sent
            Assert.True(await c2dMessageSent.WaitAsync(10 * 1000));

            payloadDecoder.VerifyAll();
            classCMessageSender.VerifyAll();
        }

        [Theory]
        [CombinatorialData]
        public async Task When_Joining_Should_Save_Region_And_Preferred_Gateway(
            [CombinatorialValues(null, ServerGatewayID)] string deviceGatewayID,
            [CombinatorialValues(null, ServerGatewayID, "another-gateway")] string initialPreferredGatewayID,
            [CombinatorialValues(null, LoRaRegionType.EU868, LoRaRegionType.US915)] LoRaRegionType? initialLoRaRegion)
        {
            var simDevice = new SimulatedDevice(TestDeviceInfo.CreateOTAADevice(1, deviceClassType: 'c', gatewayID: deviceGatewayID));

            var customReportedProperties = new Dictionary<string, object>();
            // reported: { 'PreferredGateway': '' } -> if device is for multiple gateways and one initial was defined
            if (string.IsNullOrEmpty(deviceGatewayID) && !string.IsNullOrEmpty(initialPreferredGatewayID))
                customReportedProperties[TwinProperty.PreferredGatewayID] = initialPreferredGatewayID;

            if (initialLoRaRegion.HasValue)
                customReportedProperties[TwinProperty.Region] = initialLoRaRegion.Value.ToString();

            LoRaDeviceClient.Setup(x => x.GetTwinAsync())
                .ReturnsAsync(simDevice.CreateOTAATwin(reportedProperties: customReportedProperties));

            var shouldSavePreferredGateway = string.IsNullOrEmpty(deviceGatewayID) && initialPreferredGatewayID != ServerGatewayID;
            var shouldSaveRegion = !initialLoRaRegion.HasValue || initialLoRaRegion.Value != LoRaRegionType.EU868;

            var savedAppSKey = string.Empty;
            var savedNwkSKey = string.Empty;
            var savedDevAddr = string.Empty;
            LoRaDeviceClient.Setup(x => x.UpdateReportedPropertiesAsync(It.IsNotNull<TwinCollection>()))
                .ReturnsAsync(true)
                .Callback<TwinCollection>((t) =>
                {
                    savedAppSKey = t[TwinProperty.AppSKey];
                    savedNwkSKey = t[TwinProperty.NwkSKey];
                    savedDevAddr = t[TwinProperty.DevAddr];

                    Assert.NotEmpty(savedAppSKey);
                    Assert.NotEmpty(savedNwkSKey);
                    Assert.NotEmpty(savedDevAddr);

                    if (shouldSaveRegion)
                        Assert.Equal(LoRaRegionType.EU868.ToString(), t[TwinProperty.Region].Value as string);
                    else
                        Assert.False(t.Contains(TwinProperty.Region));

                    // Only save preferred gateway if device does not have one assigned
                    if (shouldSavePreferredGateway)
                        Assert.Equal(ServerConfiguration.GatewayID, t[TwinProperty.PreferredGatewayID].Value as string);
                    else
                        Assert.False(t.Contains(TwinProperty.PreferredGatewayID));
                });

            LoRaDeviceApi.Setup(x => x.SearchAndLockForJoinAsync(ServerConfiguration.GatewayID, simDevice.DevEUI, simDevice.AppEUI, It.IsNotNull<string>()))
                .ReturnsAsync(new SearchDevicesResult(new IoTHubDeviceInfo(simDevice.DevAddr, simDevice.DevEUI, "123").AsList()));

            using var cache = NewMemoryCache();
<<<<<<< HEAD
            using var deviceRegistry = new LoRaDeviceRegistry(this.ServerConfiguration, cache, this.LoRaDeviceApi.Object, this.LoRaDeviceFactory);
=======
            using var deviceRegistry = new LoRaDeviceRegistry(ServerConfiguration, cache, LoRaDeviceApi.Object, LoRaDeviceFactory);
>>>>>>> 580ec7bb

            using var messageDispatcher = new MessageDispatcher(
                ServerConfiguration,
                deviceRegistry,
                FrameCounterUpdateStrategyProvider);

            var joinRxpk = simDevice.CreateJoinRequest().SerializeUplink(simDevice.AppKey).Rxpk[0];
            using var joinRequest = CreateWaitableRequest(joinRxpk);
            messageDispatcher.DispatchRequest(joinRequest);
            Assert.True(await joinRequest.WaitCompleteAsync());
            Assert.True(joinRequest.ProcessingSucceeded);

            var devices = deviceRegistry.InternalGetCachedDevicesForDevAddr(savedDevAddr);
            Assert.True(devices.TryGetValue(simDevice.DevEUI, out var loRaDevice));

            Assert.Equal(LoRaDeviceClassType.C, loRaDevice.ClassType);
            if (string.IsNullOrEmpty(simDevice.LoRaDevice.GatewayID))
                Assert.Equal(ServerConfiguration.GatewayID, loRaDevice.PreferredGatewayID);
            else
                Assert.Empty(loRaDevice.PreferredGatewayID);

            Assert.Equal(LoRaRegionType.EU868, loRaDevice.LoRaRegion);

            LoRaDeviceApi.VerifyAll();
            LoRaDeviceClient.VerifyAll();
        }

        [Theory]
        [CombinatorialData]
        public async Task When_Processing_Data_Request_Should_Compute_Preferred_Gateway_And_Region(
            [CombinatorialValues(null, ServerGatewayID)] string deviceGatewayID,
            [CombinatorialValues(null, ServerGatewayID, "another-gateway")] string initialPreferredGatewayID,
            [CombinatorialValues(ServerGatewayID, "another-gateway")] string preferredGatewayID,
            [CombinatorialValues(null, LoRaRegionType.EU868, LoRaRegionType.US915)] LoRaRegionType? initialLoRaRegion)
        {
            const uint PayloadFcnt = 10;
            const uint InitialDeviceFcntUp = 9;
            const uint InitialDeviceFcntDown = 20;

            var simulatedDevice = new SimulatedDevice(
                TestDeviceInfo.CreateABPDevice(1, gatewayID: deviceGatewayID, deviceClassType: 'c'),
                frmCntUp: InitialDeviceFcntUp,
                frmCntDown: InitialDeviceFcntDown);

            var loraDevice = CreateLoRaDevice(simulatedDevice);
            loraDevice.UpdatePreferredGatewayID(initialPreferredGatewayID, acceptChanges: true);
            if (initialLoRaRegion.HasValue)
                loraDevice.UpdateRegion(initialLoRaRegion.Value, acceptChanges: true);

            var shouldSavePreferredGateway = string.IsNullOrEmpty(deviceGatewayID) && initialPreferredGatewayID != preferredGatewayID && preferredGatewayID == ServerGatewayID;
            var shouldSaveRegion = (!initialLoRaRegion.HasValue || initialLoRaRegion.Value != LoRaRegionType.EU868) && (preferredGatewayID == ServerGatewayID || deviceGatewayID != null);

            var bundlerResult = new FunctionBundlerResult()
            {
                PreferredGatewayResult = new PreferredGatewayResult()
                {
                    DevEUI = simulatedDevice.DevEUI,
                    PreferredGatewayID = preferredGatewayID,
                    CurrentFcntUp = PayloadFcnt,
                    RequestFcntUp = PayloadFcnt,
                }
            };

            if (string.IsNullOrEmpty(deviceGatewayID))
            {
                LoRaDeviceApi.Setup(x => x.ExecuteFunctionBundlerAsync(simulatedDevice.DevEUI, It.IsNotNull<FunctionBundlerRequest>()))
                    .Callback<string, FunctionBundlerRequest>((devEUI, bundlerRequest) =>
                    {
                        Assert.Equal(PayloadFcnt, bundlerRequest.ClientFCntUp);
                        Assert.Equal(ServerGatewayID, bundlerRequest.GatewayId);
                        Assert.Equal(FunctionBundlerItemType.PreferredGateway, bundlerRequest.FunctionItems);
                    })
                    .ReturnsAsync(bundlerResult);
            }

            if (shouldSavePreferredGateway || shouldSaveRegion)
            {
                LoRaDeviceClient.Setup(x => x.UpdateReportedPropertiesAsync(It.IsNotNull<TwinCollection>()))
                    .Callback<TwinCollection>((savedTwin) =>
                    {
                        if (shouldSavePreferredGateway)
                            Assert.Equal(ServerGatewayID, savedTwin[TwinProperty.PreferredGatewayID].Value as string);
                        else
                            Assert.False(savedTwin.Contains(TwinProperty.PreferredGatewayID));

                        if (shouldSaveRegion)
                            Assert.Equal(LoRaRegionType.EU868.ToString(), savedTwin[TwinProperty.Region].Value as string);
                        else
                            Assert.False(savedTwin.Contains(TwinProperty.Region));
                    })
                    .ReturnsAsync(true);
            }

            LoRaDeviceClient.Setup(x => x.SendEventAsync(It.IsNotNull<LoRaDeviceTelemetry>(), null))
                .ReturnsAsync(true);

            LoRaDeviceClient.Setup(x => x.ReceiveAsync(It.IsAny<TimeSpan>()))
                .ReturnsAsync((Message)null);

            using var cache = NewNonEmptyCache(loraDevice);
<<<<<<< HEAD
            using var deviceRegistry = new LoRaDeviceRegistry(this.ServerConfiguration, cache, this.LoRaDeviceApi.Object, this.LoRaDeviceFactory);
=======
            using var deviceRegistry = new LoRaDeviceRegistry(ServerConfiguration, cache, LoRaDeviceApi.Object, LoRaDeviceFactory);
>>>>>>> 580ec7bb

            // Send to message processor
            using var messageProcessor = new MessageDispatcher(
                ServerConfiguration,
                deviceRegistry,
                FrameCounterUpdateStrategyProvider);

            var payload = simulatedDevice.CreateUnconfirmedDataUpMessage("1234", fcnt: PayloadFcnt);
            var rxpk = payload.SerializeUplink(simulatedDevice.AppSKey, simulatedDevice.NwkSKey).Rxpk[0];
            using var request = CreateWaitableRequest(rxpk);
            messageProcessor.DispatchRequest(request);
            Assert.True(await request.WaitCompleteAsync());

            // Expectations
            // 1. Message was sent to IoT Hub
            LoRaDeviceClient.VerifyAll();
            LoRaDeviceApi.VerifyAll();

            // 2. No downstream message for the current device is sent
            Assert.Null(request.ResponseDownlink);
            Assert.True(request.ProcessingSucceeded);

            if (!string.IsNullOrEmpty(deviceGatewayID))
                Assert.Equal(initialPreferredGatewayID, loraDevice.PreferredGatewayID);
            else
                Assert.Equal(preferredGatewayID, loraDevice.PreferredGatewayID);

            Assert.Equal(LoRaRegionType.EU868, loraDevice.LoRaRegion);
        }

        [Fact]
        public async Task When_Updating_PreferredGateway_And_FcntUp_Should_Save_Twin_Once()
        {
            const uint PayloadFcnt = 10;
            const uint InitialDeviceFcntUp = 9;
            const uint InitialDeviceFcntDown = 20;

            var simulatedDevice = new SimulatedDevice(
                TestDeviceInfo.CreateABPDevice(1, deviceClassType: 'c'),
                frmCntUp: InitialDeviceFcntUp,
                frmCntDown: InitialDeviceFcntDown);

            var loraDevice = CreateLoRaDevice(simulatedDevice);
            loraDevice.UpdatePreferredGatewayID("another-gateway", acceptChanges: true);

            var bundlerResult = new FunctionBundlerResult()
            {
                PreferredGatewayResult = new PreferredGatewayResult()
                {
                    DevEUI = simulatedDevice.DevEUI,
                    PreferredGatewayID = ServerGatewayID,
                    CurrentFcntUp = PayloadFcnt,
                    RequestFcntUp = PayloadFcnt,
                }
            };

            LoRaDeviceApi.Setup(x => x.ExecuteFunctionBundlerAsync(simulatedDevice.DevEUI, It.IsNotNull<FunctionBundlerRequest>()))
                .Callback<string, FunctionBundlerRequest>((devEUI, bundlerRequest) =>
                {
                    Assert.Equal(PayloadFcnt, bundlerRequest.ClientFCntUp);
                    Assert.Equal(ServerGatewayID, bundlerRequest.GatewayId);
                    Assert.Equal(FunctionBundlerItemType.PreferredGateway, bundlerRequest.FunctionItems);
                })
                .ReturnsAsync(bundlerResult);

            LoRaDeviceClient.Setup(x => x.UpdateReportedPropertiesAsync(It.IsNotNull<TwinCollection>()))
                .Callback<TwinCollection>((savedTwin) =>
                {
                    Assert.Equal(ServerGatewayID, savedTwin[TwinProperty.PreferredGatewayID].Value as string);
                    Assert.Equal(LoRaRegionType.EU868.ToString(), savedTwin[TwinProperty.Region].Value as string);
                    Assert.Equal(PayloadFcnt, (uint)savedTwin[TwinProperty.FCntUp].Value);
                })
                .ReturnsAsync(true);

            LoRaDeviceClient.Setup(x => x.SendEventAsync(It.IsNotNull<LoRaDeviceTelemetry>(), null))
                .ReturnsAsync(true);

            LoRaDeviceClient.Setup(x => x.ReceiveAsync(It.IsAny<TimeSpan>()))
                .ReturnsAsync((Message)null);

            using var cache = NewNonEmptyCache(loraDevice);
<<<<<<< HEAD
            using var deviceRegistry = new LoRaDeviceRegistry(this.ServerConfiguration, cache, this.LoRaDeviceApi.Object, this.LoRaDeviceFactory);
=======
            using var deviceRegistry = new LoRaDeviceRegistry(ServerConfiguration, cache, LoRaDeviceApi.Object, LoRaDeviceFactory);
>>>>>>> 580ec7bb

            // Send to message processor
            using var messageProcessor = new MessageDispatcher(
                ServerConfiguration,
                deviceRegistry,
                FrameCounterUpdateStrategyProvider);

            var payload = simulatedDevice.CreateUnconfirmedDataUpMessage("1234", fcnt: PayloadFcnt);
            var rxpk = payload.SerializeUplink(simulatedDevice.AppSKey, simulatedDevice.NwkSKey).Rxpk[0];
            using var request = CreateWaitableRequest(rxpk);
            messageProcessor.DispatchRequest(request);
            Assert.True(await request.WaitCompleteAsync());

            // Expectations
            // 1. Message was sent to IoT Hub
            LoRaDeviceClient.VerifyAll();
            LoRaDeviceApi.VerifyAll();

            // 2. No downstream message for the current device is sent
            Assert.Null(request.ResponseDownlink);
            Assert.True(request.ProcessingSucceeded);

            Assert.Equal(ServerGatewayID, loraDevice.PreferredGatewayID);
            Assert.Equal(LoRaRegionType.EU868, loraDevice.LoRaRegion);
            Assert.Equal(PayloadFcnt, loraDevice.FCntUp);

            LoRaDeviceClient.Verify(x => x.UpdateReportedPropertiesAsync(It.IsNotNull<TwinCollection>()), Times.Once());
        }
    }
}<|MERGE_RESOLUTION|>--- conflicted
+++ resolved
@@ -65,11 +65,7 @@
             }
 
             using var cache = NewMemoryCache();
-<<<<<<< HEAD
-            using var deviceRegistry = new LoRaDeviceRegistry(this.ServerConfiguration, cache, this.LoRaDeviceApi.Object, this.LoRaDeviceFactory);
-=======
             using var deviceRegistry = new LoRaDeviceRegistry(ServerConfiguration, cache, LoRaDeviceApi.Object, LoRaDeviceFactory);
->>>>>>> 580ec7bb
 
             using var messageDispatcher = new MessageDispatcher(
                 ServerConfiguration,
@@ -173,11 +169,7 @@
                 .ReturnsAsync(new SearchDevicesResult(new IoTHubDeviceInfo(simDevice.DevAddr, simDevice.DevEUI, "123").AsList()));
 
             using var cache = NewMemoryCache();
-<<<<<<< HEAD
-            using var deviceRegistry = new LoRaDeviceRegistry(this.ServerConfiguration, cache, this.LoRaDeviceApi.Object, this.LoRaDeviceFactory);
-=======
             using var deviceRegistry = new LoRaDeviceRegistry(ServerConfiguration, cache, LoRaDeviceApi.Object, LoRaDeviceFactory);
->>>>>>> 580ec7bb
 
             using var messageDispatcher = new MessageDispatcher(
                 ServerConfiguration,
@@ -271,11 +263,7 @@
             PayloadDecoder.SetDecoder(payloadDecoder.Object);
 
             using var cache = NewNonEmptyCache(loraDevice);
-<<<<<<< HEAD
-            using var deviceRegistry = new LoRaDeviceRegistry(this.ServerConfiguration, cache, this.LoRaDeviceApi.Object, this.LoRaDeviceFactory);
-=======
             using var deviceRegistry = new LoRaDeviceRegistry(ServerConfiguration, cache, LoRaDeviceApi.Object, LoRaDeviceFactory);
->>>>>>> 580ec7bb
 
             using var c2dMessageSent = new SemaphoreSlim(0);
             var classCMessageSender = new Mock<IClassCDeviceMessageSender>(MockBehavior.Strict);
@@ -380,11 +368,7 @@
                 .ReturnsAsync(new SearchDevicesResult(new IoTHubDeviceInfo(simDevice.DevAddr, simDevice.DevEUI, "123").AsList()));
 
             using var cache = NewMemoryCache();
-<<<<<<< HEAD
-            using var deviceRegistry = new LoRaDeviceRegistry(this.ServerConfiguration, cache, this.LoRaDeviceApi.Object, this.LoRaDeviceFactory);
-=======
             using var deviceRegistry = new LoRaDeviceRegistry(ServerConfiguration, cache, LoRaDeviceApi.Object, LoRaDeviceFactory);
->>>>>>> 580ec7bb
 
             using var messageDispatcher = new MessageDispatcher(
                 ServerConfiguration,
@@ -485,11 +469,7 @@
                 .ReturnsAsync((Message)null);
 
             using var cache = NewNonEmptyCache(loraDevice);
-<<<<<<< HEAD
-            using var deviceRegistry = new LoRaDeviceRegistry(this.ServerConfiguration, cache, this.LoRaDeviceApi.Object, this.LoRaDeviceFactory);
-=======
             using var deviceRegistry = new LoRaDeviceRegistry(ServerConfiguration, cache, LoRaDeviceApi.Object, LoRaDeviceFactory);
->>>>>>> 580ec7bb
 
             // Send to message processor
             using var messageProcessor = new MessageDispatcher(
@@ -571,11 +551,7 @@
                 .ReturnsAsync((Message)null);
 
             using var cache = NewNonEmptyCache(loraDevice);
-<<<<<<< HEAD
-            using var deviceRegistry = new LoRaDeviceRegistry(this.ServerConfiguration, cache, this.LoRaDeviceApi.Object, this.LoRaDeviceFactory);
-=======
             using var deviceRegistry = new LoRaDeviceRegistry(ServerConfiguration, cache, LoRaDeviceApi.Object, LoRaDeviceFactory);
->>>>>>> 580ec7bb
 
             // Send to message processor
             using var messageProcessor = new MessageDispatcher(
