// Copyright (c) Microsoft. All rights reserved.
// Licensed under the MIT license. See LICENSE file in the project root for full license information.

namespace LoRaWan.NetworkServer.Test
{
    using System;
    using System.Collections.Generic;
    using System.Threading.Tasks;
    using LoRaWan.NetworkServer;
    using LoRaWan.Tests.Shared;
    using Microsoft.Azure.Devices.Client;
    using Microsoft.Azure.Devices.Shared;
    using Microsoft.Extensions.Caching.Memory;
    using Moq;
    using Xunit;

    // End to end tests without external dependencies (IoT Hub, Service Facade Function)
    // Multi gateway specifc scenarios
    public class MessageProcessor_End2End_NoDep_MultiGateway_Tests : MessageProcessorTestBase
    {
        [Theory]
        [InlineData(0, 0, 1)]
        public async Task When_Fcnt_Down_Fails_Should_Stop_And_Not_Update_Device_Twin(uint initialFcntDown, uint initialFcntUp, uint payloadFcnt)
        {
            var simulatedDevice = new SimulatedDevice(TestDeviceInfo.CreateABPDevice(1, gatewayID: null))
            {
                FrmCntDown = initialFcntDown,
                FrmCntUp = initialFcntUp
            };

            var devEUI = simulatedDevice.LoRaDevice.DeviceID;
            var devAddr = simulatedDevice.LoRaDevice.DevAddr;

            LoRaDeviceApi
                .Setup(x => x.ExecuteFunctionBundlerAsync(devEUI, It.IsAny<FunctionBundlerRequest>()))
                .ReturnsAsync(() =>
                    new FunctionBundlerResult
                    {
                        AdrResult = new LoRaTools.ADR.LoRaADRResult { CanConfirmToDevice = true, FCntDown = 0 },
                        NextFCntDown = 0
                    });

            LoRaDeviceApi.Setup(x => x.ABPFcntCacheResetAsync(devEUI, It.IsAny<uint>(), It.IsNotNull<string>()))
                    .ReturnsAsync(true);

            using var memoryCache = new MemoryCache(new MemoryCacheOptions());
            var device = CreateLoRaDevice(simulatedDevice);

            var dicForDevAddr = new DevEUIToLoRaDeviceDictionary();
            dicForDevAddr.TryAdd(devEUI, device);
            memoryCache.Set(devAddr, dicForDevAddr);
            using var deviceRegistry = new LoRaDeviceRegistry(ServerConfiguration, memoryCache, LoRaDeviceApi.Object, LoRaDeviceFactory);

            // Send to message processor
            using var messageDispatcher = new MessageDispatcher(
                ServerConfiguration,
                deviceRegistry,
                FrameCounterUpdateStrategyProvider);

            // sends unconfirmed message
            var unconfirmedMessagePayload = simulatedDevice.CreateConfirmedDataUpMessage("hello", fcnt: payloadFcnt);
            var rxpk = unconfirmedMessagePayload.SerializeUplink(simulatedDevice.AppSKey, simulatedDevice.NwkSKey).Rxpk[0];
            using var request = CreateWaitableRequest(rxpk);
            messageDispatcher.DispatchRequest(request);
            Assert.True(await request.WaitCompleteAsync());
            Assert.Null(request.ResponseDownlink);

            // verify that the device in device registry has correct properties and frame counters
            var devicesForDevAddr = deviceRegistry.InternalGetCachedDevicesForDevAddr(devAddr);
            Assert.Single(devicesForDevAddr);
            Assert.True(devicesForDevAddr.TryGetValue(devEUI, out var loRaDevice));
            Assert.Equal(devAddr, loRaDevice.DevAddr);
            Assert.Equal(devEUI, loRaDevice.DevEUI);
            Assert.True(loRaDevice.IsABP);
            Assert.Equal(initialFcntUp, loRaDevice.FCntUp);
            Assert.Equal(initialFcntDown, loRaDevice.FCntDown);
            Assert.False(loRaDevice.HasFrameCountChanges);

            LoRaDeviceClient.VerifyAll();
            LoRaDeviceApi.VerifyAll();
        }

        [Theory]
        [InlineData(null, 0U, null, null)]
        [InlineData(null, 0U, 1U, 1U)]
        [InlineData(null, 0U, 100U, 20U)]
        [InlineData(null, 1U, null, null)]
        [InlineData(null, 1U, 1U, 1U)]
        [InlineData(null, 1U, 100U, 20U)]
        public async Task ABP_New_Loaded_Device_With_Fcnt_1_Or_0_Should_Reset_Fcnt_And_Send_To_IotHub(
            string twinGatewayID,
            uint payloadFcntUp,
            uint? deviceTwinFcntUp,
            uint? deviceTwinFcntDown)
        {
            var simulatedDevice = new SimulatedDevice(TestDeviceInfo.CreateABPDevice(1, gatewayID: null));

            var devEUI = simulatedDevice.LoRaDevice.DeviceID;
            var devAddr = simulatedDevice.LoRaDevice.DevAddr;

            // message will be sent
            LoRaDeviceTelemetry loRaDeviceTelemetry = null;
            LoRaDeviceClient.Setup(x => x.SendEventAsync(It.IsNotNull<LoRaDeviceTelemetry>(), null))
                .Callback<LoRaDeviceTelemetry, Dictionary<string, string>>((t, _) => loRaDeviceTelemetry = t)
                .ReturnsAsync(true);

            // C2D message will be checked
            LoRaDeviceClient.Setup(x => x.ReceiveAsync(It.IsNotNull<TimeSpan>()))
                .ReturnsAsync((Message)null);

            // twin will be loaded
            var initialTwin = new Twin();
            initialTwin.Properties.Desired[TwinProperty.DevEUI] = devEUI;
            initialTwin.Properties.Desired[TwinProperty.AppEUI] = simulatedDevice.LoRaDevice.AppEUI;
            initialTwin.Properties.Desired[TwinProperty.AppKey] = simulatedDevice.LoRaDevice.AppKey;
            initialTwin.Properties.Desired[TwinProperty.NwkSKey] = simulatedDevice.LoRaDevice.NwkSKey;
            initialTwin.Properties.Desired[TwinProperty.AppSKey] = simulatedDevice.LoRaDevice.AppSKey;
            initialTwin.Properties.Desired[TwinProperty.DevAddr] = devAddr;
            if (twinGatewayID != null)
                initialTwin.Properties.Desired[TwinProperty.GatewayID] = twinGatewayID;
            initialTwin.Properties.Desired[TwinProperty.SensorDecoder] = simulatedDevice.LoRaDevice.SensorDecoder;
            if (deviceTwinFcntDown.HasValue)
                initialTwin.Properties.Reported[TwinProperty.FCntDown] = deviceTwinFcntDown.Value;
            if (deviceTwinFcntUp.HasValue)
                initialTwin.Properties.Reported[TwinProperty.FCntUp] = deviceTwinFcntUp.Value;

            LoRaDeviceClient.Setup(x => x.GetTwinAsync()).ReturnsAsync(initialTwin);

            // twin will be updated with new fcnt
            int? fcntUpSavedInTwin = null;
            int? fcntDownSavedInTwin = null;

            var shouldSaveTwin = (deviceTwinFcntDown ?? 0) != 0 || (deviceTwinFcntUp ?? 0) != 0;
            if (shouldSaveTwin)
            {
                LoRaDeviceClient.Setup(x => x.UpdateReportedPropertiesAsync(It.IsNotNull<TwinCollection>()))
                    .Callback<TwinCollection>((t) =>
                    {
                        fcntUpSavedInTwin = (int)t[TwinProperty.FCntUp];
                        fcntDownSavedInTwin = (int)t[TwinProperty.FCntDown];
                    })
                    .ReturnsAsync(true);
            }

            LoRaDeviceApi.Setup(x => x.ABPFcntCacheResetAsync(devEUI, It.IsAny<uint>(), It.IsNotNull<string>()))
                    .ReturnsAsync(true);

            // device api will be searched for payload
            LoRaDeviceApi.Setup(x => x.SearchByDevAddrAsync(devAddr))
                .ReturnsAsync(new SearchDevicesResult(new IoTHubDeviceInfo(devAddr, devEUI, "abc").AsList()));

            using var memoryCache = new MemoryCache(new MemoryCacheOptions());
            using var deviceRegistry = new LoRaDeviceRegistry(ServerConfiguration, memoryCache, LoRaDeviceApi.Object, LoRaDeviceFactory);

            // Send to message processor
            using var messageDispatcher = new MessageDispatcher(
                ServerConfiguration,
                deviceRegistry,
                FrameCounterUpdateStrategyProvider);

            // sends unconfirmed message
            var unconfirmedMessagePayload = simulatedDevice.CreateUnconfirmedDataUpMessage("hello", fcnt: payloadFcntUp);
            var rxpk = unconfirmedMessagePayload.SerializeUplink(simulatedDevice.AppSKey, simulatedDevice.NwkSKey).Rxpk[0];
            using var request = CreateWaitableRequest(rxpk);
            messageDispatcher.DispatchRequest(request);
            Assert.True(await request.WaitCompleteAsync());
            Assert.Null(request.ResponseDownlink);

            // Ensure that a telemetry was sent
            Assert.NotNull(loRaDeviceTelemetry);

            // Ensure that the device twins were saved
            if (shouldSaveTwin)
            {
                Assert.NotNull(fcntDownSavedInTwin);
                Assert.NotNull(fcntUpSavedInTwin);
                Assert.Equal(0, fcntDownSavedInTwin.Value);
                Assert.Equal(0, fcntUpSavedInTwin.Value);
            }

            // verify that the device in device registry has correct properties and frame counters
            var devicesForDevAddr = deviceRegistry.InternalGetCachedDevicesForDevAddr(devAddr);
            Assert.Single(devicesForDevAddr);
            Assert.True(devicesForDevAddr.TryGetValue(devEUI, out var loRaDevice));
            Assert.Equal(devAddr, loRaDevice.DevAddr);
            Assert.Equal(devEUI, loRaDevice.DevEUI);
            Assert.True(loRaDevice.IsABP);
            Assert.Equal(payloadFcntUp, loRaDevice.FCntUp);
            Assert.Equal(0U, loRaDevice.FCntDown);
            if (payloadFcntUp == 0)
                Assert.False(loRaDevice.HasFrameCountChanges); // no changes
            else
                Assert.True(loRaDevice.HasFrameCountChanges); // should have changes!

            LoRaDeviceClient.VerifyAll();
            LoRaDeviceApi.VerifyAll();
        }

        /// <summary>
        /// If cannot get a fcntdown from api should drop the c2d message.
        /// </summary>
        [Fact]
        public async Task When_Getting_C2D_Message_Fails_To_Resolve_Fcnt_Down_Should_Abandon_Message_And_Return_Null()
        {
            const uint initialFcntDown = 5;
            const uint initialFcntUp = 21;
            const uint payloadFcnt = 23;

            var simulatedDevice = new SimulatedDevice(TestDeviceInfo.CreateABPDevice(1, gatewayID: null))
            {
                FrmCntUp = initialFcntUp,
                FrmCntDown = initialFcntDown
            };

            var devEUI = simulatedDevice.LoRaDevice.DeviceID;
            var devAddr = simulatedDevice.LoRaDevice.DevAddr;

            // message will be sent
            LoRaDeviceClient.Setup(x => x.SendEventAsync(It.IsNotNull<LoRaDeviceTelemetry>(), null))
                .ReturnsAsync(true);

            var c2dMessage = new ReceivedLoRaCloudToDeviceMessage() { Fport = 1 };
            using var cloudToDeviceMessage = c2dMessage.CreateMessage();
            // C2D message will be retrieved
            LoRaDeviceClient.Setup(x => x.ReceiveAsync(It.IsAny<TimeSpan>()))
                .ReturnsAsync(cloudToDeviceMessage);

            // C2D message will not be abandoned

            // getting the fcnt down will return 0!
            LoRaDeviceApi.Setup(x => x.NextFCntDownAsync(devEUI, initialFcntDown, payloadFcnt, ServerConfiguration.GatewayID))
                 .ReturnsAsync((ushort)0);

<<<<<<< HEAD
            var cachedDevice = this.CreateLoRaDevice(simulatedDevice);
            using var cache = NewNonEmptyCache(cachedDevice);
            using var deviceRegistry = new LoRaDeviceRegistry(this.ServerConfiguration, cache, this.LoRaDeviceApi.Object, this.LoRaDeviceFactory);
=======
            var cachedDevice = CreateLoRaDevice(simulatedDevice);
            using var cache = NewNonEmptyCache(cachedDevice);
            using var deviceRegistry = new LoRaDeviceRegistry(ServerConfiguration, cache, LoRaDeviceApi.Object, LoRaDeviceFactory);
>>>>>>> 580ec7bb

            // Send to message processor
            using var messageDispatcher = new MessageDispatcher(
                ServerConfiguration,
                deviceRegistry,
                FrameCounterUpdateStrategyProvider);

            // sends unconfirmed message
            var unconfirmedMessagePayload = simulatedDevice.CreateUnconfirmedDataUpMessage("hello", fcnt: payloadFcnt);
            var rxpk = unconfirmedMessagePayload.SerializeUplink(simulatedDevice.AppSKey, simulatedDevice.NwkSKey).Rxpk[0];
            using var unconfirmedRequest = CreateWaitableRequest(rxpk);
            messageDispatcher.DispatchRequest(unconfirmedRequest);
            Assert.True(await unconfirmedRequest.WaitCompleteAsync());
            Assert.Null(unconfirmedRequest.ResponseDownlink);

            var cachedDevices = deviceRegistry.InternalGetCachedDevicesForDevAddr(simulatedDevice.DevAddr);
            Assert.True(cachedDevices.TryGetValue(devEUI, out var loRaDevice));
            // fcnt down did not change
            Assert.Equal(initialFcntDown, loRaDevice.FCntDown);

            // fcnt up changed
            Assert.Equal(unconfirmedMessagePayload.GetFcnt(), loRaDevice.FCntUp);

            LoRaDeviceClient.Verify(x => x.ReceiveAsync(It.IsAny<TimeSpan>()), Times.Once());
            LoRaDeviceClient.Verify(x => x.AbandonAsync(It.IsAny<Message>()), Times.Once());

            LoRaDeviceClient.VerifyAll();
            LoRaDeviceApi.VerifyAll();
        }
    }
}<|MERGE_RESOLUTION|>--- conflicted
+++ resolved
@@ -231,15 +231,9 @@
             LoRaDeviceApi.Setup(x => x.NextFCntDownAsync(devEUI, initialFcntDown, payloadFcnt, ServerConfiguration.GatewayID))
                  .ReturnsAsync((ushort)0);
 
-<<<<<<< HEAD
-            var cachedDevice = this.CreateLoRaDevice(simulatedDevice);
-            using var cache = NewNonEmptyCache(cachedDevice);
-            using var deviceRegistry = new LoRaDeviceRegistry(this.ServerConfiguration, cache, this.LoRaDeviceApi.Object, this.LoRaDeviceFactory);
-=======
             var cachedDevice = CreateLoRaDevice(simulatedDevice);
             using var cache = NewNonEmptyCache(cachedDevice);
             using var deviceRegistry = new LoRaDeviceRegistry(ServerConfiguration, cache, LoRaDeviceApi.Object, LoRaDeviceFactory);
->>>>>>> 580ec7bb
 
             // Send to message processor
             using var messageDispatcher = new MessageDispatcher(
