﻿// Copyright (c) Microsoft. All rights reserved.
// Licensed under the MIT license. See LICENSE file in the project root for full license information.

namespace LoRaWan.Test.Shared
{
    using System;
    using System.Collections.Generic;
    using System.Text;
    using System.Threading;
    using System.Threading.Tasks;
    using LoRaTools;
    using LoRaTools.LoRaMessage;
    using LoRaTools.LoRaPhysical;
    using LoRaTools.Utils;
    using LoRaWan;
    using Newtonsoft.Json;
    using Newtonsoft.Json.Linq;

    /// <summary>
    /// Defines a simulated device
    /// </summary>
    public class SimulatedDevice
    {
        public TestDeviceInfo LoRaDevice { get; internal set; }

        public uint FrmCntUp { get; set; }

        public uint FrmCntDown { get; set; }

        public PhysicalPayload LastPayload { get; set; }

        public string DevNonce { get; private set; }

        public bool IsJoined => !string.IsNullOrEmpty(this.LoRaDevice.DevAddr);

        public string NetId { get; internal set; }

        public string AppNonce { get; internal set; }

        public string AppSKey => this.LoRaDevice.AppSKey;

        public string NwkSKey => this.LoRaDevice.NwkSKey;

        public string AppKey => this.LoRaDevice.AppKey;

        public string AppEUI => this.LoRaDevice.AppEUI;

        public char ClassType => this.LoRaDevice.ClassType;

        public string DevAddr
        {
            get { return this.LoRaDevice.DevAddr; }
            set { this.LoRaDevice.DevAddr = value; }
        }

        public string DevEUI => this.LoRaDevice.DeviceID;

        public bool Supports32BitFCnt
        {
            get { return this.LoRaDevice.Supports32BitFCnt; }
            set { this.LoRaDevice.Supports32BitFCnt = value; }
        }

        SemaphoreSlim joinFinished;

        private bool isFirstJoinRequest = true;

        public SimulatedDevice(TestDeviceInfo testDeviceInfo, uint frmCntDown = 0, uint frmCntUp = 0)
        {
            this.LoRaDevice = testDeviceInfo;

            this.FrmCntDown = frmCntDown;
            this.FrmCntUp = frmCntUp;

            if (!this.IsJoined)
                this.joinFinished = new SemaphoreSlim(0);
        }

        public LoRaPayloadJoinRequest CreateJoinRequest()
        {
            byte[] devNonce = new byte[2];
            if (string.IsNullOrEmpty(this.DevNonce) || (!this.isFirstJoinRequest))
            {
                Random random = new Random();
                // DevNonce[0] = 0xC8; DevNonce[1] = 0x86;
                random.NextBytes(devNonce);
                this.DevNonce = BitConverter.ToString(devNonce).Replace("-", string.Empty);
                Array.Reverse(devNonce);
                this.isFirstJoinRequest = false;
            }
            else
            {
                devNonce = ConversionHelper.StringToByteArray(this.DevNonce);
                Array.Reverse(devNonce);
            }

            TestLogger.Log($"[{this.LoRaDevice.DeviceID}] Join request sent DevNonce: {BitConverter.ToString(devNonce).Replace("-", string.Empty)} / {this.DevNonce}");
            var joinRequest = new LoRaPayloadJoinRequest(this.LoRaDevice.AppEUI, this.LoRaDevice.DeviceID, devNonce);
            joinRequest.SetMic(this.LoRaDevice.AppKey);

            return joinRequest;
        }

<<<<<<< HEAD
        public UplinkPktFwdMessage CreateUnconfirmedMessageUplink(string data, int? fcnt = null, byte fport = 1, byte fctrl = 0x00) => this.CreateUnconfirmedDataUpMessage(data, fcnt, fport, fctrl).SerializeUplink(this.AppSKey, this.NwkSKey);
=======
        public UplinkPktFwdMessage CreateUnconfirmedMessageUplink(string data, uint? fcnt = null, byte fport = 1, byte fctrl = 0x80) => this.CreateUnconfirmedDataUpMessage(data, fcnt, fport, fctrl).SerializeUplink(this.AppSKey, this.NwkSKey);
>>>>>>> 9bed1110

        /// <summary>
        /// Creates request to send unconfirmed data message
        /// </summary>
        public LoRaPayloadData CreateUnconfirmedDataUpMessage(string data, uint? fcnt = null, byte fport = 1, byte fctrl = 0x00, bool isHexPayload = false, List<MacCommand> macCommands = null)
        {
            byte[] devAddr = ConversionHelper.StringToByteArray(this.LoRaDevice.DevAddr);
            Array.Reverse(devAddr);
            byte[] fCtrl = new byte[] { fctrl };
            fcnt = fcnt ?? this.FrmCntUp + 1;
            this.FrmCntUp = fcnt.GetValueOrDefault();

            var fcntBytes = BitConverter.GetBytes((ushort)fcnt.Value);

            byte[] fPort = new byte[] { fport };
            // TestLogger.Log($"{LoRaDevice.DeviceID}: Simulated data: {data}");
            byte[] payload = null;
            if (data != null)
            {
                if (!isHexPayload)
                {
                    payload = Encoding.UTF8.GetBytes(data);
                }
                else
                {
                    payload = ConversionHelper.StringToByteArray(data);
                }

                Array.Reverse(payload);
            }

            // 0 = uplink, 1 = downlink
            int direction = 0;

            var payloadData = new LoRaPayloadData(
                LoRaMessageType.UnconfirmedDataUp,
                devAddr,
                fCtrl,
                fcntBytes,
                macCommands,
                fPort,
                payload,
                direction,
                this.Supports32BitFCnt ? fcnt : (uint?)null);

            return payloadData;
        }

        public UplinkPktFwdMessage CreateConfirmedMessageUplink(string data, uint? fcnt = null, byte fport = 1) => this.CreateConfirmedDataUpMessage(data, fcnt, fport).SerializeUplink(this.AppSKey, this.NwkSKey);

        /// <summary>
        /// Creates request to send unconfirmed data message
        /// </summary>
        public LoRaPayloadData CreateConfirmedDataUpMessage(string data, uint? fcnt = null, byte fport = 1, bool isHexPayload = false)
        {
            byte[] devAddr = ConversionHelper.StringToByteArray(this.LoRaDevice.DevAddr);
            Array.Reverse(devAddr);
            byte[] fCtrl = new byte[] { 0x80 };

            fcnt = fcnt ?? this.FrmCntUp + 1;
            this.FrmCntUp = fcnt.GetValueOrDefault();

            var fcntBytes = BitConverter.GetBytes((ushort)fcnt.Value);

            byte[] fPort = new byte[] { fport };

            byte[] payload = null;

            if (data != null)
            {
                if (!isHexPayload)
                {
                    payload = Encoding.UTF8.GetBytes(data);
                }
                else
                {
                    payload = ConversionHelper.StringToByteArray(data);
                }

                Array.Reverse(payload);
            }

            // 0 = uplink, 1 = downlink
            int direction = 0;
            var payloadData = new LoRaPayloadData(LoRaMessageType.ConfirmedDataUp, devAddr, fCtrl, fcntBytes, null, fPort, payload, direction, this.Supports32BitFCnt ? fcnt : (uint?)null);

            return payloadData;
        }

        // Sends unconfirmed message
        public async Task SendUnconfirmedMessageAsync(SimulatedPacketForwarder simulatedPacketForwarder, string payload)
        {
            var token = await RandomTokenGenerator.GetTokenAsync();
            if (this.LastPayload == null)
                this.LastPayload = new PhysicalPayload(token, PhysicalIdentifier.PUSH_DATA, null);
            var header = this.LastPayload.GetSyncHeader(simulatedPacketForwarder.MacAddress);

            var unconfirmedMessage = this.CreateUnconfirmedDataUpMessage(payload);
            unconfirmedMessage.SerializeUplink(this.AppSKey, this.NwkSKey);
            this.LastPayload = await simulatedPacketForwarder.SendAsync(header, unconfirmedMessage.GetByteMessage());

            TestLogger.Log($"[{this.LoRaDevice.DeviceID}] Unconfirmed data: {BitConverter.ToString(header).Replace("-", string.Empty)} {payload}");

            // TestLogger.Log($"[{this.LoRaDevice.DevAddr}] Sending data: {BitConverter.ToString(header).Replace("-", "")}{Encoding.UTF8.GetString(gatewayInfo)}");
        }

        // Sends confirmed message
        public async Task SendConfirmedMessageAsync(SimulatedPacketForwarder simulatedPacketForwarder, string payload)
        {
            var token = await RandomTokenGenerator.GetTokenAsync();
            if (this.LastPayload == null)
                this.LastPayload = new PhysicalPayload(token, PhysicalIdentifier.PUSH_DATA, null);
            var header = this.LastPayload.GetSyncHeader(simulatedPacketForwarder.MacAddress);

            var confirmedMessage = this.CreateConfirmedDataUpMessage(payload);
            confirmedMessage.SerializeUplink(this.AppSKey, this.NwkSKey);
            this.LastPayload = await simulatedPacketForwarder.SendAsync(header, confirmedMessage.GetByteMessage());

            TestLogger.Log($"[{this.LoRaDevice.DeviceID}] Confirmed data: {BitConverter.ToString(header).Replace("-", string.Empty)} {payload}");

            // TestLogger.Log($"[{this.LoRaDevice.DevAddr}] Sending data: {BitConverter.ToString(header).Replace("-", "")}{Encoding.UTF8.GetString(gatewayInfo)}");
        }

        // Performs join
        public async Task<bool> JoinAsync(SimulatedPacketForwarder packetForwarder, int timeoutInMs = 30 * 1000)
        {
            if (this.IsJoined)
                return true;

            var token = await RandomTokenGenerator.GetTokenAsync();
            this.LastPayload = new PhysicalPayload(token, PhysicalIdentifier.PUSH_DATA, null);
            var header = this.LastPayload.GetSyncHeader(packetForwarder.MacAddress);

            var joinRequest = this.CreateJoinRequest();
            var joinCompleted = new SemaphoreSlim(0);

            var joinRequestUplinkMessage = joinRequest.SerializeUplink(this.AppKey);

            packetForwarder.SubscribeOnce((response) =>
            {
                // handle join
                var txpk = Txpk.CreateTxpk(response, this.LoRaDevice.AppKey);
                byte[] convertedInputMessage = Convert.FromBase64String(txpk.Data);

                var joinAccept = new LoRaPayloadJoinAccept(convertedInputMessage, this.AppKey);

                var result = this.HandleJoinAccept(joinAccept); // may need to return bool and only release if true.
                joinCompleted.Release();

                return result;
            });

            await packetForwarder.SendAsync(header, joinRequest.GetByteMessage());

            TestLogger.Log($"[{this.LoRaDevice.DeviceID}] Join request: {BitConverter.ToString(header).Replace("-", string.Empty)}");

#if DEBUG
            if (System.Diagnostics.Debugger.IsAttached)
            {
                timeoutInMs = 60 * 1000;
            }
#endif

            return await joinCompleted.WaitAsync(timeoutInMs);
        }

        bool HandleJoinAccept(LoRaPayloadJoinAccept payload)
        {
            try
            {
                // Calculate the keys
                var netid = payload.NetID.ToArray();
                Array.Reverse(netid);
                var appNonce = payload.AppNonce.ToArray();
                Array.Reverse(appNonce);
                var devNonce = ConversionHelper.StringToByteArray(this.DevNonce);
                Array.Reverse(devNonce);
                var deviceAppKey = ConversionHelper.StringToByteArray(this.LoRaDevice.AppKey);
                var appSKey = payload.CalculateKey(LoRaPayloadKeyType.AppSKey, appNonce, netid, devNonce, deviceAppKey);
                var nwkSKey = payload.CalculateKey(LoRaPayloadKeyType.NwkSkey, appNonce, netid, devNonce, deviceAppKey);
                var devAddr = payload.DevAddr;

                // if mic check failed, return false
                /*
                if (!payload.CheckMic(BitConverter.ToString(nwkSKey).Replace("-", "")))
                {
                    return false;
                }
                */

                this.LoRaDevice.AppSKey = BitConverter.ToString(appSKey).Replace("-", string.Empty);
                this.LoRaDevice.NwkSKey = BitConverter.ToString(nwkSKey).Replace("-", string.Empty);
                this.NetId = BitConverter.ToString(netid).Replace("-", string.Empty);
                this.AppNonce = BitConverter.ToString(appNonce).Replace("-", string.Empty);
                this.LoRaDevice.DevAddr = BitConverter.ToString(devAddr.ToArray()).Replace("-", string.Empty);

                return true;
            }
            catch
            {
            }

            return false;
        }

        /// <summary>
        /// Setups the join properties
        /// </summary>
        public void SetupJoin(string appSKey, string nwkSKey, string devAddr)
        {
            this.LoRaDevice.AppSKey = appSKey;
            this.LoRaDevice.NwkSKey = nwkSKey;
            this.LoRaDevice.DevAddr = devAddr;
        }
    }
}<|MERGE_RESOLUTION|>--- conflicted
+++ resolved
@@ -101,11 +101,7 @@
             return joinRequest;
         }
 
-<<<<<<< HEAD
-        public UplinkPktFwdMessage CreateUnconfirmedMessageUplink(string data, int? fcnt = null, byte fport = 1, byte fctrl = 0x00) => this.CreateUnconfirmedDataUpMessage(data, fcnt, fport, fctrl).SerializeUplink(this.AppSKey, this.NwkSKey);
-=======
         public UplinkPktFwdMessage CreateUnconfirmedMessageUplink(string data, uint? fcnt = null, byte fport = 1, byte fctrl = 0x80) => this.CreateUnconfirmedDataUpMessage(data, fcnt, fport, fctrl).SerializeUplink(this.AppSKey, this.NwkSKey);
->>>>>>> 9bed1110
 
         /// <summary>
         /// Creates request to send unconfirmed data message
