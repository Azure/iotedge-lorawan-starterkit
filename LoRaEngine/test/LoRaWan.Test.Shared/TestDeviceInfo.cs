--- conflicted
+++ resolved
@@ -50,13 +50,11 @@
 
         public char ClassType { get; set; } = 'A';
 
-<<<<<<< HEAD
         public int RX2DataRate { get; set; } = 0;
 
         public uint RX1DROffset { get; set; } = 0;
-=======
+
         public bool Supports32BitFCnt { get; set; }
->>>>>>> 9bed1110
 
         /// <summary>
         /// Gets the desired properties for the <see cref="TestDeviceInfo"/>
