<<<<<<< HEAD
// Copyright (c) Microsoft. All rights reserved.
// Licensed under the MIT license. See LICENSE file in the project root for full license information.
=======
using System;
using System.Collections.Generic;
using System.Linq;
using System.Text;
using System.Threading.Tasks;
using Microsoft.Azure.Devices;
using Microsoft.Azure.EventHubs;
using Xunit;
>>>>>>> f4f9cc5a

namespace LoRaWan.IntegrationTest
{
    using System;
    using System.Collections.Generic;
    using System.Linq;
    using System.Text;
    using System.Threading.Tasks;
    using LoRaWan.Test.Shared;
    using Microsoft.Azure.Devices;
    using Xunit;

    // Tests Cloud to Device messages
    [Collection(Constants.TestCollectionName)] // run in serial
    [Trait("Category", "SkipWhenLiveUnitTesting")]
    public sealed class C2DMessageTest : IntegrationTestBaseCi
    {
<<<<<<< HEAD
        private const string FportPropertyName = "fport";
        private const string ConfirmedPropertyName = "Confirmed";
        private static Random random = new Random();
=======
        const string FportPropertyName = "fport";
        const string ConfirmedPropertyName = "Confirmed";

        static Random random = new Random();
>>>>>>> f4f9cc5a

        public C2DMessageTest(IntegrationTestFixtureCi testFixture)
            : base(testFixture)
        {
        }

        private string ToHexString(string str)
        {
            var sb = new StringBuilder();

            var bytes = Encoding.UTF8.GetBytes(str);
            foreach (var t in bytes)
            {
                sb.Append(t.ToString("X2"));
            }

            return sb.ToString(); // returns: "48656C6C6F20776F726C64" for "Hello world"
        }

        // Ensures that C2D messages are received when working with confirmed messages
        // Uses Device9_OTAA
        [Fact]
        public async Task Test_OTAA_Confirmed_Receives_C2D_Message()
        {
<<<<<<< HEAD
            var device = this.TestFixtureCi.Device9_OTAA;
            this.LogTestStart(device);
=======
            var device = this.TestFixture.Device9_OTAA;
            this.LogTestStart(device);    
>>>>>>> f4f9cc5a

            await this.ArduinoDevice.setDeviceModeAsync(LoRaArduinoSerial._device_mode_t.LWOTAA);
            await this.ArduinoDevice.setIdAsync(device.DevAddr, device.DeviceID, device.AppEUI);
            await this.ArduinoDevice.setKeyAsync(device.NwkSKey, device.AppSKey, device.AppKey);

            await this.ArduinoDevice.SetupLora(this.TestFixtureCi.Configuration.LoraRegion);

            var joinSucceeded = await this.ArduinoDevice.setOTAAJoinAsyncWithRetry(LoRaArduinoSerial._otaa_join_cmd_t.JOIN, 20000, 5);
            Assert.True(joinSucceeded, "Join failed");

            // wait 1 second after joined
            await Task.Delay(Constants.DELAY_FOR_SERIAL_AFTER_JOIN);

            // Sends 2x confirmed messages
            for (var i = 1; i <= 2; ++i)
            {
                var msg = PayloadGenerator.Next().ToString();
                this.Log($"{device.DeviceID}: Sending confirmed '{msg}' {i}/10");

                await this.ArduinoDevice.transferPacketWithConfirmedAsync(msg, 10);

                await Task.Delay(Constants.DELAY_BETWEEN_MESSAGES);

                // +CMSG: ACK Received
                await AssertUtils.ContainsWithRetriesAsync("+CMSG: ACK Received", this.ArduinoDevice.SerialLogs);

                this.TestFixtureCi.ClearLogs();
            }

            // sends C2D - between 10 and 99
            var c2dMessageBody = (100 + random.Next(90)).ToString();
<<<<<<< HEAD
            await this.TestFixtureCi.SendCloudToDeviceMessage(device.DeviceID, c2dMessageBody, new Dictionary<string, string> { { FportPropertyName, "1" } });
=======
            await this.TestFixture.SendCloudToDeviceMessage(device.DeviceID, c2dMessageBody, new Dictionary<string, string>{ { FportPropertyName, "1"} });
>>>>>>> f4f9cc5a
            this.Log($"Message {c2dMessageBody} sent to device, need to check if it receives");

            var foundC2DMessage = false;
            var foundReceivePacket = false;
            var expectedRxSerial = $"+CMSG: PORT: 1; RX: \"{this.ToHexString(c2dMessageBody)}\"";
            this.Log($"Expected C2D received log is: {expectedRxSerial}");

            // Sends 8x confirmed messages, stopping if C2D message is found
            for (var i = 3; i <= 10; ++i)
            {
                var msg = PayloadGenerator.Next().ToString();
                this.Log($"{device.DeviceID}: Sending confirmed '{msg}' {i}/10");
                await this.ArduinoDevice.transferPacketWithConfirmedAsync(msg, 10);

                await Task.Delay(TimeSpan.FromSeconds(5));

                // After transferPacketWithConfirmed: Expectation from serial
                // +CMSG: ACK Received
                await AssertUtils.ContainsWithRetriesAsync("+CMSG: ACK Received", this.ArduinoDevice.SerialLogs);

                // check if c2d message was found
                // 0000000000000009: C2D message: 58
                var c2dLogMessage = $"{device.DeviceID}: C2D message: {c2dMessageBody}";
                var searchResults = await this.TestFixtureCi.SearchNetworkServerModuleAsync(
                    (messageBody) =>
                    {
                        return messageBody.StartsWith(c2dLogMessage);
                    },
                    new SearchLogOptions
                    {
                        Description = c2dLogMessage,
                        MaxAttempts = 1
                    });

                // We should only receive the message once
                if (searchResults.Found)
                {
                    this.Log($"{device.DeviceID}: Found C2D message in log (after sending {i}/10) ? {foundC2DMessage}");
                    Assert.False(foundC2DMessage, "Cloud to Device message should have been detected in Network Service module only once");
                    foundC2DMessage = true;
                }

                var localFoundCloudToDeviceInSerial = this.ArduinoDevice.SerialLogs.Contains(expectedRxSerial);
                if (localFoundCloudToDeviceInSerial)
                {
                    Assert.False(foundReceivePacket, "Cloud to device message should have been received only once");
                    foundReceivePacket = true;
                }

<<<<<<< HEAD
                this.TestFixtureCi.ClearLogs();
=======
                this.TestFixture.ClearLogs();
>>>>>>> f4f9cc5a

                await Task.Delay(Constants.DELAY_BETWEEN_MESSAGES);
            }

            Assert.True(foundC2DMessage, $"Did not find '{device.DeviceID}: C2D message: {c2dMessageBody}' in logs");

            // checks if log arrived
            if (!foundReceivePacket)
            {
                foundReceivePacket = this.ArduinoDevice.SerialLogs.Contains(expectedRxSerial);
            }

            Assert.True(foundReceivePacket, $"Could not find lora receiving message '{expectedRxSerial}'");
        }

        // Ensures that C2D messages are received when working with unconfirmed messages
        // Uses Device10_OTAA
        [Fact]
        public async Task Test_OTAA_Unconfirmed_Receives_C2D_Message()
        {
<<<<<<< HEAD
            var device = this.TestFixtureCi.Device10_OTAA;
            this.LogTestStart(device);
=======
            var device = this.TestFixture.Device10_OTAA;
            this.LogTestStart(device);   
>>>>>>> f4f9cc5a

            await this.ArduinoDevice.setDeviceModeAsync(LoRaArduinoSerial._device_mode_t.LWOTAA);
            await this.ArduinoDevice.setIdAsync(device.DevAddr, device.DeviceID, device.AppEUI);
            await this.ArduinoDevice.setKeyAsync(device.NwkSKey, device.AppSKey, device.AppKey);

            await this.ArduinoDevice.SetupLora(this.TestFixtureCi.Configuration.LoraRegion);

            var joinSucceeded = await this.ArduinoDevice.setOTAAJoinAsyncWithRetry(LoRaArduinoSerial._otaa_join_cmd_t.JOIN, 20000, 5);
            Assert.True(joinSucceeded, "Join failed");

            // wait 1 second after joined
            await Task.Delay(Constants.DELAY_FOR_SERIAL_AFTER_JOIN);

            // Sends 2x confirmed messages
            for (var i = 1; i <= 2; ++i)
            {
                var msg = PayloadGenerator.Next().ToString();
                this.Log($"{device.DeviceID}: Sending unconfirmed '{msg}' {i}/10");

                await this.ArduinoDevice.transferPacketAsync(msg, 10);

                await Task.Delay(Constants.DELAY_BETWEEN_MESSAGES);

                await AssertUtils.ContainsWithRetriesAsync("+MSG: Done", this.ArduinoDevice.SerialLogs);

                this.TestFixtureCi.ClearLogs();
            }

            // sends C2D - between 10 and 99
            var c2dMessageBody = (100 + random.Next(90)).ToString();
<<<<<<< HEAD
            await this.TestFixtureCi.SendCloudToDeviceMessage(device.DeviceID, c2dMessageBody, new Dictionary<string, string> { { FportPropertyName, "1" } });
=======
            await this.TestFixture.SendCloudToDeviceMessage(device.DeviceID, c2dMessageBody, new Dictionary<string, string> { { FportPropertyName, "1"} });
>>>>>>> f4f9cc5a
            this.Log($"Message {c2dMessageBody} sent to device, need to check if it receives");

            var foundC2DMessage = false;
            var foundReceivePacket = false;
            var expectedRxSerial = $"+MSG: PORT: 1; RX: \"{this.ToHexString(c2dMessageBody)}\"";
            this.Log($"Expected C2D received log is: {expectedRxSerial}");

            // Sends 8x confirmed messages, stopping if C2D message is found
            for (var i = 3; i <= 10; ++i)
            {
                var msg = PayloadGenerator.Next().ToString();
                this.Log($"{device.DeviceID}: Sending unconfirmed '{msg}' {i}/10");
                await this.ArduinoDevice.transferPacketAsync(msg, 10);

                await Task.Delay(Constants.DELAY_BETWEEN_MESSAGES);

                await AssertUtils.ContainsWithRetriesAsync("+MSG: Done", this.ArduinoDevice.SerialLogs);

                // check if c2d message was found
                // 0000000000000009: C2D message: 58
                var c2dLogMessage = $"{device.DeviceID}: C2D message: {c2dMessageBody}";
                var searchResults = await this.TestFixtureCi.SearchNetworkServerModuleAsync(
                    (messageBody) =>
                    {
                        return messageBody.StartsWith(c2dLogMessage);
                    },
                    new SearchLogOptions
                    {
                        Description = c2dLogMessage,
                        MaxAttempts = 1
                    });

                // We should only receive the message once
                if (searchResults.Found)
                {
                    this.Log($"{device.DeviceID}: Found C2D message in log (after sending {i}/10) ? {foundC2DMessage}");
                    Assert.False(foundC2DMessage, "Cloud to Device message should have been detected in Network Service module only once");
                    foundC2DMessage = true;
                }

                var localFoundCloudToDeviceInSerial = this.ArduinoDevice.SerialLogs.Contains(expectedRxSerial);
                if (localFoundCloudToDeviceInSerial)
                {
                    Assert.False(foundReceivePacket, "Cloud to device message should have been received only once");
                    foundReceivePacket = true;
                }

<<<<<<< HEAD
                this.TestFixtureCi.ClearLogs();
=======
                this.TestFixture.ClearLogs();
>>>>>>> f4f9cc5a

                await Task.Delay(Constants.DELAY_BETWEEN_MESSAGES);
            }

            Assert.True(foundC2DMessage, $"Did not find '{device.DeviceID}: C2D message: {c2dMessageBody}' in logs");

            // checks if log arrived
            if (!foundReceivePacket)
            {
                foundReceivePacket = this.ArduinoDevice.SerialLogs.Contains(expectedRxSerial);
            }

            Assert.True(foundReceivePacket, $"Could not find lora receiving message '{expectedRxSerial}'");
        }

        // Ensures that C2D messages are received when working with unconfirmed messages
        // Uses Device15_OTAA
        [Fact]
        public async Task Test_OTAA_Unconfirmed_Receives_Confirmed_FPort_2_Message()
        {
<<<<<<< HEAD
            var device = this.TestFixtureCi.Device15_OTAA;
=======
            var device = this.TestFixture.Device15_OTAA;
>>>>>>> f4f9cc5a
            this.LogTestStart(device);

            await this.ArduinoDevice.setDeviceModeAsync(LoRaArduinoSerial._device_mode_t.LWOTAA);
            await this.ArduinoDevice.setIdAsync(device.DevAddr, device.DeviceID, device.AppEUI);
            await this.ArduinoDevice.setKeyAsync(device.NwkSKey, device.AppSKey, device.AppKey);

            await this.ArduinoDevice.SetupLora(this.TestFixtureCi.Configuration.LoraRegion);

            var joinSucceeded = await this.ArduinoDevice.setOTAAJoinAsyncWithRetry(LoRaArduinoSerial._otaa_join_cmd_t.JOIN, 20000, 5);

            Assert.True(joinSucceeded, "Join failed");

            // wait 1 second after joined
            await Task.Delay(Constants.DELAY_FOR_SERIAL_AFTER_JOIN);

            // Sends 2x unconfirmed messages
            for (var i = 1; i <= 2; ++i)
            {
                var msg = PayloadGenerator.Next().ToString();
                this.Log($"{device.DeviceID}: Sending unconfirmed '{msg}' {i}/10");

                await this.ArduinoDevice.transferPacketAsync(msg, 10);

                await Task.Delay(Constants.DELAY_BETWEEN_MESSAGES);

                await AssertUtils.ContainsWithRetriesAsync("+MSG: Done", this.ArduinoDevice.SerialLogs);

                this.TestFixtureCi.ClearLogs();
            }

            // sends C2D - between 10 and 99
            var c2dMessageBody = (100 + random.Next(90)).ToString();
<<<<<<< HEAD
            await this.TestFixtureCi.SendCloudToDeviceMessage(device.DeviceID, c2dMessageBody, new Dictionary<string, string>() { { FportPropertyName, "2" } });
=======
            await this.TestFixture.SendCloudToDeviceMessage(device.DeviceID, c2dMessageBody, new Dictionary<string, string>() { { FportPropertyName, "2"} });
>>>>>>> f4f9cc5a
            this.Log($"Message {c2dMessageBody} sent to device, need to check if it receives");

            var foundC2DMessage = false;
            var foundReceivePacket = false;
            var expectedRxSerial = $"+MSG: PORT: 2; RX: \"{this.ToHexString(c2dMessageBody)}\"";
            this.Log($"Expected C2D start with: {expectedRxSerial}");

            // Sends 8x confirmed messages, stopping if C2D message is found
            for (var i = 3; i <= 10; ++i)
            {
                var msg = PayloadGenerator.Next().ToString();
                this.Log($"{device.DeviceID}: Sending unconfirmed '{msg}' {i}/10");
                await this.ArduinoDevice.transferPacketAsync(msg, 10);

                await Task.Delay(Constants.DELAY_BETWEEN_MESSAGES);

                await AssertUtils.ContainsWithRetriesAsync("+MSG: Done", this.ArduinoDevice.SerialLogs);

                // check if c2d message was found
                // 0000000000000009: C2D message: 58
                var c2dLogMessage = $"{device.DeviceID}: C2D message: {c2dMessageBody}";
                var searchResults = await this.TestFixtureCi.SearchNetworkServerModuleAsync(
                    (messageBody) =>
                    {
                        return messageBody.StartsWith(c2dLogMessage);
                    },
                    new SearchLogOptions
                    {
                        Description = c2dLogMessage,
                        MaxAttempts = 1
                    });

                // We should only receive the message once
                if (searchResults.Found)
                {
                    this.Log($"{device.DeviceID}: Found C2D message in log (after sending {i}/10) ? {foundC2DMessage}");
                    Assert.False(foundC2DMessage, "Cloud to Device message should have been detected in Network Service module only once");
                    foundC2DMessage = true;
                }

                var localFoundCloudToDeviceInSerial = this.ArduinoDevice.SerialLogs.Contains(expectedRxSerial);
                if (localFoundCloudToDeviceInSerial)
                {
                    Assert.False(foundReceivePacket, "Cloud to device message should have been received only once");
                    foundReceivePacket = true;
                }

<<<<<<< HEAD
                this.TestFixtureCi.ClearLogs();
=======
                this.TestFixture.ClearLogs();
>>>>>>> f4f9cc5a

                await Task.Delay(Constants.DELAY_BETWEEN_MESSAGES);
            }

            Assert.True(foundC2DMessage, $"Did not find '{device.DeviceID}: C2D message: {c2dMessageBody}' in logs");

            // checks if log arrived
            if (!foundReceivePacket)
            {
                foundReceivePacket = this.ArduinoDevice.SerialLogs.Contains(expectedRxSerial);
            }

            Assert.True(foundReceivePacket, $"Could not find lora receiving message '{expectedRxSerial}'");
        }

        // Ensures that C2D messages are received when working with unconfirmed messages
        // Uses Device10_OTAA
        [Fact]
        public async Task Test_OTAA_Unconfirmed_Receives_Confirmed_C2D_Message()
        {
<<<<<<< HEAD
            var device = this.TestFixtureCi.Device14_OTAA;
=======
            var device = this.TestFixture.Device14_OTAA;
>>>>>>> f4f9cc5a
            this.LogTestStart(device);

            await this.ArduinoDevice.setDeviceModeAsync(LoRaArduinoSerial._device_mode_t.LWOTAA);
            await this.ArduinoDevice.setIdAsync(device.DevAddr, device.DeviceID, device.AppEUI);
            await this.ArduinoDevice.setKeyAsync(device.NwkSKey, device.AppSKey, device.AppKey);

            await this.ArduinoDevice.SetupLora(this.TestFixtureCi.Configuration.LoraRegion);

            var joinSucceeded = await this.ArduinoDevice.setOTAAJoinAsyncWithRetry(LoRaArduinoSerial._otaa_join_cmd_t.JOIN, 20000, 5);
            Assert.True(joinSucceeded, "Join failed");

            // wait 1 second after joined
            await Task.Delay(Constants.DELAY_FOR_SERIAL_AFTER_JOIN);

            // Sends 2x unconfirmed messages
            for (var i = 1; i <= 2; ++i)
            {
                var msg = PayloadGenerator.Next().ToString();
                this.Log($"{device.DeviceID}: Sending unconfirmed '{msg}' {i}/10");

                await this.ArduinoDevice.transferPacketAsync(msg, 10);

                await Task.Delay(Constants.DELAY_BETWEEN_MESSAGES);

                await AssertUtils.ContainsWithRetriesAsync("+MSG: Done", this.ArduinoDevice.SerialLogs);

                this.TestFixtureCi.ClearLogs();
            }

            // sends C2D - between 10 and 99
            var c2dMessageBody = (100 + random.Next(90)).ToString();
            var msgId = Guid.NewGuid().ToString();
            await this.TestFixtureCi.SendCloudToDeviceMessage(device.DeviceID, msgId, c2dMessageBody, new Dictionary<string, string>()
            {
                { FportPropertyName, "1" },
                { ConfirmedPropertyName, "true" }
            });
            this.Log($"Message {c2dMessageBody} sent to device, need to check if it receives");

            var foundC2DMessage = false;
            var foundReceivePacket = false;
            var expectedRxSerial = $"+MSG: PORT: 1; RX: \"{this.ToHexString(c2dMessageBody)}\"";
            var expectedUDPMessageV1 = $"{device.DevAddr}: ConfirmedDataDown";
            var expectedUDPMessageV2 = $"{device.DeviceID}: C2D message: {c2dMessageBody}, id: {msgId}, fport: 1, confirmed: True";
            this.Log($"Expected C2D received log is: {expectedRxSerial}");
            this.Log($"Expected UDP log starting with: {expectedUDPMessageV1} or {expectedUDPMessageV2}");

            // Sends 8x confirmed messages, stopping if C2D message is found
            for (var i = 3; i <= 10; ++i)
            {
                var msg = PayloadGenerator.Next().ToString();
                this.Log($"{device.DeviceID}: Sending unconfirmed '{msg}' {i}/10");
                await this.ArduinoDevice.transferPacketAsync(msg, 10);

                await Task.Delay(Constants.DELAY_BETWEEN_MESSAGES);

                await AssertUtils.ContainsWithRetriesAsync("+MSG: Done", this.ArduinoDevice.SerialLogs);

                // check if c2d message was found
                var searchResults = await this.TestFixtureCi.SearchNetworkServerModuleAsync(
                    (messageBody) =>
                    {
                        return messageBody.StartsWith(expectedUDPMessageV1) || messageBody.StartsWith(expectedUDPMessageV2);
                    },
                    new SearchLogOptions
                    {
                        Description = $"{expectedUDPMessageV1} or {expectedUDPMessageV2}",
                        MaxAttempts = 1
                    });

                // We should only receive the message once
                if (searchResults.Found)
                {
                    this.Log($"{device.DeviceID}: Found C2D message in log (after sending {i}/10) ? {foundC2DMessage}");
                    Assert.False(foundC2DMessage, "Cloud to Device message should have been detected in Network Service module only once");
                    foundC2DMessage = true;
                }

                var localFoundCloudToDeviceInSerial = this.ArduinoDevice.SerialLogs.Contains(expectedRxSerial);
                if (localFoundCloudToDeviceInSerial)
                {
                    Assert.False(foundReceivePacket, "Cloud to device message should have been received only once");
                    foundReceivePacket = true;
                }

<<<<<<< HEAD
                this.TestFixtureCi.ClearLogs();
=======
                this.TestFixture.ClearLogs();
>>>>>>> f4f9cc5a

                await Task.Delay(Constants.DELAY_BETWEEN_MESSAGES);
            }

            Assert.True(foundC2DMessage, $"Did not find {expectedUDPMessageV1} or {expectedUDPMessageV2} in logs");

            // checks if log arrived
            if (!foundReceivePacket)
            {
                foundReceivePacket = this.ArduinoDevice.SerialLogs.Contains(expectedRxSerial);
            }

            Assert.True(foundReceivePacket, $"Could not find lora receiving message '{expectedRxSerial}'");
        }

        // Ensures that C2D messages using invalid fport
        // - Message is not forwarded to device
        // - error is logged with correlation-id
        // - Invalid fport values:
        // - 0: reserved for mac commands
        // - 224+: reserved for future applications
        // Uses Device16_OTAA and Device17_OTAA
        [Theory]
        [InlineData(0, nameof(IntegrationTestFixtureCi.Device18_ABP))] // 0 => mac commands
        [InlineData(224, nameof(IntegrationTestFixtureCi.Device19_ABP))] // >= 224 is reserved
        public async Task C2D_Using_Invalid_FPort_Should_Be_Ignored(byte fport, string devicePropertyName)
        {
<<<<<<< HEAD
            var device = this.TestFixtureCi.GetDeviceByPropertyName(devicePropertyName);
            this.LogTestStart(device);

=======
            var device = this.TestFixture.GetDeviceByPropertyName(devicePropertyName);
            this.LogTestStart(device);
            
>>>>>>> f4f9cc5a
            // Setup LoRa device properties
            await this.ArduinoDevice.setDeviceModeAsync(LoRaArduinoSerial._device_mode_t.LWABP);
            await this.ArduinoDevice.setIdAsync(device.DevAddr, device.DeviceID, device.AppEUI);
            await this.ArduinoDevice.setKeyAsync(device.NwkSKey, device.AppSKey, device.AppKey);

            // Setup protocol properties
            await this.ArduinoDevice.SetupLora(this.TestFixtureCi.Configuration.LoraRegion);

            // Sends 2x unconfirmed messages
            for (var i = 1; i <= 2; ++i)
            {
                var msg = PayloadGenerator.Next().ToString();
                this.Log($"{device.DeviceID}: Sending unconfirmed '{msg}' {i}/10");

                await this.ArduinoDevice.transferPacketAsync(msg, 10);

                await Task.Delay(Constants.DELAY_BETWEEN_MESSAGES);

                await AssertUtils.ContainsWithRetriesAsync("+MSG: Done", this.ArduinoDevice.SerialLogs);

                this.TestFixtureCi.ClearLogs();
            }

            // sends C2D - between 10 and 99
            var c2dMessageBody = (100 + random.Next(90)).ToString();
            var c2dMessage = new Message(Encoding.UTF8.GetBytes(c2dMessageBody))
            {
                MessageId = Guid.NewGuid().ToString(),
            };
            c2dMessage.Properties[FportPropertyName] = fport.ToString();
<<<<<<< HEAD
            await this.TestFixtureCi.SendCloudToDeviceMessage(device.DeviceID, c2dMessage);
=======
            await this.TestFixture.SendCloudToDeviceMessage(device.DeviceID, c2dMessage);
>>>>>>> f4f9cc5a
            this.Log($"Message {c2dMessageBody} sent to device");

            // Following log will be generated in case C2D message has invalid fport:
            // "<device-id>: invalid fport '<fport>' in C2D message '<message-id>'
            var foundC2DInvalidFPortMessage = false;

            // Serial port will print the following once the message is received
            var expectedRxSerial = $"RX: \"{this.ToHexString(c2dMessageBody)}\"";
            this.Log($"Expected C2D contains: {expectedRxSerial}");

            // Sends 8x unconfirmed messages, stopping if C2D message is found
            for (var i = 3; i <= 10; ++i)
            {
                var msg = PayloadGenerator.Next().ToString();
                this.Log($"{device.DeviceID}: Sending unconfirmed '{msg}' {i}/10");
                await this.ArduinoDevice.transferPacketAsync(msg, 10);

                await Task.Delay(Constants.DELAY_BETWEEN_MESSAGES);

                await AssertUtils.ContainsWithRetriesAsync("+MSG: Done", this.ArduinoDevice.SerialLogs);

                // ensure c2d message is not found
                // 0000000000000016: C2D message: 58
                var c2dLogMessage = $"{device.DeviceID}: C2D message: {c2dMessageBody}";
                var searchC2DMessageLogResult = await this.TestFixtureCi.SearchNetworkServerModuleAsync(
                    (messageBody) =>
                    {
                        return messageBody.StartsWith(c2dLogMessage);
                    },
                    new SearchLogOptions
                    {
                        Description = c2dLogMessage,
                        MaxAttempts = 1
                    });
                Assert.False(searchC2DMessageLogResult.Found, $"Message with fport {fport} should not be forwarded to device");

                // ensure log with error is found
                if (!foundC2DInvalidFPortMessage)
                {
                    var invalidFportLog = $"{device.DeviceID}: invalid fport '{fport}' in C2D message '{c2dMessage.MessageId}'";
                    var searchInvalidFportLog = await this.TestFixtureCi.SearchNetworkServerModuleAsync(
                        (messageBody) =>
                        {
                            return messageBody.StartsWith(invalidFportLog);
                        },
                        new SearchLogOptions
                        {
                            Description = invalidFportLog,
                            MaxAttempts = 1
                        });

                    foundC2DInvalidFPortMessage = searchInvalidFportLog.Found;
                }

                // Should not contain in the serial the c2d message
                Assert.DoesNotContain(this.ArduinoDevice.SerialLogs, log => log.Contains(expectedRxSerial, StringComparison.InvariantCultureIgnoreCase));

                await Task.Delay(Constants.DELAY_BETWEEN_MESSAGES);

                this.TestFixtureCi.ClearLogs();
            }

            Assert.True(foundC2DInvalidFPortMessage, "Invalid fport message was not found in network server log");
<<<<<<< HEAD
        }
=======
        }   

        /// <summary>
        /// Ensures that a device that has preferred window set to two receives C2D messages
        /// </summary>
        /// <returns></returns>
        [Fact]
        public async Task C2D_When_Device_Has_Preferred_Windows_2_Should_Receive_In_2nd_Window()
        {
            var device = this.TestFixture.Device21_ABP;
            this.LogTestStart(device);

            // Setup LoRa device properties
            await this.ArduinoDevice.setDeviceModeAsync(LoRaArduinoSerial._device_mode_t.LWABP);
            await this.ArduinoDevice.setIdAsync(device.DevAddr, device.DeviceID, device.AppEUI);
            await this.ArduinoDevice.setKeyAsync(device.NwkSKey, device.AppSKey, device.AppKey);

            // Setup protocol properties
            await this.ArduinoDevice.SetupLora(this.TestFixture.Configuration.LoraRegion);

            // Sends 2x unconfirmed messages
            for (var i = 1; i <= 2; ++i)
            {
                var msg = PayloadGenerator.Next().ToString();
                this.Log($"{device.DeviceID}: Sending unconfirmed '{msg}' {i}/10");

                await this.ArduinoDevice.transferPacketAsync(msg, 10);

                await Task.Delay(Constants.DELAY_BETWEEN_MESSAGES);

                await AssertUtils.ContainsWithRetriesAsync("+MSG: Done", this.ArduinoDevice.SerialLogs);

                this.TestFixture.ClearLogs();
            }

            // sends C2D - between 10 and 99
            var c2dMessageBody = (100 + random.Next(90)).ToString();
            var msgId = Guid.NewGuid().ToString();
            await this.TestFixture.SendCloudToDeviceMessage(device.DeviceID, msgId, c2dMessageBody, new Dictionary<string, string>()
            {
                { FportPropertyName, "1" },
                { ConfirmedPropertyName, "true" },
            });

            this.Log($"Message {c2dMessageBody} sent to device, need to check if it receives");

            var foundC2DMessage = false;
            var foundReceivePacket = false;
            var foundReceivePacketInRX2 = false;
            var expectedRxSerial1 = $"+MSG: PORT: 1; RX: \"{this.ToHexString(c2dMessageBody)}\"";
            var expectedRxSerial2 = $"+MSG: RXWIN2";
            var expectedUDPMessageV1 = $"{device.DevAddr}: ConfirmedDataDown";
            var expectedUDPMessageV2 = $"{device.DeviceID}: C2D message: {c2dMessageBody}, id: {msgId}, fport: 1, confirmed: True";
            this.Log($"Expected C2D received log is: {expectedRxSerial1} and {expectedRxSerial2}");
            this.Log($"Expected UDP log starting with: {expectedUDPMessageV1} or {expectedUDPMessageV2}");

            // Sends 8x confirmed messages, stopping if C2D message is found
            for (var i = 3; i <= 10; ++i)
            {
                var msg = PayloadGenerator.Next().ToString();
                this.Log($"{device.DeviceID}: Sending unconfirmed '{msg}' {i}/10");
                await this.ArduinoDevice.transferPacketAsync(msg, 10);

                await Task.Delay(Constants.DELAY_BETWEEN_MESSAGES);

                await AssertUtils.ContainsWithRetriesAsync("+MSG: Done", this.ArduinoDevice.SerialLogs);

                // check if c2d message was found
                if (!foundC2DMessage)
                {
                    var searchResults = await this.TestFixture.SearchNetworkServerModuleAsync(
                        (messageBody) => {
                            return messageBody.StartsWith(expectedUDPMessageV1) || messageBody.StartsWith(expectedUDPMessageV2);
                        },
                        new SearchLogOptions
                        {
                            Description = $"{expectedUDPMessageV1} or {expectedUDPMessageV2}",
                            MaxAttempts = 1,
                        });

                    // We should only receive the message once
                    if (searchResults.Found)
                    {
                        this.Log($"{device.DeviceID}: Found C2D message in log (after sending {i}/10)");
                        foundC2DMessage = true;
                    }
                }

                if (!foundReceivePacket)
                {
                    if (this.ArduinoDevice.SerialLogs.Contains(expectedRxSerial1))
                    {
                        this.Log($"{device.DeviceID}: Found serial log message {expectedRxSerial1} in log (after sending {i}/10)");
                        foundReceivePacket = true;
                    }
                }

                if (!foundReceivePacketInRX2)
                {
                    if (this.ArduinoDevice.SerialLogs.Any(x => x.StartsWith(expectedRxSerial2)))
                    {
                        this.Log($"{device.DeviceID}: Found serial log message {expectedRxSerial2} in log (after sending {i}/10)");
                        foundReceivePacketInRX2 = true;
                    }
                }

                if (foundReceivePacket && foundReceivePacketInRX2 && foundC2DMessage)
                {
                    this.Log($"{device.DeviceID}: Found all messages in log (after sending {i}/10)");
                    break;
                }

                this.TestFixture.ClearLogs();

                await Task.Delay(Constants.DELAY_BETWEEN_MESSAGES);
            }

            Assert.True(foundC2DMessage, $"Did not find {expectedUDPMessageV1} or {expectedUDPMessageV2} in logs");

            // checks if serial received the message
            if (!foundReceivePacket)
            {
                foundReceivePacket = this.ArduinoDevice.SerialLogs.Contains(expectedRxSerial1);
            }

            Assert.True(foundReceivePacket, $"Could not find lora receiving message '{expectedRxSerial1}'");


            // checks if serial received the message in RX2
            if (!foundReceivePacketInRX2)
            {
                foundReceivePacketInRX2 = this.ArduinoDevice.SerialLogs.Any(x => x.StartsWith(expectedRxSerial2));
            }

            Assert.True(foundReceivePacketInRX2, $"Could not find lora receiving message '{expectedRxSerial2}'");
        }

        // [Fact]
        // public async Task C2D_With_PreferredWindow2_Should_Process_C2d_In_First_Upstream()
        // {
        //    Test.Shared.TestLogger.LogDate = true;
        //    this.ArduinoDevice.LogWrites = true;

        // var device = this.TestFixture.Device21_ABP;
        //    this.LogTestStart(device);
            
        // // Setup LoRa device properties
        //    await this.ArduinoDevice.setIdAsync(device.DevAddr, device.DeviceID, device.AppEUI);
        //    await this.ArduinoDevice.setKeyAsync(device.NwkSKey, device.AppSKey, device.AppKey);
        //    await this.ArduinoDevice.setDeviceModeAsync(LoRaArduinoSerial._device_mode_t.LWABP);

        // // Setup protocol properties
        //    await this.ArduinoDevice.SetupLora(this.TestFixture.Configuration.LoraRegion);

        // // Send 1 message to have device in cache
        //    await this.ArduinoDevice.transferPacketAsync(PayloadGenerator.Next().ToString(), 10);
        //    await Task.Delay(Constants.DELAY_BETWEEN_MESSAGES);
        //    await AssertUtils.ContainsWithRetriesAsync("+MSG: Done", this.ArduinoDevice.SerialLogs); 
            
        // await Task.Delay(Constants.DELAY_BETWEEN_MESSAGES);
            
        // this.TestFixture.ClearLogs();

        // var c2dMessageBody = (100 + random.Next(90)).ToString();
        //    var payloadToSearch = PayloadGenerator.Next().ToString();      
        //    this.TestFixture.IoTHubMessages.Subscribe((IEnumerable<EventData> events) => {
        //        foreach (var ev in events)
        //        {
        //            if ((string)ev.SystemProperties["iothub-connection-device-id"] == device.DeviceID)
        //            {
        //                var bodyText = Encoding.UTF8.GetString(ev.Body);
        //                if (bodyText.Contains(payloadToSearch))
        //                {                            
        //                    var c2dMessage = new Message(Encoding.UTF8.GetBytes(c2dMessageBody))
        //                    {
        //                        MessageId = Guid.NewGuid().ToString(),
        //                    };            
        //                    c2dMessage.Properties[FportPropertyName] = "1";
        //                    this.TestFixture.SendCloudToDeviceMessage(device.DeviceID, c2dMessage).GetAwaiter().GetResult();
        //                    break;
        //                }
        //            }
        //        }
        //    });

        // // Sends unconfirmed message & c2d message            
        //    await this.ArduinoDevice.transferPacketAsync(payloadToSearch, 10); 
        //    //await this.ArduinoDevice.transferPacketWithConfirmedAsync(payloadToSearch, 10);          

        // await Task.Delay(Constants.DELAY_BETWEEN_MESSAGES);

        // // +CMSG: ACK Received
        //    // await AssertUtils.ContainsWithRetriesAsync("+CMSG: ACK Received", this.ArduinoDevice.SerialLogs);

        // await AssertUtils.ContainsWithRetriesAsync("+MSG: Done", this.ArduinoDevice.SerialLogs);            
        //    await AssertUtils.ContainsWithRetriesAsync($"RX: \"{this.ToHexString(c2dMessageBody)}\"", this.ArduinoDevice.SerialLogs);
        // }   
>>>>>>> f4f9cc5a
    }
}<|MERGE_RESOLUTION|>--- conflicted
+++ resolved
@@ -1,16 +1,5 @@
-<<<<<<< HEAD
 // Copyright (c) Microsoft. All rights reserved.
 // Licensed under the MIT license. See LICENSE file in the project root for full license information.
-=======
-using System;
-using System.Collections.Generic;
-using System.Linq;
-using System.Text;
-using System.Threading.Tasks;
-using Microsoft.Azure.Devices;
-using Microsoft.Azure.EventHubs;
-using Xunit;
->>>>>>> f4f9cc5a
 
 namespace LoRaWan.IntegrationTest
 {
@@ -28,16 +17,9 @@
     [Trait("Category", "SkipWhenLiveUnitTesting")]
     public sealed class C2DMessageTest : IntegrationTestBaseCi
     {
-<<<<<<< HEAD
         private const string FportPropertyName = "fport";
         private const string ConfirmedPropertyName = "Confirmed";
         private static Random random = new Random();
-=======
-        const string FportPropertyName = "fport";
-        const string ConfirmedPropertyName = "Confirmed";
-
-        static Random random = new Random();
->>>>>>> f4f9cc5a
 
         public C2DMessageTest(IntegrationTestFixtureCi testFixture)
             : base(testFixture)
@@ -62,13 +44,8 @@
         [Fact]
         public async Task Test_OTAA_Confirmed_Receives_C2D_Message()
         {
-<<<<<<< HEAD
             var device = this.TestFixtureCi.Device9_OTAA;
             this.LogTestStart(device);
-=======
-            var device = this.TestFixture.Device9_OTAA;
-            this.LogTestStart(device);    
->>>>>>> f4f9cc5a
 
             await this.ArduinoDevice.setDeviceModeAsync(LoRaArduinoSerial._device_mode_t.LWOTAA);
             await this.ArduinoDevice.setIdAsync(device.DevAddr, device.DeviceID, device.AppEUI);
@@ -100,11 +77,7 @@
 
             // sends C2D - between 10 and 99
             var c2dMessageBody = (100 + random.Next(90)).ToString();
-<<<<<<< HEAD
             await this.TestFixtureCi.SendCloudToDeviceMessage(device.DeviceID, c2dMessageBody, new Dictionary<string, string> { { FportPropertyName, "1" } });
-=======
-            await this.TestFixture.SendCloudToDeviceMessage(device.DeviceID, c2dMessageBody, new Dictionary<string, string>{ { FportPropertyName, "1"} });
->>>>>>> f4f9cc5a
             this.Log($"Message {c2dMessageBody} sent to device, need to check if it receives");
 
             var foundC2DMessage = false;
@@ -154,11 +127,7 @@
                     foundReceivePacket = true;
                 }
 
-<<<<<<< HEAD
-                this.TestFixtureCi.ClearLogs();
-=======
-                this.TestFixture.ClearLogs();
->>>>>>> f4f9cc5a
+                this.TestFixtureCi.ClearLogs();
 
                 await Task.Delay(Constants.DELAY_BETWEEN_MESSAGES);
             }
@@ -179,13 +148,8 @@
         [Fact]
         public async Task Test_OTAA_Unconfirmed_Receives_C2D_Message()
         {
-<<<<<<< HEAD
             var device = this.TestFixtureCi.Device10_OTAA;
             this.LogTestStart(device);
-=======
-            var device = this.TestFixture.Device10_OTAA;
-            this.LogTestStart(device);   
->>>>>>> f4f9cc5a
 
             await this.ArduinoDevice.setDeviceModeAsync(LoRaArduinoSerial._device_mode_t.LWOTAA);
             await this.ArduinoDevice.setIdAsync(device.DevAddr, device.DeviceID, device.AppEUI);
@@ -216,11 +180,7 @@
 
             // sends C2D - between 10 and 99
             var c2dMessageBody = (100 + random.Next(90)).ToString();
-<<<<<<< HEAD
             await this.TestFixtureCi.SendCloudToDeviceMessage(device.DeviceID, c2dMessageBody, new Dictionary<string, string> { { FportPropertyName, "1" } });
-=======
-            await this.TestFixture.SendCloudToDeviceMessage(device.DeviceID, c2dMessageBody, new Dictionary<string, string> { { FportPropertyName, "1"} });
->>>>>>> f4f9cc5a
             this.Log($"Message {c2dMessageBody} sent to device, need to check if it receives");
 
             var foundC2DMessage = false;
@@ -268,11 +228,7 @@
                     foundReceivePacket = true;
                 }
 
-<<<<<<< HEAD
-                this.TestFixtureCi.ClearLogs();
-=======
-                this.TestFixture.ClearLogs();
->>>>>>> f4f9cc5a
+                this.TestFixtureCi.ClearLogs();
 
                 await Task.Delay(Constants.DELAY_BETWEEN_MESSAGES);
             }
@@ -293,11 +249,7 @@
         [Fact]
         public async Task Test_OTAA_Unconfirmed_Receives_Confirmed_FPort_2_Message()
         {
-<<<<<<< HEAD
             var device = this.TestFixtureCi.Device15_OTAA;
-=======
-            var device = this.TestFixture.Device15_OTAA;
->>>>>>> f4f9cc5a
             this.LogTestStart(device);
 
             await this.ArduinoDevice.setDeviceModeAsync(LoRaArduinoSerial._device_mode_t.LWOTAA);
@@ -330,11 +282,7 @@
 
             // sends C2D - between 10 and 99
             var c2dMessageBody = (100 + random.Next(90)).ToString();
-<<<<<<< HEAD
             await this.TestFixtureCi.SendCloudToDeviceMessage(device.DeviceID, c2dMessageBody, new Dictionary<string, string>() { { FportPropertyName, "2" } });
-=======
-            await this.TestFixture.SendCloudToDeviceMessage(device.DeviceID, c2dMessageBody, new Dictionary<string, string>() { { FportPropertyName, "2"} });
->>>>>>> f4f9cc5a
             this.Log($"Message {c2dMessageBody} sent to device, need to check if it receives");
 
             var foundC2DMessage = false;
@@ -382,11 +330,7 @@
                     foundReceivePacket = true;
                 }
 
-<<<<<<< HEAD
-                this.TestFixtureCi.ClearLogs();
-=======
-                this.TestFixture.ClearLogs();
->>>>>>> f4f9cc5a
+                this.TestFixtureCi.ClearLogs();
 
                 await Task.Delay(Constants.DELAY_BETWEEN_MESSAGES);
             }
@@ -407,11 +351,7 @@
         [Fact]
         public async Task Test_OTAA_Unconfirmed_Receives_Confirmed_C2D_Message()
         {
-<<<<<<< HEAD
             var device = this.TestFixtureCi.Device14_OTAA;
-=======
-            var device = this.TestFixture.Device14_OTAA;
->>>>>>> f4f9cc5a
             this.LogTestStart(device);
 
             await this.ArduinoDevice.setDeviceModeAsync(LoRaArduinoSerial._device_mode_t.LWOTAA);
@@ -497,11 +437,7 @@
                     foundReceivePacket = true;
                 }
 
-<<<<<<< HEAD
-                this.TestFixtureCi.ClearLogs();
-=======
-                this.TestFixture.ClearLogs();
->>>>>>> f4f9cc5a
+                this.TestFixtureCi.ClearLogs();
 
                 await Task.Delay(Constants.DELAY_BETWEEN_MESSAGES);
             }
@@ -529,15 +465,9 @@
         [InlineData(224, nameof(IntegrationTestFixtureCi.Device19_ABP))] // >= 224 is reserved
         public async Task C2D_Using_Invalid_FPort_Should_Be_Ignored(byte fport, string devicePropertyName)
         {
-<<<<<<< HEAD
             var device = this.TestFixtureCi.GetDeviceByPropertyName(devicePropertyName);
             this.LogTestStart(device);
 
-=======
-            var device = this.TestFixture.GetDeviceByPropertyName(devicePropertyName);
-            this.LogTestStart(device);
-            
->>>>>>> f4f9cc5a
             // Setup LoRa device properties
             await this.ArduinoDevice.setDeviceModeAsync(LoRaArduinoSerial._device_mode_t.LWABP);
             await this.ArduinoDevice.setIdAsync(device.DevAddr, device.DeviceID, device.AppEUI);
@@ -568,11 +498,7 @@
                 MessageId = Guid.NewGuid().ToString(),
             };
             c2dMessage.Properties[FportPropertyName] = fport.ToString();
-<<<<<<< HEAD
             await this.TestFixtureCi.SendCloudToDeviceMessage(device.DeviceID, c2dMessage);
-=======
-            await this.TestFixture.SendCloudToDeviceMessage(device.DeviceID, c2dMessage);
->>>>>>> f4f9cc5a
             this.Log($"Message {c2dMessageBody} sent to device");
 
             // Following log will be generated in case C2D message has invalid fport:
@@ -636,19 +562,15 @@
             }
 
             Assert.True(foundC2DInvalidFPortMessage, "Invalid fport message was not found in network server log");
-<<<<<<< HEAD
         }
-=======
-        }   
 
         /// <summary>
         /// Ensures that a device that has preferred window set to two receives C2D messages
         /// </summary>
-        /// <returns></returns>
         [Fact]
         public async Task C2D_When_Device_Has_Preferred_Windows_2_Should_Receive_In_2nd_Window()
         {
-            var device = this.TestFixture.Device21_ABP;
+            var device = this.TestFixtureCi.Device21_ABP;
             this.LogTestStart(device);
 
             // Setup LoRa device properties
@@ -677,7 +599,7 @@
             // sends C2D - between 10 and 99
             var c2dMessageBody = (100 + random.Next(90)).ToString();
             var msgId = Guid.NewGuid().ToString();
-            await this.TestFixture.SendCloudToDeviceMessage(device.DeviceID, msgId, c2dMessageBody, new Dictionary<string, string>()
+            await this.TestFixtureCi.SendCloudToDeviceMessage(device.DeviceID, msgId, c2dMessageBody, new Dictionary<string, string>()
             {
                 { FportPropertyName, "1" },
                 { ConfirmedPropertyName, "true" },
@@ -710,7 +632,8 @@
                 if (!foundC2DMessage)
                 {
                     var searchResults = await this.TestFixture.SearchNetworkServerModuleAsync(
-                        (messageBody) => {
+                        (messageBody) =>
+                        {
                             return messageBody.StartsWith(expectedUDPMessageV1) || messageBody.StartsWith(expectedUDPMessageV2);
                         },
                         new SearchLogOptions
@@ -766,7 +689,6 @@
 
             Assert.True(foundReceivePacket, $"Could not find lora receiving message '{expectedRxSerial1}'");
 
-
             // checks if serial received the message in RX2
             if (!foundReceivePacketInRX2)
             {
@@ -775,67 +697,5 @@
 
             Assert.True(foundReceivePacketInRX2, $"Could not find lora receiving message '{expectedRxSerial2}'");
         }
-
-        // [Fact]
-        // public async Task C2D_With_PreferredWindow2_Should_Process_C2d_In_First_Upstream()
-        // {
-        //    Test.Shared.TestLogger.LogDate = true;
-        //    this.ArduinoDevice.LogWrites = true;
-
-        // var device = this.TestFixture.Device21_ABP;
-        //    this.LogTestStart(device);
-            
-        // // Setup LoRa device properties
-        //    await this.ArduinoDevice.setIdAsync(device.DevAddr, device.DeviceID, device.AppEUI);
-        //    await this.ArduinoDevice.setKeyAsync(device.NwkSKey, device.AppSKey, device.AppKey);
-        //    await this.ArduinoDevice.setDeviceModeAsync(LoRaArduinoSerial._device_mode_t.LWABP);
-
-        // // Setup protocol properties
-        //    await this.ArduinoDevice.SetupLora(this.TestFixture.Configuration.LoraRegion);
-
-        // // Send 1 message to have device in cache
-        //    await this.ArduinoDevice.transferPacketAsync(PayloadGenerator.Next().ToString(), 10);
-        //    await Task.Delay(Constants.DELAY_BETWEEN_MESSAGES);
-        //    await AssertUtils.ContainsWithRetriesAsync("+MSG: Done", this.ArduinoDevice.SerialLogs); 
-            
-        // await Task.Delay(Constants.DELAY_BETWEEN_MESSAGES);
-            
-        // this.TestFixture.ClearLogs();
-
-        // var c2dMessageBody = (100 + random.Next(90)).ToString();
-        //    var payloadToSearch = PayloadGenerator.Next().ToString();      
-        //    this.TestFixture.IoTHubMessages.Subscribe((IEnumerable<EventData> events) => {
-        //        foreach (var ev in events)
-        //        {
-        //            if ((string)ev.SystemProperties["iothub-connection-device-id"] == device.DeviceID)
-        //            {
-        //                var bodyText = Encoding.UTF8.GetString(ev.Body);
-        //                if (bodyText.Contains(payloadToSearch))
-        //                {                            
-        //                    var c2dMessage = new Message(Encoding.UTF8.GetBytes(c2dMessageBody))
-        //                    {
-        //                        MessageId = Guid.NewGuid().ToString(),
-        //                    };            
-        //                    c2dMessage.Properties[FportPropertyName] = "1";
-        //                    this.TestFixture.SendCloudToDeviceMessage(device.DeviceID, c2dMessage).GetAwaiter().GetResult();
-        //                    break;
-        //                }
-        //            }
-        //        }
-        //    });
-
-        // // Sends unconfirmed message & c2d message            
-        //    await this.ArduinoDevice.transferPacketAsync(payloadToSearch, 10); 
-        //    //await this.ArduinoDevice.transferPacketWithConfirmedAsync(payloadToSearch, 10);          
-
-        // await Task.Delay(Constants.DELAY_BETWEEN_MESSAGES);
-
-        // // +CMSG: ACK Received
-        //    // await AssertUtils.ContainsWithRetriesAsync("+CMSG: ACK Received", this.ArduinoDevice.SerialLogs);
-
-        // await AssertUtils.ContainsWithRetriesAsync("+MSG: Done", this.ArduinoDevice.SerialLogs);            
-        //    await AssertUtils.ContainsWithRetriesAsync($"RX: \"{this.ToHexString(c2dMessageBody)}\"", this.ArduinoDevice.SerialLogs);
-        // }   
->>>>>>> f4f9cc5a
     }
 }