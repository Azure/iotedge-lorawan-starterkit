﻿<Project Sdk="Microsoft.NET.Sdk">

  <PropertyGroup>
    <TargetFramework>netcoreapp2.1</TargetFramework>

    <IsPackable>false</IsPackable>
  </PropertyGroup>

  <ItemGroup>
    <ProjectReference Include="../../modules/LoRaWanNetworkSrvModule/Logger/Logger.csproj" />
    <ProjectReference Include="../../modules/LoRaWanNetworkSrvModule/LoraTools/LoRaTools.csproj" />
    <ProjectReference Include="..\..\modules\LoRaWanNetworkSrvModule\LoRaWan.NetworkServer\LoRaWan.NetworkServer.csproj" />
    <ProjectReference Include="..\LoRaWan.Test.Shared\LoRaWan.Test.Shared.csproj" />
    <ProjectReference Include="..\XunitRetryHelper\XunitRetryHelper.csproj" />
  </ItemGroup>

  <ItemGroup>
    <PackageReference Include="Microsoft.Azure.Devices" Version="1.18.1" />
    <PackageReference Include="Microsoft.Azure.EventHubs" Version="3.0.0" />
    <PackageReference Include="Microsoft.Azure.EventHubs.Processor" Version="3.0.0" />
    <PackageReference Include="Microsoft.Extensions.Configuration" Version="2.2.0" />
    <PackageReference Include="Microsoft.Extensions.Configuration.Binder" Version="2.2.4" />
    <PackageReference Include="Microsoft.Extensions.Configuration.EnvironmentVariables" Version="2.2.4" />
    <PackageReference Include="Microsoft.Extensions.Configuration.Json" Version="2.2.0" />
    <PackageReference Include="NetCoreSerial" Version="1.1.1" />
    <PackageReference Include="System.IO.Ports" Version="4.5.0" />
<<<<<<< HEAD
    <PackageReference Include="Microsoft.NET.Test.Sdk" Version="16.2.0" />
=======
    <PackageReference Include="Microsoft.NET.Test.Sdk" Version="15.9.0-preview-20180924-03" />
>>>>>>> 6e99148d
    <PackageReference Include="xunit" Version="2.4.1" />
    <PackageReference Include="xunit.runner.visualstudio" Version="2.4.1">
      <PrivateAssets>all</PrivateAssets>
      <IncludeAssets>runtime; build; native; contentfiles; analyzers; buildtransitive</IncludeAssets>
    </PackageReference>
    <DotNetCliToolReference Include="dotnet-xunit" Version="2.3.1" />
  </ItemGroup>

  <ItemGroup>
    <None Update="appsettings.json">
      <CopyToOutputDirectory>PreserveNewest</CopyToOutputDirectory>
    </None>
    <None Update="appsettings.local.json">
      <CopyToOutputDirectory>PreserveNewest</CopyToOutputDirectory>
    </None>
  </ItemGroup>

  <!-- StyleCop Setup -->
  <ItemGroup>
    <AdditionalFiles Include="../../../stylecop.json" Link="stylecop.json" />
  </ItemGroup>
  <PropertyGroup>
    <CodeAnalysisRuleSet>../../../stylecop.ruleset</CodeAnalysisRuleSet>
  </PropertyGroup>
  <Import Project="../../../stylecop.props" />
  
</Project><|MERGE_RESOLUTION|>--- conflicted
+++ resolved
@@ -24,11 +24,7 @@
     <PackageReference Include="Microsoft.Extensions.Configuration.Json" Version="2.2.0" />
     <PackageReference Include="NetCoreSerial" Version="1.1.1" />
     <PackageReference Include="System.IO.Ports" Version="4.5.0" />
-<<<<<<< HEAD
     <PackageReference Include="Microsoft.NET.Test.Sdk" Version="16.2.0" />
-=======
-    <PackageReference Include="Microsoft.NET.Test.Sdk" Version="15.9.0-preview-20180924-03" />
->>>>>>> 6e99148d
     <PackageReference Include="xunit" Version="2.4.1" />
     <PackageReference Include="xunit.runner.visualstudio" Version="2.4.1">
       <PrivateAssets>all</PrivateAssets>
