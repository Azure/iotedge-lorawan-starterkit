// Copyright (c) Microsoft. All rights reserved.
// Licensed under the MIT license. See LICENSE file in the project root for full license information.

/*
  LoRaWAN.h
  2013 Copyright (c) Seeed Technology Inc.  All right reserved.

  Author: Wayne Weng
  Date: 2016-10-17

  add rgb backlight fucnction @ 2013-10-15

  The MIT License (MIT)

  Permission is hereby granted, free of charge, to any person obtaining a copy
  of this software and associated documentation files (the "Software"), to deal
  in the Software without restriction, including without limitation the rights
  to use, copy, modify, merge, publish, distribute, sublicense, and/or sell
  copies of the Software, and to permit persons to whom the Software is
  furnished to do so, subject to the following conditions:

  The above copyright notice and this permission notice shall be included in
  all copies or substantial portions of the Software.

  THE SOFTWARE IS PROVIDED "AS IS", WITHOUT WARRANTY OF ANY KIND, EXPRESS OR
  IMPLIED, INCLUDING BUT NOT LIMITED TO THE WARRANTIES OF MERCHANTABILITY,
  FITNESS FOR A PARTICULAR PURPOSE AND NONINFRINGEMENT. IN NO EVENT SHALL THE
  AUTHORS OR COPYRIGHT HOLDERS BE LIABLE FOR ANY CLAIM, DAMAGES OR OTHER
  LIABILITY, WHETHER IN AN ACTION OF CONTRACT, TORT OR OTHERWISE, ARISING FROM,
  OUT OF OR IN CONNECTION WITH THE SOFTWARE OR THE USE OR OTHER DEALINGS IN
  THE SOFTWARE.1  USA
*/

#pragma warning disable SA1300 // Elements should begin with an uppercase letter
#pragma warning disable SA1313 // Parameters should begin with a lowercase letter
<<<<<<< HEAD
#pragma warning disable CA1008 // Enums should have zero value
=======
#pragma warning disable IDE1006 // Naming Styles

>>>>>>> 826a8725

namespace LoRaWan.IntegrationTest
{
    using System;
    using System.Collections.Concurrent;
    using System.Collections.Generic;
    using System.IO.Ports;
    using System.Linq;
    using System.Runtime.CompilerServices;
    using System.Threading;
    using System.Threading.Tasks;
    using LoRaWan.Tests.Shared;

    /// <summary>
    /// Arduino driver for the LoRaWAN device.
    /// </summary>
    public sealed partial class LoRaArduinoSerial : IDisposable
    {
        private const int DEFAULT_TIMEWAIT = 100;
        private SerialPort serialPort;

        public enum _class_type_t
        {
            CLASS_A = 0,
            CLASS_C
        }

        public enum _physical_type_t
        {
            EU434 = 0,
            EU868,
            US915,
            US915HYBRID,
            AU915,
            AU915OLD,
            CN470,
            CN779,
            AS923,
            KR920,
            IN865
        }

        public enum _device_mode_t
        {
            LWABP = 0,
            LWOTAA,
            TEST
        }

        public enum _otaa_join_cmd_t
        {
            JOIN = 0,
            FORCE
        }

        public enum _window_delay_t
        {
            RECEIVE_DELAY1 = 0,
            RECEIVE_DELAY2,
            JOIN_ACCEPT_DELAY1,
            JOIN_ACCEPT_DELAY2
        }

        public enum _band_width_t
        {
            BW125 = 125,
            BW250 = 250,
            BW500 = 500
        }

        public enum _spreading_factor_t
        {
            SF12 = 12,
            SF11 = 11,
            SF10 = 10,
            SF9 = 9,
            SF8 = 8,
            SF7 = 7
        }

        public enum _data_rate_t
        {
            DR0 = 0,
            DR1,
            DR2,
            DR3,
            DR4,
            DR5,
            DR6,
            DR7,
            DR8,
            DR9,
            DR10,
            DR11,
            DR12,
            DR13,
            DR14,
            DR15
        }

        readonly byte[] serialPortBuffer = null;

        LoRaArduinoSerial(SerialPort sp)
        {
            this.serialPort = sp;
            this.serialPortBuffer = new byte[this.serialPort.ReadBufferSize];
            this.serialPort.DataReceived += this.OnSerialDeviceData;
        }

        private void OnSerialDeviceData(object sender, SerialDataReceivedEventArgs e)
        {
            try
            {
                var myserialPort = (SerialPort)sender;
                var input = myserialPort.ReadLine();
                // var readCount = myserialPort.Read(this.serialPortBuffer, 0, this.serialPortBuffer.Length);
                // var dataread = System.Text.Encoding.UTF8.GetString(this.serialPortBuffer, 0, readCount);
                this.OnSerialDataReceived(input);
            }
            catch (Exception ex)
            {
                TestLogger.Log($"Error in serial data rx. {ex}");
            }
        }

        void OnSerialDataReceived(string rawData)
        {
            try
            {
                var data = rawData.Replace("\r", string.Empty, StringComparison.Ordinal);

                var lines = string.Concat(this.buff, data).Split('\n');
                this.buff = string.Empty;

                if (lines.Length > 0)
                {
                    for (var i = 0; i < lines.Length - 1; i++)
                    {
                        if (!string.IsNullOrEmpty(lines[i]))
                        {
                            this.AppendSerialLog(lines[i]);
                        }
                    }

                    // last line: does the input ends with a new line?
                    var lastParsedLine = lines[lines.Length - 1];
                    if (!string.IsNullOrEmpty(lastParsedLine))
                    {
                        // add as finished line
                        this.AppendSerialLog(lastParsedLine);
                    }
                }
            }
            catch (Exception ex)
            {
                TestLogger.Log($"Error processing serial data. {ex}");
            }
        }

        readonly ConcurrentQueue<string> serialLogs = new ConcurrentQueue<string>();
        string buff = string.Empty;

        void AppendSerialLog(string message)
        {
            TestLogger.Log($"[SERIAL] {message}");
            this.serialLogs.Enqueue(message);
        }

        public IReadOnlyCollection<string> SerialLogs
        {
            get { return this.serialLogs; }
        }

        // Gets/sets if serial writes should be logged
        // Disabled by default
        public bool LogWrites { get; set; }

        public void ClearSerialLogs()
        {
            TestLogger.Log($"*** Clearing serial logs ({this.serialLogs.Count}) ***");
            this.serialLogs.Clear();
        }

        public LoRaArduinoSerial setId(string DevAddr, string DevEUI, string AppEUI)
        {
            if (!string.IsNullOrEmpty(DevAddr))
            {
                var cmd = $"AT+ID=DevAddr,{DevAddr}\r\n";
                this.sendCommand(cmd);

                Thread.Sleep(DEFAULT_TIMEWAIT);
            }

            if (!string.IsNullOrEmpty(DevEUI))
            {
                var cmd = $"AT+ID=DevEui,{DevEUI}\r\n";
                this.sendCommand(cmd);
                Thread.Sleep(DEFAULT_TIMEWAIT);
            }

            if (!string.IsNullOrEmpty(AppEUI))
            {
                var cmd = $"AT+ID=AppEui,{AppEUI}\r\n";
                this.sendCommand(cmd);
                Thread.Sleep(DEFAULT_TIMEWAIT);
            }

            return this;
        }

        public async Task setIdAsync(string DevAddr, string DevEUI, string AppEUI)
        {
            try
            {
                if (!string.IsNullOrEmpty(DevAddr))
                {
                    var cmd = $"AT+ID=DevAddr,{DevAddr}\r\n";
                    this.sendCommand(cmd);

                    await this.EnsureSerialAnswerAsync("+ID: DevAddr", 30);
                }

                if (!string.IsNullOrEmpty(DevEUI))
                {
                    var cmd = $"AT+ID=DevEui,{DevEUI}\r\n";
                    this.sendCommand(cmd);

                    await this.EnsureSerialAnswerAsync("+ID: DevEui", 30);
                }

                if (!string.IsNullOrEmpty(AppEUI))
                {
                    var cmd = $"AT+ID=AppEui,{AppEUI}\r\n";
                    this.sendCommand(cmd);

                    await this.EnsureSerialAnswerAsync("+ID: AppEui", 30);
                }
            }
            catch (ArduinoDeviceFailedException)
            {
                throw;
            }
            catch (Exception ex)
            {
                TestLogger.Log($"Error during {nameof(this.setIdAsync)}. {ex}");
            }
        }

        public LoRaArduinoSerial setKey(string NwkSKey, string AppSKey, string AppKey)
        {
            if (!string.IsNullOrEmpty(NwkSKey))
            {
                var cmd = $"AT+KEY=NWKSKEY,{NwkSKey}\r\n";
                this.sendCommand(cmd);
                Thread.Sleep(DEFAULT_TIMEWAIT);
            }

            if (!string.IsNullOrEmpty(AppSKey))
            {
                var cmd = $"AT+KEY=APPSKEY,{AppSKey}\r\n";
                this.sendCommand(cmd);

                Thread.Sleep(DEFAULT_TIMEWAIT);
            }

            if (!string.IsNullOrEmpty(AppKey))
            {
                var cmd = $"AT+KEY= APPKEY,{AppKey}\r\n";
                this.sendCommand(cmd);

                Thread.Sleep(DEFAULT_TIMEWAIT);
            }

            return this;
        }

        public async Task setKeyAsync(string NwkSKey, string AppSKey, string AppKey)
        {
            try
            {
                if (!string.IsNullOrEmpty(NwkSKey))
                {
                    var cmd = $"AT+KEY=NWKSKEY,{NwkSKey}\r\n";
                    this.sendCommand(cmd);
                    await this.EnsureSerialAnswerAsync("+KEY: NWKSKEY", 30);
                }

                if (!string.IsNullOrEmpty(AppSKey))
                {
                    var cmd = $"AT+KEY=APPSKEY,{AppSKey}\r\n";
                    this.sendCommand(cmd);

                    await this.EnsureSerialAnswerAsync("+KEY: APPSKEY", 30);
                }

                if (!string.IsNullOrEmpty(AppKey))
                {
                    var cmd = $"AT+KEY= APPKEY,{AppKey}\r\n";
                    this.sendCommand(cmd);

                    await this.EnsureSerialAnswerAsync("+KEY: APPKEY", 30);
                }
            }
            catch (ArduinoDeviceFailedException)
            {
                throw;
            }
            catch (Exception ex)
            {
                TestLogger.Log($"Error during {nameof(this.setKeyAsync)}. {ex}");
            }
        }

        public LoRaArduinoSerial setDataRate(_data_rate_t dataRate, _physical_type_t physicalType)
        {
            if (physicalType == _physical_type_t.EU434)
                this.sendCommand("AT+DR=EU433\r\n");
            else if (physicalType == _physical_type_t.EU868)
                this.sendCommand("AT+DR=EU868\r\n");
            else if (physicalType == _physical_type_t.US915)
                this.sendCommand("AT+DR=US915\r\n");
            else if (physicalType == _physical_type_t.US915HYBRID)
                this.sendCommand("AT+DR=US915HYBRID\r\n");
            else if (physicalType == _physical_type_t.AU915)
                this.sendCommand("AT+DR=AU915\r\n");
            else if (physicalType == _physical_type_t.AU915OLD)
                this.sendCommand("AT+DR=AU915OLD\r\n");
            else if (physicalType == _physical_type_t.CN470)
                this.sendCommand("AT+DR=CN470\r\n");
            else if (physicalType == _physical_type_t.CN779)
                this.sendCommand("AT+DR=CN779\r\n");
            else if (physicalType == _physical_type_t.AS923)
                this.sendCommand("AT+DR=AS923\r\n");
            else if (physicalType == _physical_type_t.KR920)
                this.sendCommand("AT+DR=KR920\r\n");
            else if (physicalType == _physical_type_t.IN865)
                this.sendCommand("AT+DR=IN865\r\n");

            Thread.Sleep(DEFAULT_TIMEWAIT);

            var cmd = $"AT+DR={dataRate}\r\n";
            this.sendCommand(cmd);

            Thread.Sleep(DEFAULT_TIMEWAIT);

            return this;
        }

        public async Task setDataRateAsync(_data_rate_t dataRate, _physical_type_t physicalType)
        {
            if (physicalType == _physical_type_t.EU434)
                this.sendCommand("AT+DR=EU433\r\n");
            else if (physicalType == _physical_type_t.EU868)
                this.sendCommand("AT+DR=EU868\r\n");
            else if (physicalType == _physical_type_t.US915)
                this.sendCommand("AT+DR=US915\r\n");
            else if (physicalType == _physical_type_t.US915HYBRID)
                this.sendCommand("AT+DR=US915HYBRID\r\n");
            else if (physicalType == _physical_type_t.AU915)
                this.sendCommand("AT+DR=AU915\r\n");
            else if (physicalType == _physical_type_t.AU915OLD)
                this.sendCommand("AT+DR=AU915OLD\r\n");
            else if (physicalType == _physical_type_t.CN470)
                this.sendCommand("AT+DR=CN470\r\n");
            else if (physicalType == _physical_type_t.CN779)
                this.sendCommand("AT+DR=CN779\r\n");
            else if (physicalType == _physical_type_t.AS923)
                this.sendCommand("AT+DR=AS923\r\n");
            else if (physicalType == _physical_type_t.KR920)
                this.sendCommand("AT+DR=KR920\r\n");
            else if (physicalType == _physical_type_t.IN865)
                this.sendCommand("AT+DR=IN865\r\n");

            await this.EnsureSerialAnswerAsync("+DR:", 30);

            await Task.Delay(DEFAULT_TIMEWAIT);

            var cmd = $"AT+DR={dataRate}\r\n";
            this.sendCommand(cmd);

            await this.EnsureSerialAnswerAsync("+DR:", 30);
        }

        public LoRaArduinoSerial setPower(short power)
        {
            var cmd = $"AT+POWER={power}\r\n";
            this.sendCommand(cmd);

            Thread.Sleep(DEFAULT_TIMEWAIT);

            return this;
        }

        public async Task setPowerAsync(short power)
        {
            var cmd = $"AT+POWER={power}\r\n";
            this.sendCommand(cmd);

            await this.EnsureSerialAnswerAsync("+POWER:", 30);
        }

        public async Task setPortAsync(int port)
        {
            var cmd = $"AT+PORT={port}\r\n";
            this.sendCommand(cmd);

            await this.EnsureSerialAnswerAsync("+PORT:", 30);
        }

        public LoRaArduinoSerial setAdaptiveDataRate(bool command)
        {
            if (command)
                this.sendCommand("AT+ADR=ON\r\n");
            else
                this.sendCommand("AT+ADR=OFF\r\n");

            Thread.Sleep(DEFAULT_TIMEWAIT);

            return this;
        }

        public async Task setAdaptiveDataRateAsync(bool command)
        {
            if (command)
                this.sendCommand("AT+ADR=ON\r\n");
            else
                this.sendCommand("AT+ADR=OFF\r\n");

            await this.EnsureSerialAnswerAsync("+ADR:", 30);
        }

        // Wait until the serial data is empty
        internal async Task<bool> WaitForIdleAsync(TimeSpan? timeout = null)
        {
            var timeoutToUse = timeout ?? TimeSpan.FromSeconds(60);
            var delayTime = timeoutToUse / 2;
            var start = DateTime.UtcNow;

            do
            {
                this.ClearSerialLogs();
                await Task.Delay(delayTime);

                if (!this.SerialLogs.Any())
                    return true;
            }
            while (start.Subtract(DateTime.UtcNow) <= timeoutToUse);

            return false;
        }

        public LoRaArduinoSerial setChannel(int channel, float frequency)
        {
            var cmd = $"AT+CH={channel},{(short)frequency}.{(short)(frequency * 10) % 10}\r\n";
            this.sendCommand(cmd);

            Thread.Sleep(DEFAULT_TIMEWAIT);

            return this;
        }

        public async Task setChannelAsync(int channel, float frequency)
        {
            var cmd = $"AT+CH={channel},{(short)frequency}.{(short)(frequency * 10) % 10}\r\n";
            this.sendCommand(cmd);

            await this.EnsureSerialAnswerAsync("+CH:", 30);
        }

        public LoRaArduinoSerial setChannel(char channel, float frequency, _data_rate_t dataRata)
        {
            var cmd = $"AT+CH={channel},{(short)frequency}.{(short)(frequency * 10) % 10},{dataRata}\r\n";
            this.sendCommand(cmd);

            Thread.Sleep(DEFAULT_TIMEWAIT);

            return this;
        }

        public LoRaArduinoSerial setChannel(char channel, float frequency, _data_rate_t dataRataMin, _data_rate_t dataRataMax)
        {
            var cmd = $"AT+CH={channel},{(short)frequency}.{(short)(frequency * 10) % 10},{dataRataMin},{dataRataMax}\r\n";

            this.sendCommand(cmd);

            Thread.Sleep(DEFAULT_TIMEWAIT);

            return this;
        }

        public async Task<bool> transferPacketAsync(string buffer, int timeout)
        {
            try
            {
                this.sendCommand("AT+MSG=\"");

                this.sendCommand(buffer);

                this.sendCommand("\"\r\n");

                var start = DateTime.UtcNow;

                while (true)
                {
                    if (this.ReceivedSerial(x => x.StartsWith("+MSG: Done", StringComparison.Ordinal)))
                        return true;
                    else if (start.AddSeconds(timeout) < DateTime.UtcNow)
                        return false;

                    await Task.Delay(100);
                }
            }
            catch (Exception ex)
            {
                TestLogger.Log($"Error during {nameof(this.transferPacketAsync)}. {ex}");
                return false;
            }
        }

        public async Task<bool> transferHexPacketAsync(string buffer, int timeout)
        {
            try
            {
                this.sendCommand("AT+MSGHEX=\"");

                this.sendCommand(buffer);

                this.sendCommand("\"\r\n");

                var start = DateTime.UtcNow;

                while (true)
                {
                    if (this.ReceivedSerial(x => x.StartsWith("+MSGHEX: Done", StringComparison.Ordinal)))
                        return true;
                    else if (start.AddSeconds(timeout) < DateTime.UtcNow)
                        return false;

                    await Task.Delay(100);
                }
            }
            catch (Exception ex)
            {
                TestLogger.Log($"Error during {nameof(this.transferHexPacketAsync)}. {ex}");
                return false;
            }
        }

        public bool transferPacket(string buffer, int timeout)
        {
            this.sendCommand("AT+MSG=\"");

            this.sendCommand(buffer);

            this.sendCommand("\"\r\n");

            var start = DateTime.UtcNow;

            while (true)
            {
                if (this.ReceivedSerial(x => x.StartsWith("+MSG: Done", StringComparison.Ordinal)))
                    return true;
                else if (start.AddSeconds(timeout) < DateTime.UtcNow)
                    return false;
            }
        }

        private bool ReceivedSerial(Func<string, bool> predicate)
        {
            foreach (var serialLine in this.SerialLogs)
            {
                if (predicate(serialLine))
                    return true;
            }

            return false;
        }

        public bool transferPacketWithConfirmed(string buffer, int timeout)
        {
            this.sendCommand("AT+CMSG=\"");
            this.sendCommand(buffer);
            this.sendCommand("\"\r\n");

            var start = DateTime.UtcNow;

            while (true)
            {
                if (this.ReceivedSerial(x => x.StartsWith("+CMSG: ACK Received", StringComparison.Ordinal)))
                    return true;
                else if (start.AddSeconds(timeout) < DateTime.UtcNow)
                    return false;
            }

            // if (_buffer.Contains("+CMSG: ACK Received")) return true;
        }

        public async Task<bool> transferPacketWithConfirmedAsync(string buffer, int timeout)
        {
            try
            {
                this.sendCommand("AT+CMSG=\"");
                this.sendCommand(buffer);
                this.sendCommand("\"\r\n");

                var start = DateTime.UtcNow;

                while (true)
                {
                    if (this.ReceivedSerial(x => x.StartsWith("+CMSG: ACK Received", StringComparison.Ordinal)))
                        return true;
                    else if (start.AddSeconds(timeout) < DateTime.UtcNow)
                        return false;

                    await Task.Delay(100);
                }

                // if (_buffer.Contains("+CMSG: ACK Received")) return true;
            }
            catch (Exception ex)
            {
                TestLogger.Log($"Error during {nameof(this.transferPacketWithConfirmedAsync)}. {ex}");
                return false;
            }
        }

        public LoRaArduinoSerial setUnconfirmedMessageRepeatTime(uint time)
        {
            if (time > 15)
                time = 15;
            else if (time == 0)
                time = 1;

            var cmd = $"AT+REPT={time}\r\n";
            this.sendCommand(cmd);

            Thread.Sleep(DEFAULT_TIMEWAIT);

            return this;
        }

        public LoRaArduinoSerial setConfirmedMessageRetryTime(uint time)
        {
            if (time > 15)
                time = 15;
            else if (time == 0)
                time = 1;

            var cmd = $"AT+RETRY={time}\r\n";
            this.sendCommand(cmd);

            Thread.Sleep(DEFAULT_TIMEWAIT);

            return this;
        }

        public async Task setConfirmedMessageRetryTimeAsync(uint time)
        {
            if (time > 15)
                time = 15;
            else if (time == 0)
                time = 1;

            var cmd = $"AT+RETRY={time}\r\n";
            this.sendCommand(cmd);

            await Task.Delay(DEFAULT_TIMEWAIT);
        }

        public LoRaArduinoSerial setReceiceWindowFirst(bool command)
        {
            if (command)
                this.sendCommand("AT+RXWIN1=ON\r\n");
            else
                this.sendCommand("AT+RXWIN1=OFF\r\n");

            Thread.Sleep(DEFAULT_TIMEWAIT);

            return this;
        }

        public LoRaArduinoSerial setReceiceWindowFirst(int channel, float frequency)
        {
            var cmd = $"AT+RXWIN1={channel},{(short)frequency}.{(short)(frequency * 10) % 10}\r\n";
            this.sendCommand(cmd);

            Thread.Sleep(DEFAULT_TIMEWAIT);

            return this;
        }

        public async Task setReceiceWindowFirstAsync(int channel, float frequency)
        {
            var cmd = $"AT+RXWIN1={channel},{(short)frequency}.{(short)(frequency * 10) % 10}\r\n";
            this.sendCommand(cmd);

            await Task.Delay(DEFAULT_TIMEWAIT);
        }

        public LoRaArduinoSerial setReceiceWindowSecond(float frequency, _data_rate_t dataRate)
        {
            var cmd = $"AT+RXWIN2={(short)frequency}.{(short)(frequency * 10) % 10},{dataRate}\r\n";
            this.sendCommand(cmd);

            Thread.Sleep(DEFAULT_TIMEWAIT);

            return this;
        }

        public async Task setReceiceWindowSecondAsync(float frequency, _data_rate_t dataRate)
        {
            var cmd = $"AT+RXWIN2={(short)frequency}.{(short)(frequency * 10) % 10},{dataRate}\r\n";
            this.sendCommand(cmd);

            await this.EnsureSerialAnswerAsync("+RXWIN2:", 10);
        }

        public LoRaArduinoSerial setReceiceWindowSecond(float frequency, _spreading_factor_t spreadingFactor, _band_width_t bandwidth)
        {
            var cmd = $"AT+RXWIN2={(short)frequency}.{(short)(frequency * 10) % 10},{spreadingFactor},{bandwidth}\r\n";
            this.sendCommand(cmd);

            Thread.Sleep(DEFAULT_TIMEWAIT);

            return this;
        }

        public LoRaArduinoSerial setDutyCycle(bool command)
        {
            if (command)
                this.sendCommand("AT+LW=DC, ON\r\n");
            else
                this.sendCommand("AT+LW=DC, OFF\r\n");

            Thread.Sleep(DEFAULT_TIMEWAIT);

            return this;
        }

        public async Task setDutyCycleAsync(bool command)
        {
            if (command)
                this.sendCommand("AT+LW=DC, ON\r\n");
            else
                this.sendCommand("AT+LW=DC, OFF\r\n");

            await Task.Delay(DEFAULT_TIMEWAIT);
        }

        public LoRaArduinoSerial setJoinDutyCycle(bool command)
        {
            if (command)
                this.sendCommand("AT+LW=JDC,ON\r\n");
            else
                this.sendCommand("AT+LW=JDC,OFF\r\n");

            Thread.Sleep(DEFAULT_TIMEWAIT);
            return this;
        }

        public async Task setJoinDutyCycleAsync(bool command)
        {
            if (command)
                this.sendCommand("AT+LW=JDC,ON\r\n");
            else
                this.sendCommand("AT+LW=JDC,OFF\r\n");

            await Task.Delay(DEFAULT_TIMEWAIT);
        }

        public LoRaArduinoSerial setReceiceWindowDelay(_window_delay_t command, short _delay)
        {
            var cmd = string.Empty;

            if (command == _window_delay_t.RECEIVE_DELAY1)
                cmd = $"AT+DELAY=RX1,{_delay}\r\n";
            else if (command == _window_delay_t.RECEIVE_DELAY2)
                cmd = $"AT+DELAY=RX2,{_delay}\r\n";
            else if (command == _window_delay_t.JOIN_ACCEPT_DELAY1)
                cmd = $"AT+DELAY=JRX1,{_delay}\r\n";
            else if (command == _window_delay_t.JOIN_ACCEPT_DELAY2)
                cmd = $"AT+DELAY=JRX2,{_delay}\r\n";
            this.sendCommand(cmd);

            Thread.Sleep(DEFAULT_TIMEWAIT);
            return this;
        }

        public LoRaArduinoSerial setClassType(_class_type_t type)
        {
            if (type == _class_type_t.CLASS_A)
                this.sendCommand("AT+CLASS=A\r\n");
            else if (type == _class_type_t.CLASS_C)
                this.sendCommand("AT+CLASS=C\r\n");

            Thread.Sleep(DEFAULT_TIMEWAIT);

            return this;
        }

        public async Task setClassTypeAsync(_class_type_t type)
        {
            if (type == _class_type_t.CLASS_A)
                this.sendCommand("AT+CLASS=A\r\n");
            else if (type == _class_type_t.CLASS_C)
                this.sendCommand("AT+CLASS=C\r\n");

            await Task.Delay(DEFAULT_TIMEWAIT);
        }

        public LoRaArduinoSerial setDeciveMode(_device_mode_t mode)
        {
            if (mode == _device_mode_t.LWABP)
                this.sendCommand("AT+MODE=LWABP\r\n");
            else if (mode == _device_mode_t.LWOTAA)
                this.sendCommand("AT+MODE=LWOTAA\r\n");

            Thread.Sleep(DEFAULT_TIMEWAIT);

            return this;
        }

        public async Task setDeviceModeAsync(_device_mode_t mode)
        {
            try
            {
                if (mode == _device_mode_t.LWABP)
                    this.sendCommand("AT+MODE=LWABP\r\n");
                else if (mode == _device_mode_t.LWOTAA)
                    this.sendCommand("AT+MODE=LWOTAA\r\n");
            }
            catch (Exception ex)
            {
                TestLogger.Log($"Error during {nameof(this.setDeviceModeAsync)}. {ex}");
            }

            await this.EnsureSerialAnswerAsync("+MODE:", 30);
        }

        public bool setOTAAJoin(_otaa_join_cmd_t command, int timeout)
        {
            if (command == _otaa_join_cmd_t.JOIN)
                this.sendCommand("AT+JOIN\r\n");
            else if (command == _otaa_join_cmd_t.FORCE)
                this.sendCommand("AT+JOIN=FORCE\r\n");

            Thread.Sleep(DEFAULT_TIMEWAIT);

            var start = DateTime.UtcNow;
            while (true)
            {
                if (this.ReceivedSerial(x => x.StartsWith("+JOIN: Done", StringComparison.Ordinal)))
                    return true;
                else if (this.ReceivedSerial(x => x.StartsWith("+JOIN: LoRaWAN modem is busy", StringComparison.Ordinal)))
                    return false;
                else if (this.ReceivedSerial(x => x.StartsWith("+JOIN: Join failed", StringComparison.Ordinal)))
                    return false;
                else if (start.AddMilliseconds(timeout) < DateTime.UtcNow)
                    return false;
            }

            // ptr = _buffer.Contains("+JOIN: Join failed");
            // if (ptr) return false;
            // ptr = _buffer.Contains("+JOIN: LoRaWAN modem is busy");
            // if (ptr) return false;
        }

        public async Task<bool> setOTAAJoinAsyncWithRetry(_otaa_join_cmd_t command, int timeoutPerTry, int retries)
        {
            for (var attempt = 1; attempt <= retries; ++attempt)
            {
                TestLogger.Log($"Join attempt #{attempt}/{retries}");
                if (command == _otaa_join_cmd_t.JOIN)
                    this.sendCommand("AT+JOIN\r\n");
                else if (command == _otaa_join_cmd_t.FORCE)
                    this.sendCommand("AT+JOIN=FORCE\r\n");

                await Task.Delay(DEFAULT_TIMEWAIT);

                var start = DateTime.UtcNow;

                while (DateTime.UtcNow.Subtract(start).TotalMilliseconds < timeoutPerTry)
                {
                    if (this.ReceivedSerial((s) => s.Contains("+JOIN: Network joined", StringComparison.Ordinal)))
                        return true;
                    else if (this.ReceivedSerial(x => x.Contains("+JOIN: LoRaWAN modem is busy", StringComparison.Ordinal)))
                        break;
                    else if (this.ReceivedSerial(x => x.Contains("+JOIN: Join failed", StringComparison.Ordinal)))
                        break;

                    // wait a bit to not starve CPU, still waiting for a response from serial port
                    await Task.Delay(50);
                }

                await Task.Delay(timeoutPerTry);

                // check serial log again before sending another request
                if (this.ReceivedSerial((s) => s.StartsWith("+JOIN: Network joined", StringComparison.Ordinal)))
                    return true;
            }

            return false;
        }

        public LoRaArduinoSerial setDeviceLowPower()
        {
            this.sendCommand("AT+LOWPOWER\r\n");

            Thread.Sleep(DEFAULT_TIMEWAIT);

            return this;
        }

        public LoRaArduinoSerial setDeviceReset()
        {
            this.sendCommand("AT+RESET\r\n");

            Thread.Sleep(DEFAULT_TIMEWAIT);

            return this;
        }

        public async Task setDeviceResetAsync()
        {
            this.sendCommand("AT+RESET\r\n");

            await Task.Delay(DEFAULT_TIMEWAIT);

            await this.EnsureSerialAnswerAsync("+RESET:", 10);
        }

        /// <summary>
        /// Reset the device to default, usefull for port manipulation.
        /// </summary>
        public async Task setDeviceDefaultAsync()
        {
            try
            {
                this.sendCommand("AT+FDEFAULT=RISINGHF\r\n");
            }
            catch (Exception ex)
            {
                TestLogger.Log($"Error during {nameof(this.setDeviceModeAsync)}. {ex}");
            }

            await this.EnsureSerialAnswerAsync("+FDEFAULT:", 10);
        }

        short getBatteryVoltage()
        {
            short battery = 0;

            // pinMode(CHARGE_STATUS_PIN, OUTPUT);
            // digitalWrite(CHARGE_STATUS_PIN, LOW);
            // Thread.Sleep(DEFAULT_TIMEWAIT);
            // battery = (analogRead(BATTERY_POWER_PIN) * 3300 * 11) >> 10;
            // pinMode(CHARGE_STATUS_PIN, INPUT);
            return battery;
        }

        public void sendCommand(string command)
        {
            try
            {
                this.serialPort.Write(command);

                if (this.LogWrites)
                    TestLogger.Log($"[SERIALW] {command}");
            }
            catch (Exception ex)
            {
                TestLogger.Log($"Error writing to serial port. {ex}");
                throw;
            }
        }

        public void Dispose()
        {
            this.serialPort.DataReceived -= this.OnSerialDeviceData;
            this.serialPort.Close();
            this.serialPort = null;
            GC.SuppressFinalize(this);
        }

        async Task EnsureSerialAnswerAsync(string expectedSerialStartText, int retries = 10, [CallerMemberName] string memberName = "")
        {
            for (var i = 0; i < retries; i++)
            {
                if (this.ReceivedSerial(x => x.StartsWith(expectedSerialStartText, StringComparison.InvariantCultureIgnoreCase)))
                {
                    await Task.Delay(DEFAULT_TIMEWAIT);
                    return;
                }

                await Task.Delay(DEFAULT_TIMEWAIT);
            }

            throw new ArduinoDeviceFailedException($"Waited for command {memberName}, but could not complete in the allocated time.");
        }
    }
}<|MERGE_RESOLUTION|>--- conflicted
+++ resolved
@@ -33,12 +33,9 @@
 
 #pragma warning disable SA1300 // Elements should begin with an uppercase letter
 #pragma warning disable SA1313 // Parameters should begin with a lowercase letter
-<<<<<<< HEAD
 #pragma warning disable CA1008 // Enums should have zero value
-=======
 #pragma warning disable IDE1006 // Naming Styles
 
->>>>>>> 826a8725
 
 namespace LoRaWan.IntegrationTest
 {
