// Copyright (c) Microsoft. All rights reserved.
// Licensed under the MIT license. See LICENSE file in the project root for full license information.

namespace LoraKeysManagerFacade.Test
{
    using System;
    using System.Collections.Generic;
    using System.Linq;
    using System.Text;
    using System.Threading.Tasks;
    using Microsoft.Azure.Devices;
    using Microsoft.Azure.Devices.Shared;
    using Moq;
    using Newtonsoft.Json;
    using Xunit;

    public class DevAddrCacheTest : FunctionTestBase, IClassFixture<RedisFixture>
    {
        private const string FullUpdateKey = "fullUpdateKey";
        private const string GlobalDevAddrUpdateKey = "globalUpdateKey";
        private const string CacheKeyPrefix = "devAddrTable:";

        private const string PrimaryKey = "ABCDEFGH1234567890";

        private readonly ILoRaDeviceCacheStore cache;

        public DevAddrCacheTest(RedisFixture redis)
        {
            if (redis is null) throw new ArgumentNullException(nameof(redis));
            this.cache = new LoRaDeviceCacheRedisStore(redis.Database);
        }

        private Mock<RegistryManager> InitRegistryManager(List<DevAddrCacheInfo> deviceIds, int numberOfDeviceDeltaUpdates = 2)
        {
            var currentDevAddrContext = new List<DevAddrCacheInfo>();
            var currentDevices = deviceIds;
            var mockRegistryManager = new Mock<RegistryManager>(MockBehavior.Strict);
            var hasMoreShouldReturn = true;

            var primaryKey = Convert.ToBase64String(Encoding.UTF8.GetBytes(PrimaryKey));
            mockRegistryManager
                .Setup(x => x.GetDeviceAsync(It.IsAny<string>()))
                .ReturnsAsync((string deviceId) => new Device(deviceId) { Authentication = new AuthenticationMechanism() { SymmetricKey = new SymmetricKey() { PrimaryKey = primaryKey } } });

            mockRegistryManager
                .Setup(x => x.GetTwinAsync(It.IsNotNull<string>()))
                .ReturnsAsync((string deviceId) => new Twin(deviceId));

            var numberOfDevices = deviceIds.Count;

            // CacheMiss query
            var cacheMissQueryMock = new Mock<IQuery>(MockBehavior.Strict);

            // we only want to run hasmoreresult once
            cacheMissQueryMock
                .Setup(x => x.HasMoreResults)
                .Returns(() =>
                {
                    if (hasMoreShouldReturn)
                    {
                        hasMoreShouldReturn = false;
                        return true;
                    }

                    return false;
                });

            cacheMissQueryMock
                .Setup(x => x.GetNextAsTwinAsync())
                .ReturnsAsync(() =>
                {
                    var devAddressesToConsider = currentDevAddrContext;
                    var twins = new List<Twin>();
                    foreach (var devaddrItem in devAddressesToConsider)
                    {
                        var deviceTwin = new Twin();
                        deviceTwin.DeviceId = devaddrItem.DevEUI;
                        deviceTwin.Properties = new TwinProperties()
                        {
                            Desired = new TwinCollection($"{{\"{LoraKeysManagerFacadeConstants.TwinProperty_DevAddr}\": \"{devaddrItem.DevAddr}\", \"{LoraKeysManagerFacadeConstants.TwinProperty_GatewayID}\": \"{devaddrItem.GatewayId}\"}}", $"{{\"$lastUpdated\": \"{devaddrItem.LastUpdatedTwins.ToString(LoraKeysManagerFacadeConstants.RoundTripDateTimeStringFormat)}\"}}"),
                        };

                        twins.Add(deviceTwin);
                    }

                    return twins;
                });

            mockRegistryManager
                .Setup(x => x.CreateQuery(It.Is<string>(z => z.Contains("SELECT * FROM devices WHERE properties.desired.DevAddr =", StringComparison.Ordinal)), 100))
                .Returns((string query, int pageSize) =>
                {
                    hasMoreShouldReturn = true;
                    currentDevAddrContext = currentDevices.Where(v => v.DevAddr == query.Split('\'')[1]).ToList();
                    return cacheMissQueryMock.Object;
                });

            mockRegistryManager
                .Setup(x => x.CreateQuery(It.Is<string>(z => z.Contains("SELECT * FROM devices WHERE is_defined(properties.desired.AppKey) ", StringComparison.Ordinal))))
                .Returns((string query) =>
                {
                    hasMoreShouldReturn = true;
                    currentDevAddrContext = currentDevices;
                    return cacheMissQueryMock.Object;
                });

            mockRegistryManager
                .Setup(x => x.CreateQuery(It.Is<string>(z => z.Contains("SELECT * FROM devices where properties.desired.$metadata.$lastUpdated >=", StringComparison.Ordinal))))
                .Returns((string query) =>
                {
                    currentDevAddrContext = currentDevices.Take(numberOfDeviceDeltaUpdates).ToList();
                    // reset device count in case HasMoreResult is called more than once
                    hasMoreShouldReturn = true;
                    return cacheMissQueryMock.Object;
                });
            return mockRegistryManager;
        }

        private void InitCache(ILoRaDeviceCacheStore cache, List<DevAddrCacheInfo> deviceIds)
        {
            var loradevaddrcache = new LoRaDevAddrCache(cache, null, null);
            foreach (var device in deviceIds)
            {
                loradevaddrcache.StoreInfo(device);
            }
        }

        /// <summary>
        /// Ensure that the Locks get released if an exception pop.
        /// </summary>
        [Theory]
        [InlineData(null)]
        [InlineData(FullUpdateKey)]
        public async Task When_PerformNeededSyncs_Fails_Should_Release_Lock(string lockToTake)
        {
            var devAddrcache = new LoRaDevAddrCache(this.cache, null, null);
<<<<<<< HEAD
            await LockDevAddrHelper.PrepareLocksForTests(this.cache, lockToTake);
            var managerInput = new List<DevAddrCacheInfo>();

            for (var i = 0; i < 2; i++)
            {
                managerInput.Add(new DevAddrCacheInfo()
                {
                    DevEUI = NewUniqueEUI64(),
                    DevAddr = NewUniqueEUI32()
                });
            }

=======
            await LockDevAddrHelper.PrepareLocksForTests(this.cache, lockToTake == null ? null : new[] { lockToTake });
            var managerInput = new List<DevAddrCacheInfo> { new DevAddrCacheInfo() { DevEUI = NewUniqueEUI64(), DevAddr = NewUniqueEUI32() } };
>>>>>>> c0a165c0
            var registryManagerMock = this.InitRegistryManager(managerInput);
            registryManagerMock.Setup(x => x.CreateQuery(It.IsAny<string>())).Throws<Exception>();
            await devAddrcache.PerformNeededSyncs(registryManagerMock.Object);

            // When doing a full update, the FullUpdateKey lock should be reset to 1min, the GlobalDevAddrUpdateKey should be gone
            // When doing a partial update, the GlobalDevAddrUpdateKey should be gone
            switch (lockToTake)
            {
                case FullUpdateKey:
                    Assert.Null(await this.cache.GetObjectTTL(GlobalDevAddrUpdateKey));
                    break;
                case null:
                    var nextFullUpdate = await this.cache.GetObjectTTL(FullUpdateKey);
                    Assert.True(nextFullUpdate <= TimeSpan.FromMinutes(1));
                    Assert.Null(await this.cache.GetObjectTTL(GlobalDevAddrUpdateKey));
                    break;
                default: throw new InvalidOperationException("invalid test case");
            }
        }

        [Fact]
        // This test simulate a new call from an unknow device. It checks that :
        // The server correctly query iot hub
        // Server saves answer in the Cache for future usage
        public async Task When_DevAddr_Is_Not_In_Cache_Query_Iot_Hub_And_Save_In_Cache()
        {
            var gatewayId = NewUniqueEUI64();
            var dateTime = DateTime.UtcNow;
            var managerInput = new List<DevAddrCacheInfo>();

            for (var i = 0; i < 2; i++)
            {
                managerInput.Add(new DevAddrCacheInfo()
                {
                    DevEUI = NewUniqueEUI64(),
                    DevAddr = NewUniqueEUI32()
                });
            }

            var devAddrJoining = managerInput[0].DevAddr;
            var registryManagerMock = this.InitRegistryManager(managerInput);

            var items = new List<IoTHubDeviceInfo>();

            // In this test we want no updates running
            // initialize locks for test to run correctly
<<<<<<< HEAD
            var lockToTake = new string[2] { FullUpdateKey, DeltaUpdateKey };
=======
            var lockToTake = new string[2] { FullUpdateKey, GlobalDevAddrUpdateKey };
>>>>>>> c0a165c0
            await LockDevAddrHelper.PrepareLocksForTests(this.cache, lockToTake);

            var deviceGetter = new DeviceGetter(registryManagerMock.Object, this.cache);
            items = await deviceGetter.GetDeviceList(null, gatewayId, "ABCD", devAddrJoining);

            Assert.Single(items);
            // If a cache miss it should save it in the redisCache
            var devAddrcache = new LoRaDevAddrCache(this.cache, null, null);
            var queryResult = this.cache.GetHashObject(string.Concat(CacheKeyPrefix, devAddrJoining));
            Assert.Single(queryResult);
            var resultObject = JsonConvert.DeserializeObject<DevAddrCacheInfo>(queryResult[0].Value);
            Assert.Equal(managerInput[0].DevAddr, resultObject.DevAddr);
            Assert.Equal(managerInput[0].GatewayId ?? string.Empty, resultObject.GatewayId);
            Assert.Equal(managerInput[0].DevEUI, resultObject.DevEUI);

            registryManagerMock.Verify(x => x.CreateQuery(It.IsAny<string>(), It.IsAny<int>()), Times.Once);
            registryManagerMock.Verify(x => x.GetTwinAsync(It.IsAny<string>()), Times.Never);
            registryManagerMock.Verify(x => x.GetDeviceAsync(It.IsAny<string>()), Times.Once);
        }

        [Fact]
        // This test simulate a call received by multiple server. It ensures IoT Hub is only queried once.
        public async Task Multi_Gateway_When_DevAddr_Is_Not_In_Cache_Query_Iot_Hub_Only_Once_And_Save_In_Cache()
        {
            var gatewayId = NewUniqueEUI64();
            var dateTime = DateTime.UtcNow;
            var managerInput = new List<DevAddrCacheInfo>();

            for (var i = 0; i < 2; i++)
            {
                managerInput.Add(new DevAddrCacheInfo()
                {
                    DevEUI = NewUniqueEUI64(),
                    DevAddr = NewUniqueEUI32()
                });
            }

            var devAddrJoining = managerInput[0].DevAddr;
            var registryManagerMock = this.InitRegistryManager(managerInput);

            // In this test we want no updates running
            // initialize locks for test to run correctly
<<<<<<< HEAD
            var lockToTake = new string[2] { FullUpdateKey, DeltaUpdateKey };
=======
            var lockToTake = new string[2] { FullUpdateKey, GlobalDevAddrUpdateKey };
>>>>>>> c0a165c0
            await LockDevAddrHelper.PrepareLocksForTests(this.cache, lockToTake);

            var deviceGetter = new DeviceGetter(registryManagerMock.Object, this.cache);
            // Simulate three queries
            var tasks = new Task[3]
              {
                deviceGetter.GetDeviceList(null, gatewayId, "ABCD", devAddrJoining),
                deviceGetter.GetDeviceList(null, gatewayId, "ABCD", devAddrJoining),
                deviceGetter.GetDeviceList(null, gatewayId, "ABCD", devAddrJoining),
              };

            await Task.WhenAll(tasks);

            // If a cache miss it should save it in the redisCache
            var devAddrcache = new LoRaDevAddrCache(this.cache, null, null);
            var queryResult = this.cache.GetHashObject(string.Concat(CacheKeyPrefix, devAddrJoining));
            Assert.Single(queryResult);
            var resultObject = JsonConvert.DeserializeObject<DevAddrCacheInfo>(queryResult[0].Value);
            Assert.Equal(managerInput[0].DevAddr, resultObject.DevAddr);
            Assert.Equal(managerInput[0].GatewayId ?? string.Empty, resultObject.GatewayId);
            Assert.Equal(managerInput[0].DevEUI, resultObject.DevEUI);

            registryManagerMock.Verify(x => x.CreateQuery(It.IsAny<string>(), It.IsAny<int>()), Times.Once);
            registryManagerMock.Verify(x => x.GetTwinAsync(It.IsAny<string>()), Times.Never);
            registryManagerMock.Verify(x => x.GetDeviceAsync(It.IsAny<string>()), Times.Once);
        }

        [Fact]
        // This test ensure that if a device is in cache without a key, it get the keys from iot hub and saave it
        public async Task When_DevAddr_Is_In_Cache_Without_Key_Should_Not_Query_Iot_Hub_For_Twin_But_Should_Get_Key_And_Update()
        {
            var gatewayId = NewUniqueEUI64();
            var dateTime = DateTime.UtcNow;
            var managerInput = new List<DevAddrCacheInfo>();
            for (var i = 0; i < 2; i++)
            {
                managerInput.Add(new DevAddrCacheInfo()
                {
                    DevEUI = NewUniqueEUI64(),
                    DevAddr = NewUniqueEUI32(),
                    GatewayId = gatewayId,
                    LastUpdatedTwins = dateTime
                });
            }

            var devAddrJoining = managerInput[0].DevAddr;
            this.InitCache(this.cache, managerInput);
            var registryManagerMock = this.InitRegistryManager(managerInput);
            var items = new List<IoTHubDeviceInfo>();

            // In this test we want no updates running
            // initialize locks for test to run correctly
<<<<<<< HEAD
            var lockToTake = new string[2] { FullUpdateKey, DeltaUpdateKey };
=======
            var lockToTake = new string[2] { FullUpdateKey, GlobalDevAddrUpdateKey };
>>>>>>> c0a165c0
            await LockDevAddrHelper.PrepareLocksForTests(this.cache, lockToTake);

            var deviceGetter = new DeviceGetter(registryManagerMock.Object, this.cache);
            items = await deviceGetter.GetDeviceList(null, gatewayId, "ABCD", devAddrJoining);

            Assert.Single(items);
            var queryResult = this.cache.GetHashObject(string.Concat(CacheKeyPrefix, devAddrJoining));
            Assert.Single(queryResult);
            // The key should have been saved
            var resultObject = JsonConvert.DeserializeObject<DevAddrCacheInfo>(queryResult[0].Value);
            Assert.NotNull(resultObject.PrimaryKey);

            // Iot hub should never have been called.
            registryManagerMock.Verify(x => x.CreateQuery(It.IsAny<string>()), Times.Never, "IoT Hub should not have been called, as the device was present in the cache.");
            registryManagerMock.Verify(x => x.GetTwinAsync(It.IsAny<string>()), Times.Never, "IoT Hub should not have been called, as the device was present in the cache.");
            // Should query for the key as key is missing
            registryManagerMock.Verify(x => x.GetDeviceAsync(It.IsAny<string>()), Times.Once);
            registryManagerMock.Verify(x => x.CreateQuery(It.IsAny<string>(), It.IsAny<int>()), Times.Never);
        }

        [Fact]
        // This test ensure that if a device is in cache without a key, it get the keys from iot hub and save it
        public async Task Multi_Gateway_When_DevAddr_Is_In_Cache_Without_Key_Should_Not_Query_Iot_Hub_For_Twin_But_Should_Get_Key_And_Update()
        {
            var gatewayId = NewUniqueEUI64();
            var dateTime = DateTime.UtcNow;
            var managerInput = new List<DevAddrCacheInfo>();
            for (var i = 0; i < 2; i++)
            {
                managerInput.Add(new DevAddrCacheInfo()
                {
                    DevEUI = NewUniqueEUI64(),
                    DevAddr = NewUniqueEUI32(),
                    GatewayId = gatewayId,
                    LastUpdatedTwins = dateTime
                });
            }

            var devAddrJoining = managerInput[0].DevAddr;
            this.InitCache(this.cache, managerInput);
            var registryManagerMock = this.InitRegistryManager(managerInput);

            // In this test we want no updates running
            // initialize locks for test to run correctly
<<<<<<< HEAD
            var lockToTake = new string[2] { FullUpdateKey, DeltaUpdateKey };
=======
            var lockToTake = new string[2] { FullUpdateKey, GlobalDevAddrUpdateKey };
>>>>>>> c0a165c0
            await LockDevAddrHelper.PrepareLocksForTests(this.cache, lockToTake);

            var deviceGetter = new DeviceGetter(registryManagerMock.Object, this.cache);
            var tasks = new Task[3]
            {
                deviceGetter.GetDeviceList(null, gatewayId, "ABCD", devAddrJoining),
                deviceGetter.GetDeviceList(null, gatewayId, "ABCD", devAddrJoining),
                deviceGetter.GetDeviceList(null, gatewayId, "ABCD", devAddrJoining),
            };

            await Task.WhenAll(tasks);
            // Iot hub should never have been called.
            registryManagerMock.Verify(x => x.CreateQuery(It.IsAny<string>()), Times.Never, "IoT Hub should not have been called, as the device was present in the cache.");
            registryManagerMock.Verify(x => x.CreateQuery(It.IsAny<string>(), It.IsAny<int>()), Times.Never, "IoT Hub should not have been called, as the device was present in the cache.");
            registryManagerMock.Verify(x => x.GetTwinAsync(It.IsAny<string>()), Times.Never, "IoT Hub should not have been called, as the device was present in the cache.");
            // Should query for the key as key is missing
            registryManagerMock.Verify(x => x.GetDeviceAsync(It.IsAny<string>()), Times.Once);
            var queryResult = this.cache.GetHashObject(string.Concat(CacheKeyPrefix, devAddrJoining));
            Assert.Single(queryResult);
            // The key should have been saved
            var resultObject = JsonConvert.DeserializeObject<DevAddrCacheInfo>(queryResult[0].Value);
            Assert.NotNull(resultObject.PrimaryKey);
        }

        [Fact]
        // This test ensure that if the device has the key within the cache, it should not make any query to iot hub
        public async Task When_DevAddr_Is_In_Cache_With_Key_Should_Not_Query_Iot_Hub_For_Twin_At_All()
        {
            var gatewayId = NewUniqueEUI64();
            var dateTime = DateTime.UtcNow;
            var primaryKey = Convert.ToBase64String(Encoding.UTF8.GetBytes(PrimaryKey));
            var managerInput = new List<DevAddrCacheInfo>();
            for (var i = 0; i < 2; i++)
            {
                managerInput.Add(new DevAddrCacheInfo()
                {
                    DevEUI = NewUniqueEUI64(),
                    DevAddr = NewUniqueEUI32(),
                    GatewayId = gatewayId,
                    PrimaryKey = primaryKey,
                    LastUpdatedTwins = dateTime
                });
            }

            var devAddrJoining = managerInput[0].DevAddr;
            this.InitCache(this.cache, managerInput);
            var registryManagerMock = this.InitRegistryManager(managerInput);

            var items = new List<IoTHubDeviceInfo>();
            // In this test we want no updates running
            // initialize locks for test to run correctly
<<<<<<< HEAD
            var lockToTake = new string[2] { FullUpdateKey, DeltaUpdateKey };
=======
            var lockToTake = new string[2] { FullUpdateKey, GlobalDevAddrUpdateKey };
>>>>>>> c0a165c0
            await LockDevAddrHelper.PrepareLocksForTests(this.cache, lockToTake);

            var deviceGetter = new DeviceGetter(registryManagerMock.Object, this.cache);
            items = await deviceGetter.GetDeviceList(null, gatewayId, "ABCD", devAddrJoining);

            Assert.Single(items);
            // Iot hub should never have been called.
            registryManagerMock.Verify(x => x.CreateQuery(It.IsAny<string>()), Times.Never, "IoT Hub should not have been called, as the device was present in the cache.");
            registryManagerMock.Verify(x => x.GetTwinAsync(It.IsAny<string>()), Times.Never, "IoT Hub should not have been called, as the device was present in the cache.");
            // Should not query for the key as key is there
            registryManagerMock.Verify(x => x.GetDeviceAsync(It.IsAny<string>()), Times.Never);
        }

        [Fact]
        // This test ensure that if the device has the key within the cache, it should not make any query to iot hub
        public async Task When_Device_Is_Not_Ours_Save_In_Cache_And_Dont_Query_Hub_Again()
        {
            var gatewayId = NewUniqueEUI64();
            var dateTime = DateTime.UtcNow;
            // In this test we want no updates running
            // initialize locks for test to run correctly
<<<<<<< HEAD
            var lockToTake = new string[2] { FullUpdateKey, DeltaUpdateKey };
=======
            var lockToTake = new string[2] { FullUpdateKey, GlobalDevAddrUpdateKey };
>>>>>>> c0a165c0
            await LockDevAddrHelper.PrepareLocksForTests(this.cache, lockToTake);

            var items = new List<IoTHubDeviceInfo>();
            var primaryKey = Convert.ToBase64String(Encoding.UTF8.GetBytes(PrimaryKey));
            var managerInput = new List<DevAddrCacheInfo>();
            for (var i = 0; i < 2; i++)
            {
                managerInput.Add(new DevAddrCacheInfo()
                {
                    DevEUI = NewUniqueEUI64(),
                    DevAddr = NewUniqueEUI32(),
                    GatewayId = gatewayId,
                    PrimaryKey = primaryKey,
                    LastUpdatedTwins = dateTime
                });
            }

            var devAddrJoining = NewUniqueEUI32();
            this.InitCache(this.cache, managerInput);
            var registryManagerMock = this.InitRegistryManager(managerInput);

            var deviceGetter = new DeviceGetter(registryManagerMock.Object, this.cache);
            items = await deviceGetter.GetDeviceList(null, gatewayId, "ABCD", devAddrJoining);

            Assert.Empty(items);
            var queryResult = this.cache.GetHashObject(string.Concat(CacheKeyPrefix, devAddrJoining));
            Assert.Single(queryResult);
            var resultObject = JsonConvert.DeserializeObject<DevAddrCacheInfo>(queryResult[0].Value);
            Assert.Equal(resultObject.DevEUI, string.Empty);
            Assert.Null(resultObject.PrimaryKey);
            Assert.Null(resultObject.GatewayId);
            var query2Result = this.cache.GetHashObject(string.Concat(CacheKeyPrefix, devAddrJoining));
            Assert.Single(query2Result);

            // Iot hub should never have been called.
            registryManagerMock.Verify(x => x.CreateQuery(It.IsAny<string>()), Times.Never, "IoT Hub should not have been called, as the device was present in the cache.");
            registryManagerMock.Verify(x => x.GetTwinAsync(It.IsAny<string>()), Times.Never, "IoT Hub should not have been called, as the device was present in the cache.");
            // Should not query for the key as key is there
            registryManagerMock.Verify(x => x.GetDeviceAsync(It.IsAny<string>()), Times.Never);
        }

        [Fact]
        // Check that the server perform a full reload if the locking key for full reload is not present
        public async Task When_FullUpdateKey_Is_Not_there_Should_Perform_Full_Reload()
        {
            var gatewayId = NewUniqueEUI64();
            var dateTime = DateTime.UtcNow;
            var primaryKey = Convert.ToBase64String(Encoding.UTF8.GetBytes(PrimaryKey));
            var managerInput = new List<DevAddrCacheInfo>();
            for (var i = 0; i < 5; i++)
            {
                managerInput.Add(new DevAddrCacheInfo()
                {
                    DevEUI = NewUniqueEUI64(),
                    DevAddr = NewUniqueEUI32(),
                    GatewayId = gatewayId,
                });
            }

            var devAddrJoining = managerInput[0].DevAddr;
            // The cache start as empty
            var registryManagerMock = this.InitRegistryManager(managerInput);

            // initialize locks for test to run correctly
<<<<<<< HEAD
            var neededLocksForTestToRun = new string[2] { FullUpdateKey, GlobalDevAddrUpdateKey };
            await LockDevAddrHelper.PrepareLocksForTests(this.cache, null);

=======
            await LockDevAddrHelper.PrepareLocksForTests(this.cache);
            
>>>>>>> c0a165c0
            var items = new List<IoTHubDeviceInfo>();

            var deviceGetter = new DeviceGetter(registryManagerMock.Object, this.cache);
            items = await deviceGetter.GetDeviceList(null, gatewayId, "ABCD", devAddrJoining);

            Assert.Single(items);
            // Iot hub should never have been called.
            registryManagerMock.Verify(x => x.CreateQuery(It.IsAny<string>()), Times.Once);
            registryManagerMock.Verify(x => x.GetTwinAsync(It.IsAny<string>()), Times.Never);
            // We expect to query for the key once (the device with an active connection)
            registryManagerMock.Verify(x => x.GetDeviceAsync(It.IsAny<string>()), Times.Once);

            // we expect the devices are saved
            for (var i = 1; i < 5; i++)
            {
                var queryResult = this.cache.GetHashObject(string.Concat(CacheKeyPrefix, managerInput[i].DevAddr));
                Assert.Single(queryResult);
                var resultObject = JsonConvert.DeserializeObject<DevAddrCacheInfo>(queryResult[0].Value);
                Assert.Equal(managerInput[i].GatewayId, resultObject.GatewayId);
                Assert.Equal(managerInput[i].DevEUI, resultObject.DevEUI);
            }
        }

        [Fact]
        // Trigger delta update correctly to see if it performs correctly on an empty cache
        public async Task Delta_Update_Perform_Correctly_On_Empty_Cache()
        {
            var gatewayId = NewUniqueEUI64();
            var dateTime = DateTime.UtcNow;

            var managerInput = new List<DevAddrCacheInfo>();
            for (var i = 0; i < 5; i++)
            {
                managerInput.Add(new DevAddrCacheInfo()
                {
                    DevEUI = NewUniqueEUI64(),
                    DevAddr = NewUniqueEUI32(),
                    GatewayId = gatewayId,
                    LastUpdatedTwins = dateTime
                });
            }

            var devAddrJoining = managerInput[0].DevAddr;
            // The cache start as empty
            var registryManagerMock = this.InitRegistryManager(managerInput);

            // initialize locks for test to run correctly
<<<<<<< HEAD
            var neededLocksForTestToRun = new string[2] { GlobalDevAddrUpdateKey, DeltaUpdateKey };
            var locksGuideTest = new string[1] { FullUpdateKey };
            await LockDevAddrHelper.PrepareLocksForTests(this.cache, locksGuideTest);
=======
            var locksToTake = new string[1] { FullUpdateKey };
            await LockDevAddrHelper.PrepareLocksForTests(this.cache, locksToTake);
>>>>>>> c0a165c0

            var devAddrCache = new LoRaDevAddrCache(this.cache, null, gatewayId);
            await devAddrCache.PerformNeededSyncs(registryManagerMock.Object);

            while (!string.IsNullOrEmpty(this.cache.StringGet(GlobalDevAddrUpdateKey)))
            {
                await Task.Delay(100);
            }

            var foundItem = 0;
            // we expect the devices are saved
            for (var i = 0; i < 5; i++)
            {
                var queryResult = this.cache.GetHashObject(string.Concat(CacheKeyPrefix, managerInput[i].DevAddr));
                if (queryResult.Length > 0)
                {
                    foundItem++;
                    Assert.Single(queryResult);
                    var resultObject = JsonConvert.DeserializeObject<DevAddrCacheInfo>(queryResult[0].Value);
                    Assert.Equal(managerInput[i].GatewayId, resultObject.GatewayId);
                    Assert.Equal(managerInput[i].DevEUI, resultObject.DevEUI);
                }
            }

            // Only two items should be updated by the delta updates
            Assert.Equal(2, foundItem);

            // Iot hub should never have been called.
            registryManagerMock.Verify(x => x.CreateQuery(It.IsAny<string>()), Times.Once);
            registryManagerMock.Verify(x => x.GetTwinAsync(It.IsAny<string>()), Times.Never);
            // We expect to query for the key once (the device with an active connection)
            registryManagerMock.Verify(x => x.GetDeviceAsync(It.IsAny<string>()), Times.Never);
        }

        [Fact]
        // This test perform a delta update and we check the following
        // primary key present in the cache is still here after a delta up
        // Items with save Devaddr are correctly saved (one old from cache, one from iot hub)
        // Gateway Id is correctly updated in old cache information.
        // Primary Key are kept as UpdateTime is similar
        public async Task Delta_Update_Perform_Correctly_On_Non_Empty_Cache_And_Keep_Old_Values()
        {
            var oldGatewayId = NewUniqueEUI64();
            var newGatewayId = NewUniqueEUI64();
            var dateTime = DateTime.UtcNow;

            var primaryKey = Convert.ToBase64String(Encoding.UTF8.GetBytes(PrimaryKey));
            var managerInput = new List<DevAddrCacheInfo>();

            var adressForDuplicateDevAddr = NewUniqueEUI32();
            for (var i = 0; i < 5; i++)
            {
                managerInput.Add(new DevAddrCacheInfo()
                {
                    DevEUI = NewUniqueEUI64(),
                    DevAddr = NewUniqueEUI32(),
                    GatewayId = newGatewayId,
                    LastUpdatedTwins = dateTime
                });
            }

            managerInput.Add(new DevAddrCacheInfo()
            {
                DevEUI = NewUniqueEUI64(),
                DevAddr = adressForDuplicateDevAddr,
                GatewayId = newGatewayId,
                LastUpdatedTwins = dateTime
            });

            var devAddrJoining = managerInput[0].DevAddr;
            // The cache start as empty
            var registryManagerMock = this.InitRegistryManager(managerInput, managerInput.Count);

            // Set up the cache with expectation.
            var cacheInput = new List<DevAddrCacheInfo>();
            for (var i = 0; i < 5; i++)
            {
                cacheInput.Add(new DevAddrCacheInfo()
                {
                    DevEUI = managerInput[i].DevEUI,
                    DevAddr = managerInput[i].DevAddr,
                    GatewayId = oldGatewayId,
                    LastUpdatedTwins = dateTime
                });
            }

            cacheInput[2].PrimaryKey = primaryKey;
            cacheInput[3].PrimaryKey = primaryKey;

            var devEuiDoubleItem = NewUniqueEUI64();
            cacheInput.Add(new DevAddrCacheInfo()
            {
                DevEUI = devEuiDoubleItem,
                DevAddr = adressForDuplicateDevAddr,
                GatewayId = oldGatewayId,
                PrimaryKey = primaryKey,
                LastUpdatedTwins = dateTime
            });
            this.InitCache(this.cache, cacheInput);

            // initialize locks for test to run correctly
<<<<<<< HEAD
            var neededLocksForTestToRun = new string[2] { GlobalDevAddrUpdateKey, DeltaUpdateKey };
            var locksGuideTest = new string[1] { FullUpdateKey };
            await LockDevAddrHelper.PrepareLocksForTests(this.cache, locksGuideTest);
=======
            var locksToTake = new string[1] { FullUpdateKey };
            await LockDevAddrHelper.PrepareLocksForTests(this.cache, locksToTake);
>>>>>>> c0a165c0

            var devAddrCache = new LoRaDevAddrCache(this.cache, null, newGatewayId);
            await devAddrCache.PerformNeededSyncs(registryManagerMock.Object);

            // we expect the devices are saved
            for (var i = 0; i < managerInput.Count; i++)
            {
                if (managerInput[i].DevAddr != adressForDuplicateDevAddr)
                {
                    var queryResult = this.cache.GetHashObject(string.Concat(CacheKeyPrefix, managerInput[i].DevAddr));
                    Assert.Single(queryResult);
                    var resultObject = JsonConvert.DeserializeObject<DevAddrCacheInfo>(queryResult[0].Value);
                    Assert.Equal(managerInput[i].GatewayId, resultObject.GatewayId);
                    Assert.Equal(managerInput[i].DevEUI, resultObject.DevEUI);
                    Assert.Equal(cacheInput[i].PrimaryKey, resultObject.PrimaryKey);
                }
            }

            // let's check the devices with a double EUI
            var query2Result = this.cache.GetHashObject(string.Concat(CacheKeyPrefix, adressForDuplicateDevAddr));
            Assert.Equal(2, query2Result.Length);
            for (var i = 0; i < 2; i++)
            {
                var resultObject = JsonConvert.DeserializeObject<DevAddrCacheInfo>(query2Result[0].Value);
                if (resultObject.DevEUI == devEuiDoubleItem)
                {
                    Assert.Equal(oldGatewayId, resultObject.GatewayId);
                    Assert.Equal(primaryKey, resultObject.PrimaryKey);
                }
                else
                {
                    Assert.Equal(newGatewayId, resultObject.GatewayId);
                    Assert.True(string.IsNullOrEmpty(resultObject.PrimaryKey));
                }
            }

            // Iot hub should never have been called.
            registryManagerMock.Verify(x => x.CreateQuery(It.IsAny<string>()), Times.Once);
            registryManagerMock.Verify(x => x.GetTwinAsync(It.IsAny<string>()), Times.Never);
            // We expect to query for the key once (the device with an active connection)
            registryManagerMock.Verify(x => x.GetDeviceAsync(It.IsAny<string>()), Times.Never);
            registryManagerMock.Verify(x => x.CreateQuery(It.IsAny<string>(), It.IsAny<int>()), Times.Never);
        }

        [Fact]
        // This test perform a delta update and we check the following
        // primary key present in the cache is still here after a delta up
        // Items with save Devaddr are correctly saved (one old from cache, one from iot hub)
        // Gateway Id is correctly updated in old cache information.
        // Primary Key are dropped as updatetime is defferent
        public async Task Delta_Update_Perform_Correctly_On_Non_Empty_Cache_And_Keep_Old_Values_Except_Primary_Key()
        {
            var oldGatewayId = NewUniqueEUI64();
            var newGatewayId = NewUniqueEUI64();
            var dateTime = DateTime.UtcNow;
            var updateDateTime = DateTime.UtcNow.AddMinutes(10);

            var primaryKey = Convert.ToBase64String(Encoding.UTF8.GetBytes(PrimaryKey));
            var managerInput = new List<DevAddrCacheInfo>();

            var adressForDuplicateDevAddr = NewUniqueEUI32();
            for (var i = 0; i < 5; i++)
            {
                managerInput.Add(new DevAddrCacheInfo()
                {
                    DevEUI = NewUniqueEUI64(),
                    DevAddr = NewUniqueEUI32(),
                    GatewayId = newGatewayId,
                    LastUpdatedTwins = updateDateTime
                });
            }

            var registryManagerMock = this.InitRegistryManager(managerInput, managerInput.Count);

            // Set up the cache with expectation.
            var cacheInput = new List<DevAddrCacheInfo>();
            for (var i = 0; i < 5; i++)
            {
                cacheInput.Add(new DevAddrCacheInfo()
                {
                    DevEUI = managerInput[i].DevEUI,
                    DevAddr = managerInput[i].DevAddr,
                    LastUpdatedTwins = dateTime,
                    PrimaryKey = primaryKey
                });
            }

            this.InitCache(this.cache, cacheInput);
            // initialize locks for test to run correctly
<<<<<<< HEAD
            var neededLocksForTestToRun = new string[2] { GlobalDevAddrUpdateKey, DeltaUpdateKey };
            var locksGuideTest = new string[1] { FullUpdateKey };
            await LockDevAddrHelper.PrepareLocksForTests(this.cache, locksGuideTest);
=======
            var locksToTake = new string[1] { FullUpdateKey };
            await LockDevAddrHelper.PrepareLocksForTests(this.cache, locksToTake);
>>>>>>> c0a165c0

            var devAddrCache = new LoRaDevAddrCache(this.cache, null, newGatewayId);
            await devAddrCache.PerformNeededSyncs(registryManagerMock.Object);

            // we expect the devices are saved
            for (var i = 0; i < managerInput.Count; i++)
            {
                var queryResult = this.cache.GetHashObject(string.Concat(CacheKeyPrefix, managerInput[i].DevAddr));
                Assert.Single(queryResult);
                var resultObject = JsonConvert.DeserializeObject<DevAddrCacheInfo>(queryResult[0].Value);
                Assert.Equal(managerInput[i].GatewayId, resultObject.GatewayId);
                Assert.Equal(managerInput[i].DevEUI, resultObject.DevEUI);
                // as the object changed the keys should not be saved
                Assert.Equal(string.Empty, resultObject.PrimaryKey);
            }

            // Iot hub should never have been called.
            registryManagerMock.Verify(x => x.CreateQuery(It.IsAny<string>()), Times.Once);
            registryManagerMock.Verify(x => x.GetTwinAsync(It.IsAny<string>()), Times.Never);
            // We expect to query for the key once (the device with an active connection)
            registryManagerMock.Verify(x => x.GetDeviceAsync(It.IsAny<string>()), Times.Never);
        }

        [Fact]
        // This test perform a full update and we check the following
        // primary key present in the cache is still here after a fullupdate
        // Items with same Devaddr are correctly saved (one old from cache, one from iot hub)
        // Old cache items sharing a devaddr not in the new update are correctly removed
        // Items with a devAddr not in the update are correctly still in cache
        // Gateway Id is correctly updated in old cache information.
        // Primary Key are kept as UpdateTime is similar
        public async Task Full_Update_Perform_Correctly_On_Non_Empty_Cache_And_Keep_Old_Values()
        {
            var oldGatewayId = NewUniqueEUI64();
            var newGatewayId = NewUniqueEUI64();
            var dateTime = DateTime.UtcNow;
            var primaryKey = Convert.ToBase64String(Encoding.UTF8.GetBytes(PrimaryKey));
            var newValues = new List<DevAddrCacheInfo>();

            var adressForDuplicateDevAddr = NewUniqueEUI32();
            for (var i = 0; i < 5; i++)
            {
                newValues.Add(new DevAddrCacheInfo()
                {
                    DevEUI = NewUniqueEUI64(),
                    DevAddr = NewUniqueEUI32(),
                    GatewayId = newGatewayId,
                    LastUpdatedTwins = dateTime
                });
            }

            newValues.Add(new DevAddrCacheInfo()
            {
                DevEUI = NewUniqueEUI64(),
                DevAddr = adressForDuplicateDevAddr,
                GatewayId = newGatewayId,
                LastUpdatedTwins = dateTime
            });

            var devAddrJoining = newValues[0].DevAddr;
            // The cache start as empty
            var registryManagerMock = this.InitRegistryManager(newValues, newValues.Count);

            // Set up the cache with expectation.
            var cacheInput = new List<DevAddrCacheInfo>();
            for (var i = 0; i < 5; i++)
            {
                cacheInput.Add(new DevAddrCacheInfo()
                {
                    DevEUI = newValues[i].DevEUI,
                    DevAddr = newValues[i].DevAddr,
                    GatewayId = oldGatewayId,
                    LastUpdatedTwins = dateTime
                });
            }

            cacheInput[2].PrimaryKey = primaryKey;
            cacheInput[3].PrimaryKey = primaryKey;

            // this is a device that will be overwritten by the update as it share a devaddr with an updated device
            var devEuiDoubleItem = NewUniqueEUI64();

            cacheInput.Add(new DevAddrCacheInfo()
            {
                DevEUI = devEuiDoubleItem,
                DevAddr = adressForDuplicateDevAddr,
                GatewayId = oldGatewayId,
                PrimaryKey = primaryKey,
                LastUpdatedTwins = dateTime
            });

            this.InitCache(this.cache, cacheInput);

            // initialize locks for test to run correctly
<<<<<<< HEAD
            var neededLocksForTestToRun = new string[2] { GlobalDevAddrUpdateKey, FullUpdateKey };
            await LockDevAddrHelper.PrepareLocksForTests(this.cache, null);
=======
            await LockDevAddrHelper.PrepareLocksForTests(this.cache);
>>>>>>> c0a165c0

            var devAddrCache = new LoRaDevAddrCache(this.cache, null, newGatewayId);
            await devAddrCache.PerformNeededSyncs(registryManagerMock.Object);

            // we expect the devices are saved, the double device id should not be there anymore
            for (var i = 0; i < newValues.Count; i++)
            {
                var queryResult = this.cache.GetHashObject(string.Concat(CacheKeyPrefix, newValues[i].DevAddr));
                Assert.Single(queryResult);
                var result2Object = JsonConvert.DeserializeObject<DevAddrCacheInfo>(queryResult[0].Value);
                Assert.Equal(newGatewayId, result2Object.GatewayId);
                Assert.Equal(newValues[i].DevEUI, result2Object.DevEUI);
                if (newValues[i].DevEUI == devEuiDoubleItem)
                {
                    Assert.Equal(cacheInput[i].PrimaryKey, result2Object.PrimaryKey);
                }
            }

            // Iot hub should never have been called.
            registryManagerMock.Verify(x => x.CreateQuery(It.IsAny<string>()), Times.Once);
            registryManagerMock.Verify(x => x.GetTwinAsync(It.IsAny<string>()), Times.Never);
            // We expect to query for the key once (the device with an active connection)
            registryManagerMock.Verify(x => x.GetDeviceAsync(It.IsAny<string>()), Times.Never);
        }

        [Fact]
        // This test perform a full update and we check the following
        // primary key present in the cache is still here after a fullupdate
        // Items with same Devaddr are correctly saved (one old from cache, one from iot hub)
        // Old cache items sharing a devaddr not in the new update are correctly removed
        // Items with a devAddr not in the update are correctly still in cache
        // Gateway Id is correctly updated in old cache information.
        // Primary Key are not kept as UpdateTime is not similar
        public async Task Full_Update_Perform_Correctly_On_Non_Empty_Cache_And_Keep_Old_Values_Except_Primary_Keys()
        {
            var oldGatewayId = NewUniqueEUI64();
            var newGatewayId = NewUniqueEUI64();
            var dateTime = DateTime.UtcNow;
            var updateDateTime = DateTime.UtcNow.AddMinutes(3);
            var primaryKey = Convert.ToBase64String(Encoding.UTF8.GetBytes(PrimaryKey));
            var newValues = new List<DevAddrCacheInfo>();

            var adressForDuplicateDevAddr = NewUniqueEUI32();
            for (var i = 0; i < 5; i++)
            {
                newValues.Add(new DevAddrCacheInfo()
                {
                    DevEUI = NewUniqueEUI64(),
                    DevAddr = NewUniqueEUI32(),
                    GatewayId = newGatewayId,
                    LastUpdatedTwins = updateDateTime
                });
            }

            // The cache start as empty
            var registryManagerMock = this.InitRegistryManager(newValues, newValues.Count);

            // Set up the cache with expectation.
            var cacheInput = new List<DevAddrCacheInfo>();
            for (var i = 0; i < 5; i++)
            {
                cacheInput.Add(new DevAddrCacheInfo()
                {
                    DevEUI = newValues[i].DevEUI,
                    DevAddr = newValues[i].DevAddr,
                    GatewayId = oldGatewayId,
                    LastUpdatedTwins = dateTime,
                    PrimaryKey = primaryKey
                });
            }

            this.InitCache(this.cache, cacheInput);

            // initialize locks for test to run correctly
<<<<<<< HEAD
            var neededLocksForTestToRun = new string[2] { GlobalDevAddrUpdateKey, FullUpdateKey };
            await LockDevAddrHelper.PrepareLocksForTests(this.cache, null);

=======
            await LockDevAddrHelper.PrepareLocksForTests(this.cache);
            
>>>>>>> c0a165c0
            var devAddrCache = new LoRaDevAddrCache(this.cache, null, newGatewayId);
            await devAddrCache.PerformNeededSyncs(registryManagerMock.Object);

            // we expect the devices are saved, the double device id should not be there anymore
            for (var i = 0; i < newValues.Count; i++)
            {
                var queryResult = this.cache.GetHashObject(string.Concat(CacheKeyPrefix, newValues[i].DevAddr));
                Assert.Single(queryResult);
                var result2Object = JsonConvert.DeserializeObject<DevAddrCacheInfo>(queryResult[0].Value);
                Assert.Equal(newGatewayId, result2Object.GatewayId);
                Assert.Equal(newValues[i].DevEUI, result2Object.DevEUI);
                Assert.Equal(string.Empty, result2Object.PrimaryKey);
            }

            // Iot hub should never have been called.
            registryManagerMock.Verify(x => x.CreateQuery(It.IsAny<string>()), Times.Once);
            registryManagerMock.Verify(x => x.GetTwinAsync(It.IsAny<string>()), Times.Never);
            // We expect to query for the key once (the device with an active connection)
            registryManagerMock.Verify(x => x.GetDeviceAsync(It.IsAny<string>()), Times.Never);
        }
    }
}<|MERGE_RESOLUTION|>--- conflicted
+++ resolved
@@ -134,23 +134,8 @@
         public async Task When_PerformNeededSyncs_Fails_Should_Release_Lock(string lockToTake)
         {
             var devAddrcache = new LoRaDevAddrCache(this.cache, null, null);
-<<<<<<< HEAD
-            await LockDevAddrHelper.PrepareLocksForTests(this.cache, lockToTake);
-            var managerInput = new List<DevAddrCacheInfo>();
-
-            for (var i = 0; i < 2; i++)
-            {
-                managerInput.Add(new DevAddrCacheInfo()
-                {
-                    DevEUI = NewUniqueEUI64(),
-                    DevAddr = NewUniqueEUI32()
-                });
-            }
-
-=======
             await LockDevAddrHelper.PrepareLocksForTests(this.cache, lockToTake == null ? null : new[] { lockToTake });
             var managerInput = new List<DevAddrCacheInfo> { new DevAddrCacheInfo() { DevEUI = NewUniqueEUI64(), DevAddr = NewUniqueEUI32() } };
->>>>>>> c0a165c0
             var registryManagerMock = this.InitRegistryManager(managerInput);
             registryManagerMock.Setup(x => x.CreateQuery(It.IsAny<string>())).Throws<Exception>();
             await devAddrcache.PerformNeededSyncs(registryManagerMock.Object);
@@ -197,11 +182,7 @@
 
             // In this test we want no updates running
             // initialize locks for test to run correctly
-<<<<<<< HEAD
-            var lockToTake = new string[2] { FullUpdateKey, DeltaUpdateKey };
-=======
             var lockToTake = new string[2] { FullUpdateKey, GlobalDevAddrUpdateKey };
->>>>>>> c0a165c0
             await LockDevAddrHelper.PrepareLocksForTests(this.cache, lockToTake);
 
             var deviceGetter = new DeviceGetter(registryManagerMock.Object, this.cache);
@@ -244,11 +225,7 @@
 
             // In this test we want no updates running
             // initialize locks for test to run correctly
-<<<<<<< HEAD
-            var lockToTake = new string[2] { FullUpdateKey, DeltaUpdateKey };
-=======
             var lockToTake = new string[2] { FullUpdateKey, GlobalDevAddrUpdateKey };
->>>>>>> c0a165c0
             await LockDevAddrHelper.PrepareLocksForTests(this.cache, lockToTake);
 
             var deviceGetter = new DeviceGetter(registryManagerMock.Object, this.cache);
@@ -301,11 +278,7 @@
 
             // In this test we want no updates running
             // initialize locks for test to run correctly
-<<<<<<< HEAD
-            var lockToTake = new string[2] { FullUpdateKey, DeltaUpdateKey };
-=======
             var lockToTake = new string[2] { FullUpdateKey, GlobalDevAddrUpdateKey };
->>>>>>> c0a165c0
             await LockDevAddrHelper.PrepareLocksForTests(this.cache, lockToTake);
 
             var deviceGetter = new DeviceGetter(registryManagerMock.Object, this.cache);
@@ -350,11 +323,7 @@
 
             // In this test we want no updates running
             // initialize locks for test to run correctly
-<<<<<<< HEAD
-            var lockToTake = new string[2] { FullUpdateKey, DeltaUpdateKey };
-=======
             var lockToTake = new string[2] { FullUpdateKey, GlobalDevAddrUpdateKey };
->>>>>>> c0a165c0
             await LockDevAddrHelper.PrepareLocksForTests(this.cache, lockToTake);
 
             var deviceGetter = new DeviceGetter(registryManagerMock.Object, this.cache);
@@ -406,11 +375,7 @@
             var items = new List<IoTHubDeviceInfo>();
             // In this test we want no updates running
             // initialize locks for test to run correctly
-<<<<<<< HEAD
-            var lockToTake = new string[2] { FullUpdateKey, DeltaUpdateKey };
-=======
             var lockToTake = new string[2] { FullUpdateKey, GlobalDevAddrUpdateKey };
->>>>>>> c0a165c0
             await LockDevAddrHelper.PrepareLocksForTests(this.cache, lockToTake);
 
             var deviceGetter = new DeviceGetter(registryManagerMock.Object, this.cache);
@@ -432,11 +397,7 @@
             var dateTime = DateTime.UtcNow;
             // In this test we want no updates running
             // initialize locks for test to run correctly
-<<<<<<< HEAD
-            var lockToTake = new string[2] { FullUpdateKey, DeltaUpdateKey };
-=======
             var lockToTake = new string[2] { FullUpdateKey, GlobalDevAddrUpdateKey };
->>>>>>> c0a165c0
             await LockDevAddrHelper.PrepareLocksForTests(this.cache, lockToTake);
 
             var items = new List<IoTHubDeviceInfo>();
@@ -501,14 +462,8 @@
             var registryManagerMock = this.InitRegistryManager(managerInput);
 
             // initialize locks for test to run correctly
-<<<<<<< HEAD
-            var neededLocksForTestToRun = new string[2] { FullUpdateKey, GlobalDevAddrUpdateKey };
-            await LockDevAddrHelper.PrepareLocksForTests(this.cache, null);
-
-=======
             await LockDevAddrHelper.PrepareLocksForTests(this.cache);
             
->>>>>>> c0a165c0
             var items = new List<IoTHubDeviceInfo>();
 
             var deviceGetter = new DeviceGetter(registryManagerMock.Object, this.cache);
@@ -556,14 +511,8 @@
             var registryManagerMock = this.InitRegistryManager(managerInput);
 
             // initialize locks for test to run correctly
-<<<<<<< HEAD
-            var neededLocksForTestToRun = new string[2] { GlobalDevAddrUpdateKey, DeltaUpdateKey };
-            var locksGuideTest = new string[1] { FullUpdateKey };
-            await LockDevAddrHelper.PrepareLocksForTests(this.cache, locksGuideTest);
-=======
             var locksToTake = new string[1] { FullUpdateKey };
             await LockDevAddrHelper.PrepareLocksForTests(this.cache, locksToTake);
->>>>>>> c0a165c0
 
             var devAddrCache = new LoRaDevAddrCache(this.cache, null, gatewayId);
             await devAddrCache.PerformNeededSyncs(registryManagerMock.Object);
@@ -665,14 +614,8 @@
             this.InitCache(this.cache, cacheInput);
 
             // initialize locks for test to run correctly
-<<<<<<< HEAD
-            var neededLocksForTestToRun = new string[2] { GlobalDevAddrUpdateKey, DeltaUpdateKey };
-            var locksGuideTest = new string[1] { FullUpdateKey };
-            await LockDevAddrHelper.PrepareLocksForTests(this.cache, locksGuideTest);
-=======
             var locksToTake = new string[1] { FullUpdateKey };
             await LockDevAddrHelper.PrepareLocksForTests(this.cache, locksToTake);
->>>>>>> c0a165c0
 
             var devAddrCache = new LoRaDevAddrCache(this.cache, null, newGatewayId);
             await devAddrCache.PerformNeededSyncs(registryManagerMock.Object);
@@ -762,14 +705,8 @@
 
             this.InitCache(this.cache, cacheInput);
             // initialize locks for test to run correctly
-<<<<<<< HEAD
-            var neededLocksForTestToRun = new string[2] { GlobalDevAddrUpdateKey, DeltaUpdateKey };
-            var locksGuideTest = new string[1] { FullUpdateKey };
-            await LockDevAddrHelper.PrepareLocksForTests(this.cache, locksGuideTest);
-=======
             var locksToTake = new string[1] { FullUpdateKey };
             await LockDevAddrHelper.PrepareLocksForTests(this.cache, locksToTake);
->>>>>>> c0a165c0
 
             var devAddrCache = new LoRaDevAddrCache(this.cache, null, newGatewayId);
             await devAddrCache.PerformNeededSyncs(registryManagerMock.Object);
@@ -864,12 +801,7 @@
             this.InitCache(this.cache, cacheInput);
 
             // initialize locks for test to run correctly
-<<<<<<< HEAD
-            var neededLocksForTestToRun = new string[2] { GlobalDevAddrUpdateKey, FullUpdateKey };
-            await LockDevAddrHelper.PrepareLocksForTests(this.cache, null);
-=======
             await LockDevAddrHelper.PrepareLocksForTests(this.cache);
->>>>>>> c0a165c0
 
             var devAddrCache = new LoRaDevAddrCache(this.cache, null, newGatewayId);
             await devAddrCache.PerformNeededSyncs(registryManagerMock.Object);
@@ -944,14 +876,8 @@
             this.InitCache(this.cache, cacheInput);
 
             // initialize locks for test to run correctly
-<<<<<<< HEAD
-            var neededLocksForTestToRun = new string[2] { GlobalDevAddrUpdateKey, FullUpdateKey };
-            await LockDevAddrHelper.PrepareLocksForTests(this.cache, null);
-
-=======
             await LockDevAddrHelper.PrepareLocksForTests(this.cache);
             
->>>>>>> c0a165c0
             var devAddrCache = new LoRaDevAddrCache(this.cache, null, newGatewayId);
             await devAddrCache.PerformNeededSyncs(registryManagerMock.Object);
 
