--- conflicted
+++ resolved
@@ -32,17 +32,11 @@
                 });
             }
 
-<<<<<<< HEAD
             var rxpk = new Rxpk
             {
                 Datr = "SF7BW125"
             };
-            this.AddRow("Not enough entries to calculate ADR", deviceNameNotEnoughEntries, tableentries, rxpk, true, new LoRaADRResult()
-=======
-            var rxpk = new Rxpk();
-            rxpk.Datr = "SF7BW125";
             AddRow("Not enough entries to calculate ADR", deviceNameNotEnoughEntries, tableentries, rxpk, true, new LoRaADRResult()
->>>>>>> 580ec7bb
             {
                 DataRate = 5,
                 TxPower = 0,
