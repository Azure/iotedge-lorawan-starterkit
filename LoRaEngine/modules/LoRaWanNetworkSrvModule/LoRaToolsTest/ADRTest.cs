// Copyright (c) Microsoft. All rights reserved.
// Licensed under the MIT license. See LICENSE file in the project root for full license information.

#pragma warning disable CA1062 // Validate arguments of public methods

namespace LoRaWanTest
{
    using System.Collections.Generic;
    using LoRaTools.ADR;
    using LoRaTools.LoRaPhysical;
    using LoRaTools.Regions;
    using Moq;
    using Xunit;
    using Xunit.Abstractions;

    public class ADRTest
    {
        readonly ITestOutputHelper output;

        public ADRTest(ITestOutputHelper output)
        {
            this.output = output;
        }

        [Theory]
        [ClassData(typeof(ADRTestData))]
        public async System.Threading.Tasks.Task TestADRAsync(string testName, string devEUI, IList<LoRaADRTableEntry> tableEntries, Rxpk rxpk, bool expectDefaultAnswer, LoRaADRResult expectedResult)
        {
            this.output.WriteLine($"Starting test {testName}");
            var region = RegionManager.EU868;
            ILoRaADRStrategyProvider provider = new LoRaADRStrategyProvider();
<<<<<<< HEAD
            var loRaADRManager = new Mock<LoRaADRManagerBase>(MockBehavior.Loose, new LoRaADRInMemoryStore(), provider)
            {
                CallBase = true
            };
            loRaADRManager.Setup(x => x.NextFCntDown(It.IsAny<string>(), It.IsAny<string>(), It.IsAny<uint>(), It.IsAny<uint>())).ReturnsAsync(1U);
=======
            var loRaADRManager = new Mock<LoRaADRManagerBase>(MockBehavior.Loose, new LoRaADRInMemoryStore(), provider);
            loRaADRManager.CallBase = true;
            _ = loRaADRManager.Setup(x => x.NextFCntDown(It.IsAny<string>(), It.IsAny<string>(), It.IsAny<uint>(), It.IsAny<uint>())).ReturnsAsync(1U);
>>>>>>> 580ec7bb

            // If the test does not expect a default answer we trigger default reset before
            if (!expectDefaultAnswer)
            {
                _ = await loRaADRManager.Object.CalculateADRResultAndAddEntryAsync(devEUI, string.Empty, 1, 1, (float)rxpk.RequiredSnr, region.GetDRFromFreqAndChan(rxpk.Datr), region.TXPowertoMaxEIRP.Count - 1, region.MaxADRDataRate, new LoRaADRTableEntry()
                {
                    Snr = 0,
                    FCnt = 1,
                    DevEUI = devEUI,
                    GatewayCount = 1,
                    GatewayId = "gateway"
                });
            }

            for (var i = 0; i < tableEntries.Count; i++)
            {
                await loRaADRManager.Object.StoreADREntryAsync(tableEntries[i]);
            }

            var adrResult = await loRaADRManager.Object.CalculateADRResultAndAddEntryAsync(devEUI, string.Empty, 1, 1, (float)rxpk.RequiredSnr, region.GetDRFromFreqAndChan(rxpk.Datr), region.TXPowertoMaxEIRP.Count - 1, region.MaxADRDataRate);

            Assert.Equal(expectedResult.DataRate, adrResult.DataRate);
            Assert.Equal(expectedResult.NbRepetition, adrResult.NbRepetition);
            Assert.Equal(expectedResult.TxPower, adrResult.TxPower);
            Assert.Equal(expectedResult.FCntDown, adrResult.FCntDown);

            loRaADRManager.Verify(x => x.NextFCntDown(It.IsAny<string>(), It.IsAny<string>(), It.IsAny<uint>(), It.IsAny<uint>()), Times.AtLeastOnce, "NextFCntDown");
            this.output.WriteLine($"Test {testName} finished");
        }

        [Fact]
        public async System.Threading.Tasks.Task CheckADRReturnsDefaultValueIfCacheCrash()
        {
            var devEUI = "myloratest";
            var region = RegionManager.EU868;
            ILoRaADRStrategyProvider provider = new LoRaADRStrategyProvider();
<<<<<<< HEAD
            var rxpk = new Rxpk
            {
                Datr = "SF7BW125"
            };
            var loRaADRManager = new Mock<LoRaADRManagerBase>(MockBehavior.Loose, new LoRaADRInMemoryStore(), provider)
            {
                CallBase = true
            };
            loRaADRManager.Setup(x => x.NextFCntDown(It.IsAny<string>(), It.IsAny<string>(), It.IsAny<uint>(), It.IsAny<uint>())).ReturnsAsync(1U);
=======
            var rxpk = new Rxpk();
            rxpk.Datr = "SF7BW125";
            var loRaADRManager = new Mock<LoRaADRManagerBase>(MockBehavior.Loose, new LoRaADRInMemoryStore(), provider);
            loRaADRManager.CallBase = true;
            _ = loRaADRManager.Setup(x => x.NextFCntDown(It.IsAny<string>(), It.IsAny<string>(), It.IsAny<uint>(), It.IsAny<uint>())).ReturnsAsync(1U);
>>>>>>> 580ec7bb

            // setup table with default value
            _ = await loRaADRManager.Object.CalculateADRResultAndAddEntryAsync(devEUI, string.Empty, 1, 1, (float)rxpk.RequiredSnr, region.GetDRFromFreqAndChan(rxpk.Datr), region.TXPowertoMaxEIRP.Count - 1, region.MaxADRDataRate, new LoRaADRTableEntry()
            {
                Snr = 0,
                FCnt = 1,
                DevEUI = devEUI,
                GatewayCount = 1,
                GatewayId = "gateway"
            });

            // Add measurement and compute new ADR
            for (uint i = 0; i < 21; i++)
            {
                await loRaADRManager.Object.StoreADREntryAsync(
                    new LoRaADRTableEntry()
                    {
                        DevEUI = devEUI,
                        FCnt = i,
                        GatewayCount = 1,
                        GatewayId = "mygateway",
                        Snr = 50
                    });
            }

            var adrResult = await loRaADRManager.Object.CalculateADRResultAndAddEntryAsync(devEUI, string.Empty, 1, 1, (float)rxpk.RequiredSnr, region.GetDRFromFreqAndChan(rxpk.Datr), region.TXPowertoMaxEIRP.Count - 1, region.MaxADRDataRate);
            Assert.Equal(5, adrResult.DataRate);
            Assert.Equal(7, adrResult.TxPower);
            Assert.Equal(1, adrResult.NbRepetition);

            // reset cache and check we get default values
            _ = await loRaADRManager.Object.ResetAsync(devEUI);

            adrResult = await loRaADRManager.Object.CalculateADRResultAndAddEntryAsync(devEUI, string.Empty, 1, 1, (float)rxpk.RequiredSnr, region.GetDRFromFreqAndChan(rxpk.Datr), region.TXPowertoMaxEIRP.Count - 1, region.MaxADRDataRate, new LoRaADRTableEntry()
            {
                Snr = 0,
                FCnt = 1,
                DevEUI = devEUI,
                GatewayCount = 1,
                GatewayId = "gateway"
            });

            Assert.Equal(5, adrResult.DataRate);
            Assert.Equal(0, adrResult.TxPower);
            Assert.Equal(1, adrResult.NbRepetition);

            loRaADRManager.Verify(x => x.NextFCntDown(It.IsAny<string>(), It.IsAny<string>(), It.IsAny<uint>(), It.IsAny<uint>()), Times.AtLeastOnce, "NextFCntDown");
        }
    }
}<|MERGE_RESOLUTION|>--- conflicted
+++ resolved
@@ -29,17 +29,11 @@
             this.output.WriteLine($"Starting test {testName}");
             var region = RegionManager.EU868;
             ILoRaADRStrategyProvider provider = new LoRaADRStrategyProvider();
-<<<<<<< HEAD
             var loRaADRManager = new Mock<LoRaADRManagerBase>(MockBehavior.Loose, new LoRaADRInMemoryStore(), provider)
             {
                 CallBase = true
             };
-            loRaADRManager.Setup(x => x.NextFCntDown(It.IsAny<string>(), It.IsAny<string>(), It.IsAny<uint>(), It.IsAny<uint>())).ReturnsAsync(1U);
-=======
-            var loRaADRManager = new Mock<LoRaADRManagerBase>(MockBehavior.Loose, new LoRaADRInMemoryStore(), provider);
-            loRaADRManager.CallBase = true;
             _ = loRaADRManager.Setup(x => x.NextFCntDown(It.IsAny<string>(), It.IsAny<string>(), It.IsAny<uint>(), It.IsAny<uint>())).ReturnsAsync(1U);
->>>>>>> 580ec7bb
 
             // If the test does not expect a default answer we trigger default reset before
             if (!expectDefaultAnswer)
@@ -76,7 +70,6 @@
             var devEUI = "myloratest";
             var region = RegionManager.EU868;
             ILoRaADRStrategyProvider provider = new LoRaADRStrategyProvider();
-<<<<<<< HEAD
             var rxpk = new Rxpk
             {
                 Datr = "SF7BW125"
@@ -85,14 +78,7 @@
             {
                 CallBase = true
             };
-            loRaADRManager.Setup(x => x.NextFCntDown(It.IsAny<string>(), It.IsAny<string>(), It.IsAny<uint>(), It.IsAny<uint>())).ReturnsAsync(1U);
-=======
-            var rxpk = new Rxpk();
-            rxpk.Datr = "SF7BW125";
-            var loRaADRManager = new Mock<LoRaADRManagerBase>(MockBehavior.Loose, new LoRaADRInMemoryStore(), provider);
-            loRaADRManager.CallBase = true;
             _ = loRaADRManager.Setup(x => x.NextFCntDown(It.IsAny<string>(), It.IsAny<string>(), It.IsAny<uint>(), It.IsAny<uint>())).ReturnsAsync(1U);
->>>>>>> 580ec7bb
 
             // setup table with default value
             _ = await loRaADRManager.Object.CalculateADRResultAndAddEntryAsync(devEUI, string.Empty, 1, 1, (float)rxpk.RequiredSnr, region.GetDRFromFreqAndChan(rxpk.Datr), region.TXPowertoMaxEIRP.Count - 1, region.MaxADRDataRate, new LoRaADRTableEntry()
