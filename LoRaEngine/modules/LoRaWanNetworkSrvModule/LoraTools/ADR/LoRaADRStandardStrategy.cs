--- conflicted
+++ resolved
@@ -50,11 +50,7 @@
             }
 
             // This is a case of standard ADR calculus.
-<<<<<<< HEAD
-            var newNbRep = this.ComputeNbRepetion(table.Entries[0].FCnt, table.Entries[LoRaADRTable.FrameCountCaptureCount - 1].FCnt, table.CurrentNbRep.GetValueOrDefault());
-=======
             var newNbRep = ComputeNbRepetion(table.Entries[0].FCnt, table.Entries[LoRaADRTable.FrameCountCaptureCount - 1].FCnt, table.CurrentNbRep.GetValueOrDefault());
->>>>>>> 580ec7bb
             (var newTxPowerIndex, var newDatarate) = GetPowerAndDRConfiguration(requiredSnr, upstreamDataRate, table.Entries.Max(x => x.Snr), table.CurrentTxPower.GetValueOrDefault(), minTxPower, maxDr);
 
             if (newNbRep != table.CurrentNbRep || newTxPowerIndex != table.CurrentTxPower || newDatarate != upstreamDataRate)
