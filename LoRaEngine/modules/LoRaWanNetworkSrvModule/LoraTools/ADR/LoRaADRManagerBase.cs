// Copyright (c) Microsoft. All rights reserved.
// Licensed under the MIT license. See LICENSE file in the project root for full license information.

namespace LoRaTools.ADR
{
    using System;
    using System.Threading.Tasks;
    using LoRaWan;
    using Microsoft.Extensions.Logging;

    public class LoRaADRManagerBase : ILoRaADRManager
    {
        private readonly ILoRaADRStore store;
        private readonly ILoRaADRStrategyProvider strategyProvider;

        public LoRaADRManagerBase(ILoRaADRStore store, ILoRaADRStrategyProvider strategyProvider)
        {
            this.store = store;
            this.strategyProvider = strategyProvider;
        }

        protected virtual void UpdateState(LoRaADRResult loRaADRResult)
        {
        }

        public virtual async Task StoreADREntryAsync(LoRaADRTableEntry newEntry)
        {
            if (newEntry == null)
            {
                return;
            }

            if (string.IsNullOrEmpty(newEntry.DevEUI) ||
               string.IsNullOrEmpty(newEntry.GatewayId))
            {
                throw new ArgumentException("Missing DevEUI or GatewayId");
            }

            _ = await this.store.AddTableEntry(newEntry);
        }

        public virtual async Task<LoRaADRResult> CalculateADRResultAndAddEntryAsync(string devEUI, string gatewayId, uint fCntUp, uint fCntDown, float requiredSnr, int dataRate, int minTxPower, int maxDr, LoRaADRTableEntry newEntry = null)
        {
            var table = newEntry != null
                        ? await this.store.AddTableEntry(newEntry)
                        : await this.store.GetADRTable(devEUI);

            var currentStrategy = this.strategyProvider.GetStrategy();

            var result = currentStrategy.ComputeResult(devEUI, table, requiredSnr, dataRate, minTxPower, maxDr);

            if (result == null)
            {
                // In this case we want to reset the device to default values as we have null values
                if (table == null
                    || !table.CurrentNbRep.HasValue
                    || !table.CurrentTxPower.HasValue
                    || fCntUp > currentStrategy.MinimumNumberOfResult)
                {
<<<<<<< HEAD
                    result = ReturnDefaultValues(upstreamDataRate, currentStrategy.DefaultNbRep, currentStrategy.DefaultTxPower);
=======
                    result = ReturnDefaultValues(dataRate, currentStrategy.DefaultNbRep, currentStrategy.DefaultTxPower);
>>>>>>> 580ec7bb
                }
                else
                {
                    result = await GetLastResultAsync(devEUI) ?? new LoRaADRResult();
                    result.NumberOfFrames = table.Entries.Count;
                    return result;
                }
            }

            var nextFcntDown = await NextFCntDown(devEUI, gatewayId, fCntUp, fCntDown);
            result.CanConfirmToDevice = nextFcntDown > 0;

            if (result.CanConfirmToDevice)
            {
                if (table == null)
                {
                    // in a reset case, we may not have a table, but still want to store the default
                    // values that we sent to the client
                    table = new LoRaADRTable();
                }

                table.CurrentNbRep = result.NbRepetition;
                table.CurrentTxPower = result.TxPower;
                await this.store.UpdateADRTable(devEUI, table);
                UpdateState(result);
                result.FCntDown = nextFcntDown;
            }

            result.NumberOfFrames = table.Entries.Count;
            Logger.Log(devEUI, $"calculated ADR: CanConfirmToDevice: {result.CanConfirmToDevice}, TxPower: {result.TxPower}, DataRate: {result.DataRate}", LogLevel.Debug);
            return result;
        }

        public virtual Task<uint> NextFCntDown(string devEUI, string gatewayId, uint clientFCntUp, uint clientFCntDown)
        {
            return Task.FromResult<uint>(0);
        }

        public virtual async Task<LoRaADRResult> GetLastResultAsync(string devEUI)
        {
            var table = await this.store.GetADRTable(devEUI);

            return table != null
                ? new LoRaADRResult
                {
                    NbRepetition = table.CurrentNbRep,
                    TxPower = table.CurrentTxPower,
                    NumberOfFrames = table.Entries.Count
                }
                : null;
        }

        public virtual async Task<LoRaADRTableEntry> GetLastEntryAsync(string devEUI)
        {
            var table = await this.store.GetADRTable(devEUI);
            return table != null && table.Entries.Count > 0 ? table.Entries[table.Entries.Count - 1] : null;
        }

        public virtual async Task<bool> ResetAsync(string devEUI)
        {
            return await this.store.Reset(devEUI);
        }

        private static LoRaADRResult ReturnDefaultValues(int upstreamDataRate, int defaultNbRep, int maxTxPowerIndex)
        {
            return new LoRaADRResult
            {
                DataRate = upstreamDataRate,
                NbRepetition = defaultNbRep,
                TxPower = maxTxPowerIndex
            };
        }
    }
}<|MERGE_RESOLUTION|>--- conflicted
+++ resolved
@@ -57,11 +57,7 @@
                     || !table.CurrentTxPower.HasValue
                     || fCntUp > currentStrategy.MinimumNumberOfResult)
                 {
-<<<<<<< HEAD
                     result = ReturnDefaultValues(upstreamDataRate, currentStrategy.DefaultNbRep, currentStrategy.DefaultTxPower);
-=======
-                    result = ReturnDefaultValues(dataRate, currentStrategy.DefaultNbRep, currentStrategy.DefaultTxPower);
->>>>>>> 580ec7bb
                 }
                 else
                 {
