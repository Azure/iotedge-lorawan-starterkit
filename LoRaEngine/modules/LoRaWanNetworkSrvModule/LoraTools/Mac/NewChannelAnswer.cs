// Copyright (c) Microsoft. All rights reserved.
// Licensed under the MIT license. See LICENSE file in the project root for full license information.

namespace LoRaTools
{
    using Newtonsoft.Json;
    using System;
    using System.Collections.Generic;

    public class NewChannelAnswer : MacCommand
    {
        public byte Status { get; set; }

        [JsonIgnore]
        public bool DataRangeOk => ((Status >> 1) & 0b00000001) == 1;

        [JsonIgnore]
        public bool ChannelFreqOk => (Status & 0b00000001) == 1;

        public NewChannelAnswer(bool drRangeOk, bool chanFreqOk)
        {
            Status |= (byte)((drRangeOk ? 1 : 0) << 2);
            Status |= (byte)(chanFreqOk ? 1 : 0);
            Cid = Cid.NewChannelCmd;
        }

        public NewChannelAnswer(ReadOnlySpan<byte> input)
            : base(input)
        {
            Status = input[1];
            Cid = (Cid)input[0];
        }

        public override int Length => 2;

        public override IEnumerable<byte> ToBytes()
        {
<<<<<<< HEAD
            yield return this.Status;
            yield return (byte)this.Cid;
=======
            yield return (byte)Status;
            yield return (byte)Cid;
>>>>>>> 580ec7bb
        }

        public override string ToString()
        {
            return $"Type: {Cid} Answer, frequency: {(ChannelFreqOk ? "updated" : "not updated")}, data rate: {(DataRangeOk ? "updated" : "not updated")}";
        }
    }
}<|MERGE_RESOLUTION|>--- conflicted
+++ resolved
@@ -35,13 +35,8 @@
 
         public override IEnumerable<byte> ToBytes()
         {
-<<<<<<< HEAD
-            yield return this.Status;
-            yield return (byte)this.Cid;
-=======
-            yield return (byte)Status;
+            yield return Status;
             yield return (byte)Cid;
->>>>>>> 580ec7bb
         }
 
         public override string ToString()
