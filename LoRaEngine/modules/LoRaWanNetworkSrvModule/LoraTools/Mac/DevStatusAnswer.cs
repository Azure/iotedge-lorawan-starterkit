// Copyright (c) Microsoft. All rights reserved.
// Licensed under the MIT license. See LICENSE file in the project root for full license information.

namespace LoRaTools
{
    using System;
    using System.Collections.Generic;
    using Newtonsoft.Json;

    /// <summary>
    /// DevStatusAns Upstream & DevStatusReq Downstream.
    /// </summary>
    public class DevStatusAnswer : MacCommand
    {
        [JsonProperty("battery")]
        public byte Battery { get; set; }

        [JsonProperty("margin")]
        private byte Margin { get; set; }

        public override int Length => 3;

        public override string ToString()
        {
            return $"Type: {Cid} Answer, Battery Level: {Battery}, Margin: {Margin}";
        }

        /// <summary>
        /// Initializes a new instance of the <see cref="DevStatusAnswer"/> class.
        /// Upstream constructor.
        /// </summary>
        public DevStatusAnswer(byte battery, byte margin)
        {
            Battery = battery;
            Margin = margin;
            Cid = Cid.DevStatusCmd;
        }

        public DevStatusAnswer(ReadOnlySpan<byte> readOnlySpan)
            : base(readOnlySpan)
        {
            if (readOnlySpan.Length < Length)
            {
                throw new InvalidOperationException("DevStatusAnswer detected but the byte format is not correct");
            }
            else
            {
                Battery = readOnlySpan[1];
                Margin = readOnlySpan[2];
                Cid = (Cid)readOnlySpan[0];
            }
        }

        public override IEnumerable<byte> ToBytes()
        {
<<<<<<< HEAD
            yield return this.Margin;
            yield return this.Battery;
            yield return (byte)this.Cid;
=======
            yield return (byte)Margin;
            yield return (byte)Battery;
            yield return (byte)Cid;
>>>>>>> 580ec7bb
        }
    }
}<|MERGE_RESOLUTION|>--- conflicted
+++ resolved
@@ -53,15 +53,9 @@
 
         public override IEnumerable<byte> ToBytes()
         {
-<<<<<<< HEAD
-            yield return this.Margin;
-            yield return this.Battery;
-            yield return (byte)this.Cid;
-=======
-            yield return (byte)Margin;
-            yield return (byte)Battery;
+            yield return Margin;
+            yield return Battery;
             yield return (byte)Cid;
->>>>>>> 580ec7bb
         }
     }
 }