// Copyright (c) Microsoft. All rights reserved.
// Licensed under the MIT license. See LICENSE file in the project root for full license information.

namespace LoRaTools
{
    using System.Collections.Generic;
    using Newtonsoft.Json;

    /// <summary>
    /// RXTimingSetupAns Upstream & RXTimingSetupReq Downstream.
    /// </summary>
    public class RXTimingSetupRequest : MacCommand
    {
        [JsonProperty("settings")]
        public byte Settings { get; set; }

        public override int Length => 2;

        [JsonIgnore]
        public int Delay => Settings & 0b00001111;

        public RXTimingSetupRequest()
        {
        }

        public RXTimingSetupRequest(byte delay)
        {
            Cid = Cid.RXTimingCmd;
            Settings |= delay;
        }

        public override IEnumerable<byte> ToBytes()
        {
<<<<<<< HEAD
            yield return this.Settings;
            yield return (byte)this.Cid;
=======
            yield return (byte)Settings;
            yield return (byte)Cid;
>>>>>>> 580ec7bb
        }

        public override string ToString()
        {
            return $"Type: {Cid} Answer, delay: {Delay}";
        }
    }
}<|MERGE_RESOLUTION|>--- conflicted
+++ resolved
@@ -31,13 +31,8 @@
 
         public override IEnumerable<byte> ToBytes()
         {
-<<<<<<< HEAD
-            yield return this.Settings;
-            yield return (byte)this.Cid;
-=======
-            yield return (byte)Settings;
+            yield return Settings;
             yield return (byte)Cid;
->>>>>>> 580ec7bb
         }
 
         public override string ToString()
