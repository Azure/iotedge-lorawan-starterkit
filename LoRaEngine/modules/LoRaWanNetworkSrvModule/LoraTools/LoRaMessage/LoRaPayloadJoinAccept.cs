// Copyright (c) Microsoft. All rights reserved.
// Licensed under the MIT license. See LICENSE file in the project root for full license information.

namespace LoRaTools.LoRaMessage
{
    using System;
    using System.Collections.Generic;
    using System.Linq;
    using System.Security.Cryptography;
    using LoRaTools.Utils;
    using LoRaWan;
    using Org.BouncyCastle.Crypto.Engines;
    using Org.BouncyCastle.Crypto.Parameters;

    /// <summary>
    /// Implementation of a LoRa Join-Accept frame.
    /// </summary>
    public class LoRaPayloadJoinAccept : LoRaPayload
    {
        private const ushort MaxRxDelayValue = 16;

        /// <summary>
        /// Gets or sets server Nonce aka JoinNonce.
        /// </summary>
        public Memory<byte> AppNonce { get; set; }

        /// <summary>
        /// Gets or sets device home network aka Home_NetId.
        /// </summary>
        public Memory<byte> NetID { get; set; }

        /// <summary>
        /// Gets or sets dLSettings.
        /// </summary>
        public Memory<byte> DlSettings { get; set; }

        /// <summary>
        /// Gets or sets rxDelay.
        /// </summary>
        public Memory<byte> RxDelay { get; set; }

        /// <summary>
        /// Gets or sets cFList / Optional.
        /// </summary>
        public Memory<byte> CfList { get; set; }

        /// <summary>
        /// Gets or sets frame Counter.
        /// </summary>
        public Memory<byte> Fcnt { get; set; }

        public int Rx1DrOffset => (DlSettings.Span[0] >> 4) & 0b00000111;

        public DataRateIndex Rx2Dr => (DataRateIndex)(DlSettings.Span[0] & 0b00001111);

        /// Constructor needed for mocking
        public LoRaPayloadJoinAccept()
        { }

        public LoRaPayloadJoinAccept(string netId, byte[] devAddr, byte[] appNonce, byte[] dlSettings, uint rxDelayValue, byte[] cfList)
        {
            var rxDelay = new byte[1];
            if (rxDelayValue is >= 0 and < MaxRxDelayValue)
            {
                rxDelay[0] = (byte)rxDelayValue;
            }

            var cfListLength = cfList == null ? 0 : cfList.Length;
            RawMessage = new byte[1 + 12 + cfListLength];
            Mhdr = new Memory<byte>(RawMessage, 0, 1);
            Array.Copy(new byte[] { 32 }, 0, RawMessage, 0, 1);
            AppNonce = new Memory<byte>(RawMessage, 1, 3);
            Array.Copy(appNonce, 0, RawMessage, 1, 3);
            NetID = new Memory<byte>(RawMessage, 4, 3);
            Array.Copy(ConversionHelper.StringToByteArray(netId), 0, RawMessage, 4, 3);
            DevAddr = new Memory<byte>(RawMessage, 7, 4);
            Array.Copy(devAddr, 0, RawMessage, 7, 4);
            DlSettings = new Memory<byte>(RawMessage, 11, 1);
            Array.Copy(dlSettings, 0, RawMessage, 11, 1);
            RxDelay = new Memory<byte>(RawMessage, 12, 1);
            Array.Copy(rxDelay, 0, RawMessage, 12, 1);
            // set payload Wrapper fields
            if (cfListLength > 0)
            {
                CfList = new Memory<byte>(RawMessage, 13, cfListLength);
                Array.Copy(cfList, 0, RawMessage, 13, cfListLength);
            }

            // cfList = StringToByteArray("184F84E85684B85E84886684586E8400");
            Fcnt = BitConverter.GetBytes(0x01);
            if (BitConverter.IsLittleEndian)
            {
                AppNonce.Span.Reverse();
                NetID.Span.Reverse();
                DevAddr.Span.Reverse();
                DlSettings.Span.Reverse();
                RxDelay.Span.Reverse();
            }
        }

<<<<<<< HEAD
        public LoRaPayloadJoinAccept(ReadOnlyMemory<byte> inputMessage, string appKey) : this(inputMessage.ToArray(), appKey)
        { }

        public LoRaPayloadJoinAccept(byte[] inputMessage, string appKey)
=======
        public LoRaPayloadJoinAccept(byte[] inputMessage, AppKey appKey)
>>>>>>> 3f763c6c
        {
            if (inputMessage is null) throw new ArgumentNullException(nameof(inputMessage));

            // Only MHDR is not encrypted with the key
            // ( PHYPayload = MHDR[1] | MACPayload[..] | MIC[4] )
            Mhdr = new Memory<byte>(inputMessage, 0, 1);
            // Then we will take the rest and decrypt it
            // DecryptPayload(inputMessage);
            // var decrypted = PerformEncryption(appKey);
            // Array.Copy(decrypted, 0, inputMessage, 0, decrypted.Length);
            // DecryptPayload(inputMessage);
            var aesEngine = new AesEngine();
            var rawKey = new byte[AppKey.Size];
            _ = appKey.Write(rawKey);
            aesEngine.Init(true, new KeyParameter(rawKey));
            using var aes = Aes.Create("AesManaged");
            aes.Key = rawKey;
            aes.IV = new byte[16];
#pragma warning disable CA5358 // Review cipher mode usage with cryptography experts
            // Cipher is part of the LoRaWAN specification
            aes.Mode = CipherMode.ECB;
#pragma warning restore CA5358 // Review cipher mode usage with cryptography experts
            aes.Padding = PaddingMode.None;

            ICryptoTransform cipher;

#pragma warning disable CA5401 // Do not use CreateEncryptor with non-default IV
            // Part of the LoRaWAN specification
            cipher = aes.CreateEncryptor();
#pragma warning restore CA5401 // Do not use CreateEncryptor with non-default IV
            var pt = new byte[inputMessage.Length - 1];
            Array.Copy(inputMessage, 1, pt, 0, pt.Length);
            // Array.Reverse(pt);
            var decryptedPayload = cipher.TransformFinalBlock(pt, 0, pt.Length);
            // We will copy back in the main inputMessage the content
            Array.Copy(decryptedPayload, 0, inputMessage, 1, decryptedPayload.Length);
            // ( MACPayload = AppNonce[3] | NetID[3] | DevAddr[4] | DLSettings[1] | RxDelay[1] | CFList[0|15] )
            var appNonce = new byte[3];
            Array.Copy(inputMessage, 1, appNonce, 0, 3);
            Array.Reverse(appNonce);
            AppNonce = new Memory<byte>(appNonce);
            var netID = new byte[3];
            Array.Copy(inputMessage, 4, netID, 0, 3);
            Array.Reverse(netID);
            NetID = new Memory<byte>(netID);
            var devAddr = new byte[4];
            Array.Copy(inputMessage, 7, devAddr, 0, 4);
            Array.Reverse(devAddr);
            DevAddr = new Memory<byte>(devAddr);
            var dlSettings = new byte[1];
            Array.Copy(inputMessage, 11, dlSettings, 0, 1);
            DlSettings = new Memory<byte>(dlSettings);
            var rxDelay = new byte[1];
            Array.Copy(inputMessage, 12, rxDelay, 0, 1);
            RxDelay = new Memory<byte>(rxDelay);
            // It's the configuration list, it can be empty or up to 15 bytes
            // - 17 = - 1 - 3 - 3 - 4 - 1 - 1 - 4
            // This is the size of all mandatory elements of the message
            var cfList = new byte[inputMessage.Length - 17];
            Array.Copy(inputMessage, 12, cfList, 0, inputMessage.Length - 17);
            Array.Reverse(cfList);
            CfList = new Memory<byte>(cfList);
            var mic = new byte[4];
            Array.Copy(inputMessage, inputMessage.Length - 4, mic, 0, 4);
            Mic = new Memory<byte>(mic);
        }

        public override byte[] PerformEncryption(AppKey key)
        {
            byte[] pt;
            if (!CfList.Span.IsEmpty)
            {
                pt = AppNonce.ToArray().Concat(NetID.ToArray()).Concat(DevAddr.ToArray()).Concat(DlSettings.ToArray()).Concat(RxDelay.ToArray()).Concat(CfList.ToArray()).Concat(Mic.ToArray()).ToArray();
            }
            else
            {
                pt = AppNonce.ToArray().Concat(NetID.ToArray()).Concat(DevAddr.ToArray()).Concat(DlSettings.ToArray()).Concat(RxDelay.ToArray()).Concat(Mic.ToArray()).ToArray();
            }

            using var aes = Aes.Create("AesManaged");
            var rawKey = new byte[AppKey.Size];
            _ = key.Write(rawKey);
            aes.Key = rawKey;
            aes.IV = new byte[16];
#pragma warning disable CA5358 // Review cipher mode usage with cryptography experts
            // Cipher is part of the LoRaWAN specification
            aes.Mode = CipherMode.ECB;
#pragma warning restore CA5358 // Review cipher mode usage with cryptography experts
            aes.Padding = PaddingMode.None;

            ICryptoTransform cipher;

            cipher = aes.CreateDecryptor();
            var encryptedPayload = cipher.TransformFinalBlock(pt, 0, pt.Length);
            RawMessage = new byte[encryptedPayload.Length];
            Array.Copy(encryptedPayload, 0, RawMessage, 0, encryptedPayload.Length);
            return encryptedPayload;
        }

        public override byte[] GetByteMessage()
        {
            var messageArray = new List<byte>();
            messageArray.AddRange(Mhdr.ToArray());
            messageArray.AddRange(RawMessage);

            return messageArray.ToArray();
        }

        public override bool CheckMic(NetworkSessionKey key, uint? server32BitFcnt = null)
        {
            throw new NotImplementedException();
        }

        public byte[] Serialize(AppKey appKey)
        {
            var algoinput = Mhdr.ToArray().Concat(AppNonce.ToArray()).Concat(NetID.ToArray()).Concat(DevAddr.ToArray()).Concat(DlSettings.ToArray()).Concat(RxDelay.ToArray()).ToArray();
            if (!CfList.Span.IsEmpty)
                algoinput = algoinput.Concat(CfList.ToArray()).ToArray();

            _ = CalculateMic(appKey, algoinput);
            _ = PerformEncryption(appKey);

            return GetByteMessage();
        }

        public override byte[] Serialize(NetworkSessionKey key) => throw new NotImplementedException();

        public override byte[] Serialize(AppSessionKey key) => throw new NotImplementedException();

        public override bool CheckMic(AppKey key) => throw new NotImplementedException();
    }
}<|MERGE_RESOLUTION|>--- conflicted
+++ resolved
@@ -98,14 +98,10 @@
             }
         }
 
-<<<<<<< HEAD
-        public LoRaPayloadJoinAccept(ReadOnlyMemory<byte> inputMessage, string appKey) : this(inputMessage.ToArray(), appKey)
+        public LoRaPayloadJoinAccept(ReadOnlyMemory<byte> inputMessage, AppKey appKey) : this(inputMessage.ToArray(), appKey)
         { }
 
-        public LoRaPayloadJoinAccept(byte[] inputMessage, string appKey)
-=======
         public LoRaPayloadJoinAccept(byte[] inputMessage, AppKey appKey)
->>>>>>> 3f763c6c
         {
             if (inputMessage is null) throw new ArgumentNullException(nameof(inputMessage));
 
