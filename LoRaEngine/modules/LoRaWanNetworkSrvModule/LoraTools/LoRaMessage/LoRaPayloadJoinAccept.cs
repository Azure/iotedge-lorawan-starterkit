--- conflicted
+++ resolved
@@ -163,21 +163,9 @@
 
         public override byte[] PerformEncryption(AppKey key)
         {
-<<<<<<< HEAD
             var micBytes = new byte[4];
             _ = Mic is { } someMic ? someMic.Write(micBytes) : throw new InvalidOperationException("MIC must not be null.");
 
-            var pt =
-                AppNonce.ToArray()
-                        .Concat(NetID.ToArray())
-                        .Concat(DevAddr.ToArray())
-                        .Concat(DlSettings.ToArray())
-                        .Concat(RxDelay.ToArray())
-                        .Concat(!CfList.Span.IsEmpty ? CfList.ToArray() : Array.Empty<byte>())
-                        .Concat(micBytes)
-                        .ToArray();
-
-=======
             var pt =
                 AppNonce.ToArray()
                         .Concat(NetID.ToArray())
@@ -185,9 +173,9 @@
                         .Concat(DlSettings.ToArray())
                         .Concat(RxDelay.ToArray())
                         .Concat(!CfList.Span.IsEmpty ? CfList.ToArray() : Array.Empty<byte>())
-                        .Concat(Mic.ToArray())
+                        .Concat(micBytes)
                         .ToArray();
->>>>>>> b547ca37
+
             using var aes = Aes.Create("AesManaged");
             var rawKey = new byte[AppKey.Size];
             _ = key.Write(rawKey);
@@ -224,15 +212,7 @@
 
         public byte[] Serialize(AppKey appKey)
         {
-<<<<<<< HEAD
             Mic = LoRaWan.Mic.ComputeForJoinAccept(appKey, new MacHeader(Mhdr.Span[0]), AppNonce, NetID, DevAddr, DlSettings, RxDelay, CfList);
-=======
-            var algoinput = Mhdr.ToArray().Concat(AppNonce.ToArray()).Concat(NetID.ToArray()).Concat(GetDevAddrBytes()).Concat(DlSettings.ToArray()).Concat(RxDelay.ToArray()).ToArray();
-            if (!CfList.Span.IsEmpty)
-                algoinput = algoinput.Concat(CfList.ToArray()).ToArray();
-
-            _ = CalculateMic(appKey, algoinput);
->>>>>>> b547ca37
             _ = PerformEncryption(appKey);
 
             return GetByteMessage();
