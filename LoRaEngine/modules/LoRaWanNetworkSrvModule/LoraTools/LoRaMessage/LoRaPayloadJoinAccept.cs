--- conflicted
+++ resolved
@@ -55,11 +55,7 @@
         public LoRaPayloadJoinAccept()
         { }
 
-<<<<<<< HEAD
-        public LoRaPayloadJoinAccept(string netId, DevAddr devAddr, AppNonce appNonce, byte[] dlSettings, uint rxDelayValue, byte[] cfList)
-=======
-        public LoRaPayloadJoinAccept(NetId netId, DevAddr devAddr, byte[] appNonce, byte[] dlSettings, uint rxDelayValue, byte[] cfList)
->>>>>>> cb8c52f9
+        public LoRaPayloadJoinAccept(NetId netId, DevAddr devAddr, AppNonce appNonce, byte[] dlSettings, uint rxDelayValue, byte[] cfList)
         {
             var rxDelay = new byte[1];
             if (rxDelayValue is >= 0 and < MaxRxDelayValue)
@@ -71,17 +67,10 @@
             RawMessage = new byte[1 + 12 + cfListLength];
             MHdr = new MacHeader(MacMessageType.JoinAccept);
             RawMessage[0] = (byte)MHdr;
-<<<<<<< HEAD
             AppNonce = appNonce;
             _ = appNonce.Write(RawMessage.AsSpan(1));
-            NetID = new Memory<byte>(RawMessage, 4, 3);
-            Array.Copy(ConversionHelper.StringToByteArray(netId), 0, RawMessage, 4, 3);
-=======
-            AppNonce = new Memory<byte>(RawMessage, 1, 3);
-            Array.Copy(appNonce, 0, RawMessage, 1, 3);
             NetId = netId;
             _ = NetId.Write(RawMessage.AsSpan(4, 3));
->>>>>>> cb8c52f9
             DevAddr = devAddr;
             _ = devAddr.Write(RawMessage.AsSpan(7));
             DlSettings = new Memory<byte>(RawMessage, 11, 1);
@@ -99,11 +88,6 @@
             Fcnt = BitConverter.GetBytes(0x01);
             if (BitConverter.IsLittleEndian)
             {
-<<<<<<< HEAD
-                NetID.Span.Reverse();
-=======
-                AppNonce.Span.Reverse();
->>>>>>> cb8c52f9
                 DlSettings.Span.Reverse();
                 RxDelay.Span.Reverse();
             }
@@ -150,19 +134,8 @@
             // We will copy back in the main inputMessage the content
             Array.Copy(decryptedPayload, 0, inputMessage, 1, decryptedPayload.Length);
             // ( MACPayload = AppNonce[3] | NetID[3] | DevAddr[4] | DLSettings[1] | RxDelay[1] | CFList[0|15] )
-<<<<<<< HEAD
             AppNonce = AppNonce.Read(inputMessage.AsSpan(1));
-            var netID = new byte[3];
-            Array.Copy(inputMessage, 4, netID, 0, 3);
-            Array.Reverse(netID);
-            NetID = new Memory<byte>(netID);
-=======
-            var appNonce = new byte[3];
-            Array.Copy(inputMessage, 1, appNonce, 0, 3);
-            Array.Reverse(appNonce);
-            AppNonce = new Memory<byte>(appNonce);
             NetId = NetId.Read(inputMessage.AsSpan(3));
->>>>>>> cb8c52f9
             DevAddr = DevAddr.Read(inputMessage.AsSpan(7));
             var dlSettings = new byte[1];
             Array.Copy(inputMessage, 11, dlSettings, 0, 1);
@@ -182,7 +155,6 @@
 
         public override byte[] PerformEncryption(AppKey key)
         {
-<<<<<<< HEAD
             var mic = Mic ?? throw new InvalidOperationException("MIC must not be null.");
 
             var channelFrequencies = !CfList.Span.IsEmpty ? CfList.ToArray() : Array.Empty<byte>();
@@ -199,28 +171,12 @@
 
             var pt = buffer.AsSpan();
             pt = AppNonce.Write(pt);
-            pt = Copy(NetID, pt);
+            pt = NetId.Write(pt);
             pt = DevAddr.Write(pt);
             pt = Copy(DlSettings, pt);
             pt = Copy(RxDelay, pt);
             pt = Copy(channelFrequencies, pt);
             _ = mic.Write(pt);
-=======
-            var netIdBytes = new byte[NetId.Size];
-            _ = NetId.Write(netIdBytes);
-            var micBytes = new byte[4];
-            _ = Mic is { } someMic ? someMic.Write(micBytes) : throw new InvalidOperationException("MIC must not be null.");
-
-            var pt =
-                AppNonce.ToArray()
-                        .Concat(netIdBytes)
-                        .Concat(GetDevAddrBytes())
-                        .Concat(DlSettings.ToArray())
-                        .Concat(RxDelay.ToArray())
-                        .Concat(!CfList.Span.IsEmpty ? CfList.ToArray() : Array.Empty<byte>())
-                        .Concat(micBytes)
-                        .ToArray();
->>>>>>> cb8c52f9
 
             using var aes = Aes.Create("AesManaged");
             var rawKey = new byte[AppKey.Size];
