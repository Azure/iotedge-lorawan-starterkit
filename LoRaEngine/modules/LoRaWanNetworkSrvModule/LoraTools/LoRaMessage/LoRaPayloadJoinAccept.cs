// Copyright (c) Microsoft. All rights reserved.
// Licensed under the MIT license. See LICENSE file in the project root for full license information.

namespace LoRaTools.LoRaMessage
{
    using System;
    using System.Linq;
    using System.Security.Cryptography;
    using LoRaWan;
    using Org.BouncyCastle.Crypto.Engines;
    using Org.BouncyCastle.Crypto.Parameters;

    /// <summary>
    /// Implementation of a LoRa Join-Accept frame.
    /// </summary>
    public class LoRaPayloadJoinAccept : LoRaPayload
    {
        /// <summary>
        /// Gets or sets server Nonce aka JoinNonce.
        /// </summary>
        public AppNonce AppNonce { get; set; }

        /// <summary>
        /// Gets or sets device home network aka Home_NetId.
        /// </summary>
        public NetId NetId { get; set; }

        /// <summary>
        /// Gets or sets dLSettings.
        /// </summary>
        public Memory<byte> DlSettings { get; set; }

        /// <summary>
        /// Gets or sets rxDelay.
        /// </summary>
        public RxDelay RxDelay { get; set; }

        /// <summary>
        /// Gets or sets cFList / Optional.
        /// </summary>
        public Memory<byte> CfList { get; set; }

        public int Rx1DrOffset => (DlSettings.Span[0] >> 4) & 0b00000111;

        public DataRateIndex Rx2Dr => (DataRateIndex)(DlSettings.Span[0] & 0b00001111);

        public LoRaPayloadJoinAccept(NetId netId, DevAddr devAddr, AppNonce appNonce, byte[] dlSettings, RxDelay rxDelay, byte[] cfList)
        {
            MHdr = new MacHeader(MacMessageType.JoinAccept);
            AppNonce = appNonce;
            NetId = netId;
            DevAddr = devAddr;
            DlSettings = dlSettings.AsMemory();
            RxDelay = rxDelay;
            if (cfList is { Length: > 0 } someCfList)
                CfList = new Memory<byte>(someCfList);
        }

        public LoRaPayloadJoinAccept(ReadOnlyMemory<byte> inputMessage, AppKey appKey) : this(inputMessage.ToArray(), appKey)
        { }

        private LoRaPayloadJoinAccept(byte[] inputMessage, AppKey appKey)
        {
            if (inputMessage is null) throw new ArgumentNullException(nameof(inputMessage));

            // Only MHDR is not encrypted with the key
            // ( PHYPayload = MHDR[1] | MACPayload[..] | MIC[4] )
            MHdr = new MacHeader(inputMessage[0]);
            // Then we will take the rest and decrypt it
            // DecryptPayload(inputMessage);
            // var decrypted = PerformEncryption(appKey);
            // Array.Copy(decrypted, 0, inputMessage, 0, decrypted.Length);
            // DecryptPayload(inputMessage);
            var aesEngine = new AesEngine();
            var rawKey = new byte[AppKey.Size];
            _ = appKey.Write(rawKey);
            aesEngine.Init(true, new KeyParameter(rawKey));
            using var aes = Aes.Create("AesManaged");
            aes.Key = rawKey;
            aes.IV = new byte[16];
#pragma warning disable CA5358 // Review cipher mode usage with cryptography experts
            // Cipher is part of the LoRaWAN specification
            aes.Mode = CipherMode.ECB;
#pragma warning restore CA5358 // Review cipher mode usage with cryptography experts
            aes.Padding = PaddingMode.None;

            ICryptoTransform cipher;

#pragma warning disable CA5401 // Do not use CreateEncryptor with non-default IV
            // Part of the LoRaWAN specification
            cipher = aes.CreateEncryptor();
#pragma warning restore CA5401 // Do not use CreateEncryptor with non-default IV
            var pt = new byte[inputMessage.Length - 1];
            Array.Copy(inputMessage, 1, pt, 0, pt.Length);
            // Array.Reverse(pt);
            var decryptedPayload = cipher.TransformFinalBlock(pt, 0, pt.Length);
            // We will copy back in the main inputMessage the content
            Array.Copy(decryptedPayload, 0, inputMessage, 1, decryptedPayload.Length);
            // ( MACPayload = AppNonce[3] | NetID[3] | DevAddr[4] | DLSettings[1] | RxDelay[1] | CFList[0|15] )
            AppNonce = AppNonce.Read(inputMessage.AsSpan(1));
            NetId = NetId.Read(inputMessage.AsSpan(4));
            DevAddr = DevAddr.Read(inputMessage.AsSpan(7));
            var dlSettings = new byte[1];
            Array.Copy(inputMessage, 11, dlSettings, 0, 1);
            DlSettings = new Memory<byte>(dlSettings);
            RxDelay = (RxDelay)(inputMessage[12] & 0b1111); // upper bits are reserved for future use
            // It's the configuration list, it can be empty or up to 15 bytes
            // - 17 = - 1 - 3 - 3 - 4 - 1 - 1 - 4
            // This is the size of all mandatory elements of the message
            var cfList = new byte[inputMessage.Length - 17];
            Array.Copy(inputMessage, 12, cfList, 0, inputMessage.Length - 17);
            Array.Reverse(cfList);
            CfList = new Memory<byte>(cfList);
            Mic = LoRaWan.Mic.Read(inputMessage.AsSpan(inputMessage.Length - 4, 4));
        }

        public byte[] Serialize(AppKey appKey)
        {
            Mic mic;
            Mic = mic = LoRaWan.Mic.ComputeForJoinAccept(appKey, MHdr, AppNonce, NetId, DevAddr, DlSettings, RxDelay, CfList);

            var channelFrequencies = !CfList.Span.IsEmpty ? CfList.ToArray() : Array.Empty<byte>();

            var buffer = new byte[AppNonce.Size + NetId.Size + DevAddr.Size + DlSettings.Length +
                                  sizeof(RxDelay) + channelFrequencies.Length + LoRaWan.Mic.Size];

            var pt = buffer.AsSpan();
            pt = AppNonce.Write(pt);
            pt = NetId.Write(pt);
            pt = DevAddr.Write(pt);
            pt = pt.Write(DlSettings.Span);
            pt = RxDelay.Write(pt);
            pt = pt.Write(channelFrequencies);
            _ = mic.Write(pt);

            using var aes = Aes.Create("AesManaged");
            var rawKey = new byte[AppKey.Size];
            _ = appKey.Write(rawKey);
            aes.Key = rawKey;
            aes.IV = new byte[16];
#pragma warning disable CA5358 // Review cipher mode usage with cryptography experts
            // Cipher is part of the LoRaWAN specification
            aes.Mode = CipherMode.ECB;
#pragma warning restore CA5358 // Review cipher mode usage with cryptography experts
            aes.Padding = PaddingMode.None;

            return aes.CreateDecryptor()
                      .TransformFinalBlock(buffer, 0, buffer.Length)
                      .Prepend((byte)MHdr)
                      .ToArray();
        }

<<<<<<< HEAD
        public override bool CheckMic(NetworkSessionKey key, uint? server32BitFcnt = null)
        {
            throw new NotImplementedException();
        }

        public override bool CheckMic(AppKey key)
        {
            var expectedMic = LoRaWan.Mic.ComputeForJoinAccept(key, MHdr, AppNonce, NetId, DevAddr, DlSettings, RxDelay, CfList);
            return expectedMic == Mic;
        }
=======
        private byte[] GetByteMessage() => RawMessage.Prepend((byte)MHdr).ToArray();
>>>>>>> ba6dfbc5
    }
}<|MERGE_RESOLUTION|>--- conflicted
+++ resolved
@@ -149,20 +149,5 @@
                       .Prepend((byte)MHdr)
                       .ToArray();
         }
-
-<<<<<<< HEAD
-        public override bool CheckMic(NetworkSessionKey key, uint? server32BitFcnt = null)
-        {
-            throw new NotImplementedException();
-        }
-
-        public override bool CheckMic(AppKey key)
-        {
-            var expectedMic = LoRaWan.Mic.ComputeForJoinAccept(key, MHdr, AppNonce, NetId, DevAddr, DlSettings, RxDelay, CfList);
-            return expectedMic == Mic;
-        }
-=======
-        private byte[] GetByteMessage() => RawMessage.Prepend((byte)MHdr).ToArray();
->>>>>>> ba6dfbc5
     }
 }