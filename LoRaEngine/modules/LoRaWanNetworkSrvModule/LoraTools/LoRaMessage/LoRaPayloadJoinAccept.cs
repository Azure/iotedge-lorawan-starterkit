// Copyright (c) Microsoft. All rights reserved.
// Licensed under the MIT license. See LICENSE file in the project root for full license information.

namespace LoRaTools.LoRaMessage
{
    using System;
    using System.Collections.Generic;
    using System.Linq;
    using System.Security.Cryptography;
    using LoRaTools.Utils;
    using LoRaWan;
    using Org.BouncyCastle.Crypto.Engines;
    using Org.BouncyCastle.Crypto.Parameters;
    using Org.BouncyCastle.Security;

    /// <summary>
    /// Implementation of a LoRa Join-Accept frame.
    /// </summary>
    public class LoRaPayloadJoinAccept : LoRaPayload
    {
        private const ushort MaxRxDelayValue = 16;

        /// <summary>
        /// Gets or sets server Nonce aka JoinNonce.
        /// </summary>
        public Memory<byte> AppNonce { get; set; }

        /// <summary>
        /// Gets or sets device home network aka Home_NetId.
        /// </summary>
        public NetId NetID { get; set; }

        /// <summary>
        /// Gets or sets dLSettings.
        /// </summary>
        public Memory<byte> DlSettings { get; set; }

        /// <summary>
        /// Gets or sets rxDelay.
        /// </summary>
        public Memory<byte> RxDelay { get; set; }

        /// <summary>
        /// Gets or sets cFList / Optional.
        /// </summary>
        public Memory<byte> CfList { get; set; }

        /// <summary>
        /// Gets or sets frame Counter.
        /// </summary>
        public Memory<byte> Fcnt { get; set; }

        public int Rx1DrOffset => (DlSettings.Span[0] >> 4) & 0b00000111;

        public DataRateIndex Rx2Dr => (DataRateIndex)(DlSettings.Span[0] & 0b00001111);

        /// Constructor needed for mocking
        public LoRaPayloadJoinAccept()
        { }

        public LoRaPayloadJoinAccept(NetId netId, DevAddr devAddr, byte[] appNonce, byte[] dlSettings, uint rxDelayValue, byte[] cfList)
        {
            var rxDelay = new byte[1];
            if (rxDelayValue is >= 0 and < MaxRxDelayValue)
            {
                rxDelay[0] = (byte)rxDelayValue;
            }

            var cfListLength = cfList == null ? 0 : cfList.Length;
            RawMessage = new byte[1 + 12 + cfListLength];
            MHdr = new MacHeader(MacMessageType.JoinAccept);
            RawMessage[0] = (byte)MHdr;
            AppNonce = new Memory<byte>(RawMessage, 1, 3);
            Array.Copy(appNonce, 0, RawMessage, 1, 3);
            NetID = netId;
            _ = NetID.Write(RawMessage.AsSpan(4, 3));
            DevAddr = devAddr;
            _ = devAddr.Write(RawMessage.AsSpan(7));
            DlSettings = new Memory<byte>(RawMessage, 11, 1);
            Array.Copy(dlSettings, 0, RawMessage, 11, 1);
            RxDelay = new Memory<byte>(RawMessage, 12, 1);
            Array.Copy(rxDelay, 0, RawMessage, 12, 1);
            // set payload Wrapper fields
            if (cfListLength > 0)
            {
                CfList = new Memory<byte>(RawMessage, 13, cfListLength);
                Array.Copy(cfList, 0, RawMessage, 13, cfListLength);
            }

            // cfList = StringToByteArray("184F84E85684B85E84886684586E8400");
            Fcnt = BitConverter.GetBytes(0x01);
            if (BitConverter.IsLittleEndian)
            {
                AppNonce.Span.Reverse();
                DlSettings.Span.Reverse();
                RxDelay.Span.Reverse();
            }
        }

        public LoRaPayloadJoinAccept(ReadOnlyMemory<byte> inputMessage, AppKey appKey) : this(inputMessage.ToArray(), appKey)
        { }

        private LoRaPayloadJoinAccept(byte[] inputMessage, AppKey appKey)
        {
            if (inputMessage is null) throw new ArgumentNullException(nameof(inputMessage));

            // Only MHDR is not encrypted with the key
            // ( PHYPayload = MHDR[1] | MACPayload[..] | MIC[4] )
            MHdr = new MacHeader(inputMessage[0]);
            // Then we will take the rest and decrypt it
            // DecryptPayload(inputMessage);
            // var decrypted = PerformEncryption(appKey);
            // Array.Copy(decrypted, 0, inputMessage, 0, decrypted.Length);
            // DecryptPayload(inputMessage);
            var aesEngine = new AesEngine();
            var rawKey = new byte[AppKey.Size];
            _ = appKey.Write(rawKey);
            aesEngine.Init(true, new KeyParameter(rawKey));
            using var aes = Aes.Create("AesManaged");
            aes.Key = rawKey;
            aes.IV = new byte[16];
#pragma warning disable CA5358 // Review cipher mode usage with cryptography experts
            // Cipher is part of the LoRaWAN specification
            aes.Mode = CipherMode.ECB;
#pragma warning restore CA5358 // Review cipher mode usage with cryptography experts
            aes.Padding = PaddingMode.None;

            ICryptoTransform cipher;

#pragma warning disable CA5401 // Do not use CreateEncryptor with non-default IV
            // Part of the LoRaWAN specification
            cipher = aes.CreateEncryptor();
#pragma warning restore CA5401 // Do not use CreateEncryptor with non-default IV
            var pt = new byte[inputMessage.Length - 1];
            Array.Copy(inputMessage, 1, pt, 0, pt.Length);
            // Array.Reverse(pt);
            var decryptedPayload = cipher.TransformFinalBlock(pt, 0, pt.Length);
            // We will copy back in the main inputMessage the content
            Array.Copy(decryptedPayload, 0, inputMessage, 1, decryptedPayload.Length);
            // ( MACPayload = AppNonce[3] | NetID[3] | DevAddr[4] | DLSettings[1] | RxDelay[1] | CFList[0|15] )
            var appNonce = new byte[3];
            Array.Copy(inputMessage, 1, appNonce, 0, 3);
            Array.Reverse(appNonce);
            AppNonce = new Memory<byte>(appNonce);
            NetID = NetId.Read(inputMessage.AsSpan(3));
            DevAddr = DevAddr.Read(inputMessage.AsSpan(7));
            var dlSettings = new byte[1];
            Array.Copy(inputMessage, 11, dlSettings, 0, 1);
            DlSettings = new Memory<byte>(dlSettings);
            var rxDelay = new byte[1];
            Array.Copy(inputMessage, 12, rxDelay, 0, 1);
            RxDelay = new Memory<byte>(rxDelay);
            // It's the configuration list, it can be empty or up to 15 bytes
            // - 17 = - 1 - 3 - 3 - 4 - 1 - 1 - 4
            // This is the size of all mandatory elements of the message
            var cfList = new byte[inputMessage.Length - 17];
            Array.Copy(inputMessage, 12, cfList, 0, inputMessage.Length - 17);
            Array.Reverse(cfList);
            CfList = new Memory<byte>(cfList);
            Mic = LoRaWan.Mic.Read(inputMessage.AsSpan(inputMessage.Length - 4, 4));
        }

        public override byte[] PerformEncryption(AppKey key)
        {
<<<<<<< HEAD
            var netIdBytes = new byte[NetId.Size];
            _ = NetID.Write(netIdBytes);
=======
            var micBytes = new byte[4];
            _ = Mic is { } someMic ? someMic.Write(micBytes) : throw new InvalidOperationException("MIC must not be null.");
>>>>>>> 0ac35fd1

            var pt =
                AppNonce.ToArray()
                        .Concat(netIdBytes)
                        .Concat(GetDevAddrBytes())
                        .Concat(DlSettings.ToArray())
                        .Concat(RxDelay.ToArray())
                        .Concat(!CfList.Span.IsEmpty ? CfList.ToArray() : Array.Empty<byte>())
                        .Concat(micBytes)
                        .ToArray();

            using var aes = Aes.Create("AesManaged");
            var rawKey = new byte[AppKey.Size];
            _ = key.Write(rawKey);
            aes.Key = rawKey;
            aes.IV = new byte[16];
#pragma warning disable CA5358 // Review cipher mode usage with cryptography experts
            // Cipher is part of the LoRaWAN specification
            aes.Mode = CipherMode.ECB;
#pragma warning restore CA5358 // Review cipher mode usage with cryptography experts
            aes.Padding = PaddingMode.None;

            ICryptoTransform cipher;

            cipher = aes.CreateDecryptor();
            var encryptedPayload = cipher.TransformFinalBlock(pt, 0, pt.Length);
            RawMessage = new byte[encryptedPayload.Length];
            Array.Copy(encryptedPayload, 0, RawMessage, 0, encryptedPayload.Length);
            return encryptedPayload;
        }

        public override byte[] GetByteMessage() => RawMessage.Prepend((byte)MHdr).ToArray();

        public override bool CheckMic(NetworkSessionKey key, uint? server32BitFcnt = null)
        {
            throw new NotImplementedException();
        }

        public byte[] Serialize(AppKey appKey)
        {
<<<<<<< HEAD
            var netId = new byte[NetId.Size];
            _ = NetID.Write(netId);

            var algoinput = Mhdr.ToArray().Concat(AppNonce.ToArray()).Concat(netId).Concat(GetDevAddrBytes()).Concat(DlSettings.ToArray()).Concat(RxDelay.ToArray()).ToArray();
            if (!CfList.Span.IsEmpty)
                algoinput = algoinput.Concat(CfList.ToArray()).ToArray();

            _ = CalculateMic(appKey, algoinput);
=======
            Mic = LoRaWan.Mic.ComputeForJoinAccept(appKey, MHdr, AppNonce, NetID, DevAddr, DlSettings, RxDelay, CfList);
>>>>>>> 0ac35fd1
            _ = PerformEncryption(appKey);

            return GetByteMessage();
        }

        public override byte[] Serialize(NetworkSessionKey key) => throw new NotImplementedException();

        public override byte[] Serialize(AppSessionKey key) => throw new NotImplementedException();

        public override bool CheckMic(AppKey key) => throw new NotImplementedException();

        private byte[] GetDevAddrBytes()
        {
            var bytes = new byte[DevAddr.Size];
            _ = DevAddr.Write(bytes);
            return bytes;
        }
    }
}<|MERGE_RESOLUTION|>--- conflicted
+++ resolved
@@ -162,13 +162,10 @@
 
         public override byte[] PerformEncryption(AppKey key)
         {
-<<<<<<< HEAD
             var netIdBytes = new byte[NetId.Size];
             _ = NetID.Write(netIdBytes);
-=======
             var micBytes = new byte[4];
             _ = Mic is { } someMic ? someMic.Write(micBytes) : throw new InvalidOperationException("MIC must not be null.");
->>>>>>> 0ac35fd1
 
             var pt =
                 AppNonce.ToArray()
@@ -209,18 +206,7 @@
 
         public byte[] Serialize(AppKey appKey)
         {
-<<<<<<< HEAD
-            var netId = new byte[NetId.Size];
-            _ = NetID.Write(netId);
-
-            var algoinput = Mhdr.ToArray().Concat(AppNonce.ToArray()).Concat(netId).Concat(GetDevAddrBytes()).Concat(DlSettings.ToArray()).Concat(RxDelay.ToArray()).ToArray();
-            if (!CfList.Span.IsEmpty)
-                algoinput = algoinput.Concat(CfList.ToArray()).ToArray();
-
-            _ = CalculateMic(appKey, algoinput);
-=======
             Mic = LoRaWan.Mic.ComputeForJoinAccept(appKey, MHdr, AppNonce, NetID, DevAddr, DlSettings, RxDelay, CfList);
->>>>>>> 0ac35fd1
             _ = PerformEncryption(appKey);
 
             return GetByteMessage();
