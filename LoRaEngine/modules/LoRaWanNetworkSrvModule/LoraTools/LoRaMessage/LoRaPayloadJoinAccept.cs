// Copyright (c) Microsoft. All rights reserved.
// Licensed under the MIT license. See LICENSE file in the project root for full license information.

namespace LoRaTools.LoRaMessage
{
    using System;
    using System.Linq;
    using System.Security.Cryptography;
    using LoRaWan;
    using Org.BouncyCastle.Crypto.Engines;
    using Org.BouncyCastle.Crypto.Parameters;

    /// <summary>
    /// Implementation of a LoRa Join-Accept frame.
    /// </summary>
    public class LoRaPayloadJoinAccept : LoRaPayload
    {
        private const ushort MaxRxDelayValue = 16;

        /// <summary>
        /// Gets or sets server Nonce aka JoinNonce.
        /// </summary>
        public AppNonce AppNonce { get; set; }

        /// <summary>
        /// Gets or sets device home network aka Home_NetId.
        /// </summary>
        public NetId NetId { get; set; }

        /// <summary>
        /// Gets or sets dLSettings.
        /// </summary>
        public Memory<byte> DlSettings { get; set; }

        /// <summary>
        /// Gets or sets rxDelay.
        /// </summary>
        public Memory<byte> RxDelay { get; set; }

        /// <summary>
        /// Gets or sets cFList / Optional.
        /// </summary>
        public Memory<byte> CfList { get; set; }

        /// <summary>
        /// Gets or sets frame Counter.
        /// </summary>
        public Memory<byte> Fcnt { get; set; }

        public int Rx1DrOffset => (DlSettings.Span[0] >> 4) & 0b00000111;

        public DataRateIndex Rx2Dr => (DataRateIndex)(DlSettings.Span[0] & 0b00001111);

        /// Constructor needed for mocking
        public LoRaPayloadJoinAccept()
        { }

        public LoRaPayloadJoinAccept(NetId netId, DevAddr devAddr, AppNonce appNonce, byte[] dlSettings, uint rxDelayValue, byte[] cfList)
        {
            var rxDelay = new byte[1];
            if (rxDelayValue is >= 0 and < MaxRxDelayValue)
            {
                rxDelay[0] = (byte)rxDelayValue;
            }

            var cfListLength = cfList == null ? 0 : cfList.Length;
            RawMessage = new byte[1 + 12 + cfListLength];
            MHdr = new MacHeader(MacMessageType.JoinAccept);
            RawMessage[0] = (byte)MHdr;
            AppNonce = appNonce;
            _ = appNonce.Write(RawMessage.AsSpan(1));
            NetId = netId;
            _ = NetId.Write(RawMessage.AsSpan(4, 3));
            DevAddr = devAddr;
            _ = devAddr.Write(RawMessage.AsSpan(7));
            DlSettings = new Memory<byte>(RawMessage, 11, 1);
            Array.Copy(dlSettings, 0, RawMessage, 11, 1);
            RxDelay = new Memory<byte>(RawMessage, 12, 1);
            Array.Copy(rxDelay, 0, RawMessage, 12, 1);
            // set payload Wrapper fields
            if (cfListLength > 0)
            {
                CfList = new Memory<byte>(RawMessage, 13, cfListLength);
                Array.Copy(cfList, 0, RawMessage, 13, cfListLength);
            }

            // cfList = StringToByteArray("184F84E85684B85E84886684586E8400");
            Fcnt = BitConverter.GetBytes(0x01);
            if (BitConverter.IsLittleEndian)
            {
                DlSettings.Span.Reverse();
                RxDelay.Span.Reverse();
            }
        }

        public LoRaPayloadJoinAccept(ReadOnlyMemory<byte> inputMessage, AppKey appKey) : this(inputMessage.ToArray(), appKey)
        { }

        private LoRaPayloadJoinAccept(byte[] inputMessage, AppKey appKey)
        {
            if (inputMessage is null) throw new ArgumentNullException(nameof(inputMessage));

            // Only MHDR is not encrypted with the key
            // ( PHYPayload = MHDR[1] | MACPayload[..] | MIC[4] )
            MHdr = new MacHeader(inputMessage[0]);
            // Then we will take the rest and decrypt it
            // DecryptPayload(inputMessage);
            // var decrypted = PerformEncryption(appKey);
            // Array.Copy(decrypted, 0, inputMessage, 0, decrypted.Length);
            // DecryptPayload(inputMessage);
            var aesEngine = new AesEngine();
            var rawKey = new byte[AppKey.Size];
            _ = appKey.Write(rawKey);
            aesEngine.Init(true, new KeyParameter(rawKey));
            using var aes = Aes.Create("AesManaged");
            aes.Key = rawKey;
            aes.IV = new byte[16];
#pragma warning disable CA5358 // Review cipher mode usage with cryptography experts
            // Cipher is part of the LoRaWAN specification
            aes.Mode = CipherMode.ECB;
#pragma warning restore CA5358 // Review cipher mode usage with cryptography experts
            aes.Padding = PaddingMode.None;

            ICryptoTransform cipher;

#pragma warning disable CA5401 // Do not use CreateEncryptor with non-default IV
            // Part of the LoRaWAN specification
            cipher = aes.CreateEncryptor();
#pragma warning restore CA5401 // Do not use CreateEncryptor with non-default IV
            var pt = new byte[inputMessage.Length - 1];
            Array.Copy(inputMessage, 1, pt, 0, pt.Length);
            // Array.Reverse(pt);
            var decryptedPayload = cipher.TransformFinalBlock(pt, 0, pt.Length);
            // We will copy back in the main inputMessage the content
            Array.Copy(decryptedPayload, 0, inputMessage, 1, decryptedPayload.Length);
            // ( MACPayload = AppNonce[3] | NetID[3] | DevAddr[4] | DLSettings[1] | RxDelay[1] | CFList[0|15] )
            AppNonce = AppNonce.Read(inputMessage.AsSpan(1));
            NetId = NetId.Read(inputMessage.AsSpan(3));
            DevAddr = DevAddr.Read(inputMessage.AsSpan(7));
            var dlSettings = new byte[1];
            Array.Copy(inputMessage, 11, dlSettings, 0, 1);
            DlSettings = new Memory<byte>(dlSettings);
            var rxDelay = new byte[1];
            Array.Copy(inputMessage, 12, rxDelay, 0, 1);
            RxDelay = new Memory<byte>(rxDelay);
            // It's the configuration list, it can be empty or up to 15 bytes
            // - 17 = - 1 - 3 - 3 - 4 - 1 - 1 - 4
            // This is the size of all mandatory elements of the message
            var cfList = new byte[inputMessage.Length - 17];
            Array.Copy(inputMessage, 12, cfList, 0, inputMessage.Length - 17);
            Array.Reverse(cfList);
            CfList = new Memory<byte>(cfList);
            Mic = LoRaWan.Mic.Read(inputMessage.AsSpan(inputMessage.Length - 4, 4));
        }

        public override byte[] PerformEncryption(AppKey key)
        {
            var mic = Mic ?? throw new InvalidOperationException("MIC must not be null.");

            var channelFrequencies = !CfList.Span.IsEmpty ? CfList.ToArray() : Array.Empty<byte>();

            var buffer = new byte[AppNonce.Size + NetId.Size + DevAddr.Size + DlSettings.Length +
                                  RxDelay.Length + channelFrequencies.Length + LoRaWan.Mic.Size];

            static Span<byte> Copy(ReadOnlyMemory<byte> source, Span<byte> target)
            {
                source.Span.CopyTo(target);
                target = target[source.Length..];
                return target;
            }

            var pt = buffer.AsSpan();
            pt = AppNonce.Write(pt);
            pt = NetId.Write(pt);
            pt = DevAddr.Write(pt);
            pt = Copy(DlSettings, pt);
            pt = Copy(RxDelay, pt);
            pt = Copy(channelFrequencies, pt);
            _ = mic.Write(pt);

            using var aes = Aes.Create("AesManaged");
            var rawKey = new byte[AppKey.Size];
            _ = key.Write(rawKey);
            aes.Key = rawKey;
            aes.IV = new byte[16];
#pragma warning disable CA5358 // Review cipher mode usage with cryptography experts
            // Cipher is part of the LoRaWAN specification
            aes.Mode = CipherMode.ECB;
#pragma warning restore CA5358 // Review cipher mode usage with cryptography experts
            aes.Padding = PaddingMode.None;

            ICryptoTransform cipher;

            cipher = aes.CreateDecryptor();
            var encryptedPayload = cipher.TransformFinalBlock(buffer, 0, buffer.Length);
            RawMessage = new byte[encryptedPayload.Length];
            Array.Copy(encryptedPayload, 0, RawMessage, 0, encryptedPayload.Length);
            return encryptedPayload;
        }

        public override byte[] GetByteMessage() => RawMessage.Prepend((byte)MHdr).ToArray();

        public override bool CheckMic(NetworkSessionKey key, uint? server32BitFcnt = null)
        {
            throw new NotImplementedException();
        }

        public byte[] Serialize(AppKey appKey)
        {
            Mic = LoRaWan.Mic.ComputeForJoinAccept(appKey, MHdr, AppNonce, NetId, DevAddr, DlSettings, RxDelay, CfList);
            _ = PerformEncryption(appKey);

            return GetByteMessage();
        }

        public override byte[] Serialize(NetworkSessionKey key) => throw new NotImplementedException();

        public override byte[] Serialize(AppSessionKey key) => throw new NotImplementedException();

<<<<<<< HEAD
        public override bool CheckMic(AppKey key)
        {
            var expectedMic = LoRaWan.Mic.ComputeForJoinAccept(key, MHdr, AppNonce, NetID, DevAddr, DlSettings, RxDelay, CfList);
            return expectedMic == Mic;
        }

        private byte[] GetDevAddrBytes()
        {
            var bytes = new byte[DevAddr.Size];
            _ = DevAddr.Write(bytes);
            return bytes;
        }
=======
        public override bool CheckMic(AppKey key) => throw new NotImplementedException();
>>>>>>> db52e352
    }
}<|MERGE_RESOLUTION|>--- conflicted
+++ resolved
@@ -135,7 +135,7 @@
             Array.Copy(decryptedPayload, 0, inputMessage, 1, decryptedPayload.Length);
             // ( MACPayload = AppNonce[3] | NetID[3] | DevAddr[4] | DLSettings[1] | RxDelay[1] | CFList[0|15] )
             AppNonce = AppNonce.Read(inputMessage.AsSpan(1));
-            NetId = NetId.Read(inputMessage.AsSpan(3));
+            NetId = NetId.Read(inputMessage.AsSpan(4));
             DevAddr = DevAddr.Read(inputMessage.AsSpan(7));
             var dlSettings = new byte[1];
             Array.Copy(inputMessage, 11, dlSettings, 0, 1);
@@ -217,21 +217,10 @@
 
         public override byte[] Serialize(AppSessionKey key) => throw new NotImplementedException();
 
-<<<<<<< HEAD
         public override bool CheckMic(AppKey key)
         {
-            var expectedMic = LoRaWan.Mic.ComputeForJoinAccept(key, MHdr, AppNonce, NetID, DevAddr, DlSettings, RxDelay, CfList);
+            var expectedMic = LoRaWan.Mic.ComputeForJoinAccept(key, MHdr, AppNonce, NetId, DevAddr, DlSettings, RxDelay, CfList);
             return expectedMic == Mic;
         }
-
-        private byte[] GetDevAddrBytes()
-        {
-            var bytes = new byte[DevAddr.Size];
-            _ = DevAddr.Write(bytes);
-            return bytes;
-        }
-=======
-        public override bool CheckMic(AppKey key) => throw new NotImplementedException();
->>>>>>> db52e352
     }
 }