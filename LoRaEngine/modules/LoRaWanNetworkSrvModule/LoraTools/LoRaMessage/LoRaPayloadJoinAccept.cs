// Copyright (c) Microsoft. All rights reserved.
// Licensed under the MIT license. See LICENSE file in the project root for full license information.

namespace LoRaTools.LoRaMessage
{
    using System;
    using System.Linq;
    using System.Security.Cryptography;
    using LoRaWan;
    using Org.BouncyCastle.Crypto.Engines;
    using Org.BouncyCastle.Crypto.Parameters;

    /// <summary>
    /// Implementation of a LoRa Join-Accept frame.
    /// </summary>
    public class LoRaPayloadJoinAccept : LoRaPayload
    {
        /// <summary>
        /// Gets or sets server Nonce aka JoinNonce.
        /// </summary>
        public AppNonce AppNonce { get; set; }

        /// <summary>
        /// Gets or sets device home network aka Home_NetId.
        /// </summary>
        public NetId NetId { get; set; }

        /// <summary>
        /// Gets or sets dLSettings.
        /// </summary>
        public Memory<byte> DlSettings { get; set; }

        /// <summary>
        /// Gets or sets rxDelay.
        /// </summary>
        public Memory<byte> RxDelay { get; set; }

        /// <summary>
        /// Gets or sets cFList / Optional.
        /// </summary>
        public Memory<byte> CfList { get; set; }

        /// <summary>
        /// Gets or sets frame Counter.
        /// </summary>
        public Memory<byte> Fcnt { get; set; }

        public int Rx1DrOffset => (DlSettings.Span[0] >> 4) & 0b00000111;

        public DataRateIndex Rx2Dr => (DataRateIndex)(DlSettings.Span[0] & 0b00001111);

        /// Constructor needed for mocking
        public LoRaPayloadJoinAccept()
        { }

<<<<<<< HEAD
        public LoRaPayloadJoinAccept(string netId, DevAddr devAddr, byte[] appNonce, byte[] dlSettings, RxDelay rxDelay, byte[] cfList)
=======
        public LoRaPayloadJoinAccept(NetId netId, DevAddr devAddr, AppNonce appNonce, byte[] dlSettings, uint rxDelayValue, byte[] cfList)
>>>>>>> ef435026
        {
            var cfListLength = cfList == null ? 0 : cfList.Length;
            RawMessage = new byte[1 + 12 + cfListLength];
            MHdr = new MacHeader(MacMessageType.JoinAccept);
            RawMessage[0] = (byte)MHdr;
            AppNonce = appNonce;
            _ = appNonce.Write(RawMessage.AsSpan(1));
            NetId = netId;
            _ = NetId.Write(RawMessage.AsSpan(4, 3));
            DevAddr = devAddr;
            _ = devAddr.Write(RawMessage.AsSpan(7));
            DlSettings = new Memory<byte>(RawMessage, 11, 1);
            Array.Copy(dlSettings, 0, RawMessage, 11, 1);
            RxDelay = new Memory<byte>(RawMessage, 12, 1);
            RawMessage[12] = (byte)(Enum.IsDefined(rxDelay) ? rxDelay : default);
            // set payload Wrapper fields
            if (cfListLength > 0)
            {
                CfList = new Memory<byte>(RawMessage, 13, cfListLength);
                Array.Copy(cfList, 0, RawMessage, 13, cfListLength);
            }

            // cfList = StringToByteArray("184F84E85684B85E84886684586E8400");
            Fcnt = BitConverter.GetBytes(0x01);
            if (BitConverter.IsLittleEndian)
            {
                DlSettings.Span.Reverse();
                RxDelay.Span.Reverse();
            }
        }

        public LoRaPayloadJoinAccept(ReadOnlyMemory<byte> inputMessage, AppKey appKey) : this(inputMessage.ToArray(), appKey)
        { }

        private LoRaPayloadJoinAccept(byte[] inputMessage, AppKey appKey)
        {
            if (inputMessage is null) throw new ArgumentNullException(nameof(inputMessage));

            // Only MHDR is not encrypted with the key
            // ( PHYPayload = MHDR[1] | MACPayload[..] | MIC[4] )
            MHdr = new MacHeader(inputMessage[0]);
            // Then we will take the rest and decrypt it
            // DecryptPayload(inputMessage);
            // var decrypted = PerformEncryption(appKey);
            // Array.Copy(decrypted, 0, inputMessage, 0, decrypted.Length);
            // DecryptPayload(inputMessage);
            var aesEngine = new AesEngine();
            var rawKey = new byte[AppKey.Size];
            _ = appKey.Write(rawKey);
            aesEngine.Init(true, new KeyParameter(rawKey));
            using var aes = Aes.Create("AesManaged");
            aes.Key = rawKey;
            aes.IV = new byte[16];
#pragma warning disable CA5358 // Review cipher mode usage with cryptography experts
            // Cipher is part of the LoRaWAN specification
            aes.Mode = CipherMode.ECB;
#pragma warning restore CA5358 // Review cipher mode usage with cryptography experts
            aes.Padding = PaddingMode.None;

            ICryptoTransform cipher;

#pragma warning disable CA5401 // Do not use CreateEncryptor with non-default IV
            // Part of the LoRaWAN specification
            cipher = aes.CreateEncryptor();
#pragma warning restore CA5401 // Do not use CreateEncryptor with non-default IV
            var pt = new byte[inputMessage.Length - 1];
            Array.Copy(inputMessage, 1, pt, 0, pt.Length);
            // Array.Reverse(pt);
            var decryptedPayload = cipher.TransformFinalBlock(pt, 0, pt.Length);
            // We will copy back in the main inputMessage the content
            Array.Copy(decryptedPayload, 0, inputMessage, 1, decryptedPayload.Length);
            // ( MACPayload = AppNonce[3] | NetID[3] | DevAddr[4] | DLSettings[1] | RxDelay[1] | CFList[0|15] )
            AppNonce = AppNonce.Read(inputMessage.AsSpan(1));
            NetId = NetId.Read(inputMessage.AsSpan(4));
            DevAddr = DevAddr.Read(inputMessage.AsSpan(7));
            var dlSettings = new byte[1];
            Array.Copy(inputMessage, 11, dlSettings, 0, 1);
            DlSettings = new Memory<byte>(dlSettings);
            var rxDelay = new byte[1];
            Array.Copy(inputMessage, 12, rxDelay, 0, 1);
            RxDelay = new Memory<byte>(rxDelay);
            // It's the configuration list, it can be empty or up to 15 bytes
            // - 17 = - 1 - 3 - 3 - 4 - 1 - 1 - 4
            // This is the size of all mandatory elements of the message
            var cfList = new byte[inputMessage.Length - 17];
            Array.Copy(inputMessage, 12, cfList, 0, inputMessage.Length - 17);
            Array.Reverse(cfList);
            CfList = new Memory<byte>(cfList);
            Mic = LoRaWan.Mic.Read(inputMessage.AsSpan(inputMessage.Length - 4, 4));
        }

        public override byte[] PerformEncryption(AppKey key)
        {
            var mic = Mic ?? throw new InvalidOperationException("MIC must not be null.");

            var channelFrequencies = !CfList.Span.IsEmpty ? CfList.ToArray() : Array.Empty<byte>();

            var buffer = new byte[AppNonce.Size + NetId.Size + DevAddr.Size + DlSettings.Length +
                                  RxDelay.Length + channelFrequencies.Length + LoRaWan.Mic.Size];

            static Span<byte> Copy(ReadOnlyMemory<byte> source, Span<byte> target)
            {
                source.Span.CopyTo(target);
                target = target[source.Length..];
                return target;
            }

            var pt = buffer.AsSpan();
            pt = AppNonce.Write(pt);
            pt = NetId.Write(pt);
            pt = DevAddr.Write(pt);
            pt = Copy(DlSettings, pt);
            pt = Copy(RxDelay, pt);
            pt = Copy(channelFrequencies, pt);
            _ = mic.Write(pt);

            using var aes = Aes.Create("AesManaged");
            var rawKey = new byte[AppKey.Size];
            _ = key.Write(rawKey);
            aes.Key = rawKey;
            aes.IV = new byte[16];
#pragma warning disable CA5358 // Review cipher mode usage with cryptography experts
            // Cipher is part of the LoRaWAN specification
            aes.Mode = CipherMode.ECB;
#pragma warning restore CA5358 // Review cipher mode usage with cryptography experts
            aes.Padding = PaddingMode.None;

            ICryptoTransform cipher;

            cipher = aes.CreateDecryptor();
            var encryptedPayload = cipher.TransformFinalBlock(buffer, 0, buffer.Length);
            RawMessage = new byte[encryptedPayload.Length];
            Array.Copy(encryptedPayload, 0, RawMessage, 0, encryptedPayload.Length);
            return encryptedPayload;
        }

        public override byte[] GetByteMessage() => RawMessage.Prepend((byte)MHdr).ToArray();

        public override bool CheckMic(NetworkSessionKey key, uint? server32BitFcnt = null)
        {
            throw new NotImplementedException();
        }

        public byte[] Serialize(AppKey appKey)
        {
            Mic = LoRaWan.Mic.ComputeForJoinAccept(appKey, MHdr, AppNonce, NetId, DevAddr, DlSettings, RxDelay, CfList);
            _ = PerformEncryption(appKey);

            return GetByteMessage();
        }

        public override byte[] Serialize(NetworkSessionKey key) => throw new NotImplementedException();

        public override byte[] Serialize(AppSessionKey key) => throw new NotImplementedException();

        public override bool CheckMic(AppKey key)
        {
            var expectedMic = LoRaWan.Mic.ComputeForJoinAccept(key, MHdr, AppNonce, NetId, DevAddr, DlSettings, RxDelay, CfList);
            return expectedMic == Mic;
        }
    }
}<|MERGE_RESOLUTION|>--- conflicted
+++ resolved
@@ -53,11 +53,7 @@
         public LoRaPayloadJoinAccept()
         { }
 
-<<<<<<< HEAD
-        public LoRaPayloadJoinAccept(string netId, DevAddr devAddr, byte[] appNonce, byte[] dlSettings, RxDelay rxDelay, byte[] cfList)
-=======
-        public LoRaPayloadJoinAccept(NetId netId, DevAddr devAddr, AppNonce appNonce, byte[] dlSettings, uint rxDelayValue, byte[] cfList)
->>>>>>> ef435026
+        public LoRaPayloadJoinAccept(NetId netId, DevAddr devAddr, AppNonce appNonce, byte[] dlSettings, RxDelay rxDelay, byte[] cfList)
         {
             var cfListLength = cfList == null ? 0 : cfList.Length;
             RawMessage = new byte[1 + 12 + cfListLength];
