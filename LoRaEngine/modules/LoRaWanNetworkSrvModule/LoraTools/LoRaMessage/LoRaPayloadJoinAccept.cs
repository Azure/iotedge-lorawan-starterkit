// Copyright (c) Microsoft. All rights reserved.
// Licensed under the MIT license. See LICENSE file in the project root for full license information.

namespace LoRaTools.LoRaMessage
{
    using System;
    using System.Collections.Generic;
    using System.Linq;
    using System.Security.Cryptography;
    using LoRaTools.Utils;
    using LoRaWan;
    using Org.BouncyCastle.Crypto.Engines;
    using Org.BouncyCastle.Crypto.Parameters;
    using Org.BouncyCastle.Security;

    /// <summary>
    /// Implementation of a LoRa Join-Accept frame.
    /// </summary>
    public class LoRaPayloadJoinAccept : LoRaPayload
    {
        private const ushort MaxRxDelayValue = 16;

        /// <summary>
        /// Gets or sets server Nonce aka JoinNonce.
        /// </summary>
        public Memory<byte> AppNonce { get; set; }

        /// <summary>
        /// Gets or sets device home network aka Home_NetId.
        /// </summary>
        public Memory<byte> NetID { get; set; }

        /// <summary>
        /// Gets or sets dLSettings.
        /// </summary>
        public Memory<byte> DlSettings { get; set; }

        /// <summary>
        /// Gets or sets rxDelay.
        /// </summary>
        public Memory<byte> RxDelay { get; set; }

        /// <summary>
        /// Gets or sets cFList / Optional.
        /// </summary>
        public Memory<byte> CfList { get; set; }

        /// <summary>
        /// Gets or sets frame Counter.
        /// </summary>
        public Memory<byte> Fcnt { get; set; }

        public int Rx1DrOffset => (DlSettings.Span[0] >> 4) & 0b00000111;

        public DataRateIndex Rx2Dr => (DataRateIndex)(DlSettings.Span[0] & 0b00001111);

        /// Constructor needed for mocking
        public LoRaPayloadJoinAccept()
        { }

        public LoRaPayloadJoinAccept(string netId, DevAddr devAddr, byte[] appNonce, byte[] dlSettings, uint rxDelayValue, byte[] cfList)
        {
            var rxDelay = new byte[1];
            if (rxDelayValue is >= 0 and < MaxRxDelayValue)
            {
                rxDelay[0] = (byte)rxDelayValue;
            }

            var cfListLength = cfList == null ? 0 : cfList.Length;
            RawMessage = new byte[1 + 12 + cfListLength];
            MHdr = new MacHeader(MacMessageType.JoinAccept);
            RawMessage[0] = (byte)MHdr;
            AppNonce = new Memory<byte>(RawMessage, 1, 3);
            Array.Copy(appNonce, 0, RawMessage, 1, 3);
            NetID = new Memory<byte>(RawMessage, 4, 3);
            Array.Copy(ConversionHelper.StringToByteArray(netId), 0, RawMessage, 4, 3);
            DevAddr = devAddr;
            _ = devAddr.Write(RawMessage.AsSpan(7));
            DlSettings = new Memory<byte>(RawMessage, 11, 1);
            Array.Copy(dlSettings, 0, RawMessage, 11, 1);
            RxDelay = new Memory<byte>(RawMessage, 12, 1);
            Array.Copy(rxDelay, 0, RawMessage, 12, 1);
            // set payload Wrapper fields
            if (cfListLength > 0)
            {
                CfList = new Memory<byte>(RawMessage, 13, cfListLength);
                Array.Copy(cfList, 0, RawMessage, 13, cfListLength);
            }

            // cfList = StringToByteArray("184F84E85684B85E84886684586E8400");
            Fcnt = BitConverter.GetBytes(0x01);
            if (BitConverter.IsLittleEndian)
            {
                AppNonce.Span.Reverse();
                NetID.Span.Reverse();
                DlSettings.Span.Reverse();
                RxDelay.Span.Reverse();
            }
        }

        public LoRaPayloadJoinAccept(byte[] inputMessage, AppKey appKey)
        {
            if (inputMessage is null) throw new ArgumentNullException(nameof(inputMessage));

            // Only MHDR is not encrypted with the key
            // ( PHYPayload = MHDR[1] | MACPayload[..] | MIC[4] )
            MHdr = new MacHeader(inputMessage[0]);
            // Then we will take the rest and decrypt it
            // DecryptPayload(inputMessage);
            // var decrypted = PerformEncryption(appKey);
            // Array.Copy(decrypted, 0, inputMessage, 0, decrypted.Length);
            // DecryptPayload(inputMessage);
            var aesEngine = new AesEngine();
            var rawKey = new byte[AppKey.Size];
            _ = appKey.Write(rawKey);
            aesEngine.Init(true, new KeyParameter(rawKey));
            using var aes = Aes.Create("AesManaged");
            aes.Key = rawKey;
            aes.IV = new byte[16];
#pragma warning disable CA5358 // Review cipher mode usage with cryptography experts
            // Cipher is part of the LoRaWAN specification
            aes.Mode = CipherMode.ECB;
#pragma warning restore CA5358 // Review cipher mode usage with cryptography experts
            aes.Padding = PaddingMode.None;

            ICryptoTransform cipher;

#pragma warning disable CA5401 // Do not use CreateEncryptor with non-default IV
            // Part of the LoRaWAN specification
            cipher = aes.CreateEncryptor();
#pragma warning restore CA5401 // Do not use CreateEncryptor with non-default IV
            var pt = new byte[inputMessage.Length - 1];
            Array.Copy(inputMessage, 1, pt, 0, pt.Length);
            // Array.Reverse(pt);
            var decryptedPayload = cipher.TransformFinalBlock(pt, 0, pt.Length);
            // We will copy back in the main inputMessage the content
            Array.Copy(decryptedPayload, 0, inputMessage, 1, decryptedPayload.Length);
            // ( MACPayload = AppNonce[3] | NetID[3] | DevAddr[4] | DLSettings[1] | RxDelay[1] | CFList[0|15] )
            var appNonce = new byte[3];
            Array.Copy(inputMessage, 1, appNonce, 0, 3);
            Array.Reverse(appNonce);
            AppNonce = new Memory<byte>(appNonce);
            var netID = new byte[3];
            Array.Copy(inputMessage, 4, netID, 0, 3);
            Array.Reverse(netID);
            NetID = new Memory<byte>(netID);
            DevAddr = DevAddr.Read(inputMessage.AsSpan(7));
            var dlSettings = new byte[1];
            Array.Copy(inputMessage, 11, dlSettings, 0, 1);
            DlSettings = new Memory<byte>(dlSettings);
            var rxDelay = new byte[1];
            Array.Copy(inputMessage, 12, rxDelay, 0, 1);
            RxDelay = new Memory<byte>(rxDelay);
            // It's the configuration list, it can be empty or up to 15 bytes
            // - 17 = - 1 - 3 - 3 - 4 - 1 - 1 - 4
            // This is the size of all mandatory elements of the message
            var cfList = new byte[inputMessage.Length - 17];
            Array.Copy(inputMessage, 12, cfList, 0, inputMessage.Length - 17);
            Array.Reverse(cfList);
            CfList = new Memory<byte>(cfList);
            Mic = LoRaWan.Mic.Read(inputMessage.AsSpan(inputMessage.Length - 4, 4));
        }

        public override byte[] PerformEncryption(AppKey key)
        {
            var micBytes = new byte[4];
            _ = Mic is { } someMic ? someMic.Write(micBytes) : throw new InvalidOperationException("MIC must not be null.");

            var pt =
                AppNonce.ToArray()
                        .Concat(NetID.ToArray())
                        .Concat(GetDevAddrBytes())
                        .Concat(DlSettings.ToArray())
                        .Concat(RxDelay.ToArray())
                        .Concat(!CfList.Span.IsEmpty ? CfList.ToArray() : Array.Empty<byte>())
                        .Concat(micBytes)
                        .ToArray();

            using var aes = Aes.Create("AesManaged");
            var rawKey = new byte[AppKey.Size];
            _ = key.Write(rawKey);
            aes.Key = rawKey;
            aes.IV = new byte[16];
#pragma warning disable CA5358 // Review cipher mode usage with cryptography experts
            // Cipher is part of the LoRaWAN specification
            aes.Mode = CipherMode.ECB;
#pragma warning restore CA5358 // Review cipher mode usage with cryptography experts
            aes.Padding = PaddingMode.None;

            ICryptoTransform cipher;

            cipher = aes.CreateDecryptor();
            var encryptedPayload = cipher.TransformFinalBlock(pt, 0, pt.Length);
            RawMessage = new byte[encryptedPayload.Length];
            Array.Copy(encryptedPayload, 0, RawMessage, 0, encryptedPayload.Length);
            return encryptedPayload;
        }

        public override byte[] GetByteMessage() => RawMessage.Prepend((byte)MHdr).ToArray();

        public override bool CheckMic(NetworkSessionKey key, uint? server32BitFcnt = null)
        {
            throw new NotImplementedException();
        }

        public byte[] Serialize(AppKey appKey)
        {
<<<<<<< HEAD
            Mic = LoRaWan.Mic.ComputeForJoinAccept(appKey, new MacHeader(Mhdr.Span[0]), AppNonce, NetID, DevAddr, DlSettings, RxDelay, CfList);
=======
            var algoinput = new byte[] { (byte)MHdr }.Concat(AppNonce.ToArray()).Concat(NetID.ToArray()).Concat(GetDevAddrBytes()).Concat(DlSettings.ToArray()).Concat(RxDelay.ToArray()).ToArray();
            if (!CfList.Span.IsEmpty)
                algoinput = algoinput.Concat(CfList.ToArray()).ToArray();

            _ = CalculateMic(appKey, algoinput);
>>>>>>> a55dfbd3
            _ = PerformEncryption(appKey);

            return GetByteMessage();
        }

        public override byte[] Serialize(NetworkSessionKey key) => throw new NotImplementedException();

        public override byte[] Serialize(AppSessionKey key) => throw new NotImplementedException();

        public override bool CheckMic(AppKey key) => throw new NotImplementedException();

        private byte[] GetDevAddrBytes()
        {
            var bytes = new byte[DevAddr.Size];
            _ = DevAddr.Write(bytes);
            return bytes;
        }
    }
}<|MERGE_RESOLUTION|>--- conflicted
+++ resolved
@@ -205,15 +205,7 @@
 
         public byte[] Serialize(AppKey appKey)
         {
-<<<<<<< HEAD
-            Mic = LoRaWan.Mic.ComputeForJoinAccept(appKey, new MacHeader(Mhdr.Span[0]), AppNonce, NetID, DevAddr, DlSettings, RxDelay, CfList);
-=======
-            var algoinput = new byte[] { (byte)MHdr }.Concat(AppNonce.ToArray()).Concat(NetID.ToArray()).Concat(GetDevAddrBytes()).Concat(DlSettings.ToArray()).Concat(RxDelay.ToArray()).ToArray();
-            if (!CfList.Span.IsEmpty)
-                algoinput = algoinput.Concat(CfList.ToArray()).ToArray();
-
-            _ = CalculateMic(appKey, algoinput);
->>>>>>> a55dfbd3
+            Mic = LoRaWan.Mic.ComputeForJoinAccept(appKey, MHdr, AppNonce, NetID, DevAddr, DlSettings, RxDelay, CfList);
             _ = PerformEncryption(appKey);
 
             return GetByteMessage();
