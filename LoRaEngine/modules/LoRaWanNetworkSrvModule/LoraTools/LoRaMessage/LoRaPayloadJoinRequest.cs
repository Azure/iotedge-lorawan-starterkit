// Copyright (c) Microsoft. All rights reserved.
// Licensed under the MIT license. See LICENSE file in the project root for full license information.

namespace LoRaTools.LoRaMessage
{
    using System;
    using System.Collections.Generic;
    using System.Linq;
    using LoRaTools.LoRaPhysical;
    using LoRaTools.Utils;
    using Org.BouncyCastle.Crypto;
    using Org.BouncyCastle.Crypto.Parameters;
    using Org.BouncyCastle.Security;

    /// <summary>
    /// Implementation of the Join Request message type.
    /// </summary>
    public class LoRaPayloadJoinRequest : LoRaPayload
    {
        /// <summary>
        /// Gets or sets aka JoinEUI.
        /// </summary>
        public Memory<byte> AppEUI { get; set; }

        public Memory<byte> DevEUI { get; set; }

        public Memory<byte> DevNonce { get; set; }

        /// <summary>
        /// Gets the value of DevEUI as <see cref="string"/>.
        /// </summary>
        public string GetDevEUIAsString() => ConversionHelper.ReverseByteArrayToString(DevEUI);

        /// <summary>
        /// Gets the value of AppEUI as <see cref="string"/>.
        /// </summary>
        public string GetAppEUIAsString() => ConversionHelper.ReverseByteArrayToString(AppEUI);

        /// <summary>
        /// Gets the value <see cref="DevNonce"/> as <see cref="string"/>.
        /// </summary>
        public string GetDevNonceAsString() => ConversionHelper.ByteArrayToString(DevNonce);

        /// <summary>
        /// Initializes a new instance of the <see cref="LoRaPayloadJoinRequest"/> class.
        /// Constructor used for the simulator.
        /// </summary>
        public LoRaPayloadJoinRequest()
        {
        }

        public LoRaPayloadJoinRequest(byte[] inputMessage)
            : base(inputMessage)
        {
            Mhdr = new Memory<byte>(inputMessage, 0, 1);
            // get the joinEUI field
            AppEUI = new Memory<byte>(inputMessage, 1, 8);
            // get the DevEUI
            DevEUI = new Memory<byte>(inputMessage, 9, 8);
            // get the DevNonce
            DevNonce = new Memory<byte>(inputMessage, 17, 2);
        }

        public LoRaPayloadJoinRequest(string appEUI, string devEUI, byte[] devNonce)
        {
            // Mhdr is always 0 in case of a join request
            Mhdr = new byte[1] { 0x00 };

            var appEUIBytes = ConversionHelper.StringToByteArray(appEUI);
            var devEUIBytes = ConversionHelper.StringToByteArray(devEUI);

            // Store as reversed value
            // When coming from real device and pktfwd is is reversed
            // message processor reverses both values before getting it
            Array.Reverse(appEUIBytes);
            Array.Reverse(devEUIBytes);
<<<<<<< HEAD
            this.AppEUI = new Memory<byte>(appEUIBytes);
            this.DevEUI = new Memory<byte>(devEUIBytes);
            this.DevNonce = new Memory<byte>(devNonce);
            this.Mic = default;
=======
            AppEUI = new Memory<byte>(appEUIBytes);
            DevEUI = new Memory<byte>(devEUIBytes);
            DevNonce = new Memory<byte>(devNonce);
            Mic = default(Memory<byte>);
>>>>>>> 580ec7bb
        }

        public override bool CheckMic(string nwskey, uint? server32BitFcnt = null)
        {
            return Mic.ToArray().SequenceEqual(PerformMic(nwskey));
        }

        public void SetMic(string appKey)
        {
            Mic = PerformMic(appKey);
        }

        private byte[] PerformMic(string appKey)
        {
            var mac = MacUtilities.GetMac("AESCMAC");

            var key = new KeyParameter(ConversionHelper.StringToByteArray(appKey));
            mac.Init(key);
            var algoInputBytes = new byte[19];
            var algoInput = new Memory<byte>(algoInputBytes);

            var offset = 0;
<<<<<<< HEAD
            this.Mhdr.CopyTo(algoInput);
            offset += this.Mhdr.Length;
            this.AppEUI.CopyTo(algoInput[offset..]);
            offset += this.AppEUI.Length;
            this.DevEUI.CopyTo(algoInput[offset..]);
            offset += this.DevEUI.Length;
            this.DevNonce.CopyTo(algoInput[offset..]);
=======
            Mhdr.CopyTo(algoInput);
            offset += Mhdr.Length;
            AppEUI.CopyTo(algoInput.Slice(offset));
            offset += AppEUI.Length;
            DevEUI.CopyTo(algoInput.Slice(offset));
            offset += DevEUI.Length;
            DevNonce.CopyTo(algoInput.Slice(offset));
>>>>>>> 580ec7bb

            mac.BlockUpdate(algoInputBytes, 0, algoInputBytes.Length);

            var result = MacUtilities.DoFinal(mac);
            return result.Take(4).ToArray();
        }

        public override byte[] PerformEncryption(string appSkey) => throw new NotImplementedException("The payload is not encrypted in case of a join message");

        public override byte[] GetByteMessage()
        {
            var messageArray = new List<byte>(23);
            messageArray.AddRange(Mhdr.ToArray());
            messageArray.AddRange(AppEUI.ToArray());
            messageArray.AddRange(DevEUI.ToArray());
            messageArray.AddRange(DevNonce.ToArray());
            if (!Mic.Span.IsEmpty)
            {
                messageArray.AddRange(Mic.ToArray());
            }

            return messageArray.ToArray();
        }

        /// <summary>
        /// Serializes uplink message, used by simulator.
        /// </summary>
        public UplinkPktFwdMessage SerializeUplink(string appKey, string datr = "SF10BW125", double freq = 868.3, uint tmst = 0)
        {
            SetMic(appKey);
            return new UplinkPktFwdMessage(GetByteMessage(), datr, freq, tmst);
        }
    }
}<|MERGE_RESOLUTION|>--- conflicted
+++ resolved
@@ -74,17 +74,10 @@
             // message processor reverses both values before getting it
             Array.Reverse(appEUIBytes);
             Array.Reverse(devEUIBytes);
-<<<<<<< HEAD
-            this.AppEUI = new Memory<byte>(appEUIBytes);
-            this.DevEUI = new Memory<byte>(devEUIBytes);
-            this.DevNonce = new Memory<byte>(devNonce);
-            this.Mic = default;
-=======
             AppEUI = new Memory<byte>(appEUIBytes);
             DevEUI = new Memory<byte>(devEUIBytes);
             DevNonce = new Memory<byte>(devNonce);
-            Mic = default(Memory<byte>);
->>>>>>> 580ec7bb
+            Mic = default;
         }
 
         public override bool CheckMic(string nwskey, uint? server32BitFcnt = null)
@@ -107,23 +100,13 @@
             var algoInput = new Memory<byte>(algoInputBytes);
 
             var offset = 0;
-<<<<<<< HEAD
-            this.Mhdr.CopyTo(algoInput);
-            offset += this.Mhdr.Length;
-            this.AppEUI.CopyTo(algoInput[offset..]);
-            offset += this.AppEUI.Length;
-            this.DevEUI.CopyTo(algoInput[offset..]);
-            offset += this.DevEUI.Length;
-            this.DevNonce.CopyTo(algoInput[offset..]);
-=======
             Mhdr.CopyTo(algoInput);
             offset += Mhdr.Length;
-            AppEUI.CopyTo(algoInput.Slice(offset));
+            AppEUI.CopyTo(algoInput[offset..]);
             offset += AppEUI.Length;
-            DevEUI.CopyTo(algoInput.Slice(offset));
+            DevEUI.CopyTo(algoInput[offset..]);
             offset += DevEUI.Length;
-            DevNonce.CopyTo(algoInput.Slice(offset));
->>>>>>> 580ec7bb
+            DevNonce.CopyTo(algoInput[offset..]);
 
             mac.BlockUpdate(algoInputBytes, 0, algoInputBytes.Length);
 
