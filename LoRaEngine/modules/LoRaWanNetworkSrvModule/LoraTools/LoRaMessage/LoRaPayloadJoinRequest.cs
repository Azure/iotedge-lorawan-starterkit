--- conflicted
+++ resolved
@@ -4,7 +4,6 @@
 namespace LoRaTools.LoRaMessage
 {
     using System;
-    using LoRaTools.Utils;
     using LoRaWan;
 
     /// <summary>
@@ -22,17 +21,6 @@
         public DevNonce DevNonce { get; set; }
 
         /// <summary>
-<<<<<<< HEAD
-        /// Gets the value of AppEUI as <see cref="string"/>.
-        /// </summary>
-        public string GetAppEUIAsString() => ConversionHelper.ReverseByteArrayToString(AppEUI);
-=======
-        /// Gets the value of DevEUI as <see cref="string"/>.
-        /// </summary>
-        public string GetDevEUIAsString() => ConversionHelper.ReverseByteArrayToString(DevEUI);
->>>>>>> 4f1c69e7
-
-        /// <summary>
         /// Initializes a new instance of the <see cref="LoRaPayloadJoinRequest"/> class.
         /// Constructor used for the simulator.
         /// </summary>
@@ -43,33 +31,16 @@
         /// <summary>
         /// Constructor used for test code only.
         /// </summary>
-<<<<<<< HEAD
-        internal LoRaPayloadJoinRequest(string appEUI, string devEui, DevNonce devNonce, AppKey key)
-=======
-        internal LoRaPayloadJoinRequest(JoinEui joinEui, string devEUI, DevNonce devNonce, AppKey key)
->>>>>>> 4f1c69e7
+        internal LoRaPayloadJoinRequest(JoinEui joinEui, string devEui, DevNonce devNonce, AppKey key)
         {
             // Mhdr is always 0 in case of a join request
             MHdr = new MacHeader(MacMessageType.JoinRequest);
 
-<<<<<<< HEAD
-            var appEUIBytes = ConversionHelper.StringToByteArray(appEUI);
-=======
-            var devEUIBytes = ConversionHelper.StringToByteArray(devEUI);
->>>>>>> 4f1c69e7
-
             // Store as reversed value
             // When coming from real device is is reversed
             // message processor reverses both values before getting it
-<<<<<<< HEAD
-            Array.Reverse(appEUIBytes);
-            AppEUI = new Memory<byte>(appEUIBytes);
+            AppEui = joinEui;
             DevEUI = DevEui.Parse(devEui);
-=======
-            Array.Reverse(devEUIBytes);
-            AppEui = joinEui;
-            DevEUI = new Memory<byte>(devEUIBytes);
->>>>>>> 4f1c69e7
             DevNonce = devNonce;
             Mic = PerformMic(key);
         }
@@ -79,40 +50,20 @@
 
         public override bool CheckMic(AppKey key) => Mic == PerformMic(key);
 
-        private Mic PerformMic(AppKey key)
-        {
-<<<<<<< HEAD
-            var joinEui = JoinEui.Read(AppEUI.Span);
-            return LoRaWan.Mic.ComputeForJoinRequest(key, MHdr, joinEui, DevEUI, DevNonce);
-=======
-            var devEui = DevEui.Read(DevEUI.Span);
-            return LoRaWan.Mic.ComputeForJoinRequest(key, MHdr, AppEui, devEui, DevNonce);
->>>>>>> 4f1c69e7
-        }
+        private Mic PerformMic(AppKey key) => LoRaWan.Mic.ComputeForJoinRequest(key, MHdr, AppEui, DevEUI, DevNonce);
 
         public override byte[] Serialize(AppSessionKey key) => throw new NotImplementedException("The payload is not encrypted in case of a join message");
 
         public override byte[] GetByteMessage()
         {
-<<<<<<< HEAD
-            var messageArray = new byte[MacHeader.Size + AppEUI.Length + DevEui.Size + DevNonce.Size + LoRaWan.Mic.Size];
-            var start = 0;
-            _ = MHdr.Write(messageArray.AsSpan(start));
-            start += MacHeader.Size;
-            AppEUI.Span.CopyTo(messageArray.AsSpan(start));
-            start += AppEUI.Length;
-            _ = DevEUI.Write(messageArray.AsSpan(start));
-            start += DevEui.Size;
-=======
-            var messageArray = new byte[MacHeader.Size + JoinEui.Size + DevEUI.Length + DevNonce.Size + LoRaWan.Mic.Size];
+            var messageArray = new byte[MacHeader.Size + JoinEui.Size + DevEui.Size + DevNonce.Size + LoRaWan.Mic.Size];
             var start = 0;
             _ = MHdr.Write(messageArray.AsSpan(start));
             start += MacHeader.Size;
             _ = AppEui.Write(messageArray.AsSpan(start));
             start += JoinEui.Size;
-            DevEUI.Span.CopyTo(messageArray.AsSpan(start));
-            start += DevEUI.Length;
->>>>>>> 4f1c69e7
+            _ = DevEUI.Write(messageArray.AsSpan(start));
+            start += DevEui.Size;
             _ = DevNonce.Write(messageArray.AsSpan(start));
             start += DevNonce.Size;
 
