--- conflicted
+++ resolved
@@ -50,11 +50,7 @@
         /// <summary>
         /// Gets a value indicating whether the payload is a confirmation (ConfirmedDataDown or ConfirmedDataUp).
         /// </summary>
-<<<<<<< HEAD
-        public bool IsConfirmed => this.LoRaMessageType is LoRaMessageType.ConfirmedDataDown or LoRaMessageType.ConfirmedDataUp;
-=======
-        public bool IsConfirmed => LoRaMessageType == LoRaMessageType.ConfirmedDataDown || LoRaMessageType == LoRaMessageType.ConfirmedDataUp;
->>>>>>> 580ec7bb
+        public bool IsConfirmed => LoRaMessageType is LoRaMessageType.ConfirmedDataDown or LoRaMessageType.ConfirmedDataUp;
 
         /// <summary>
         /// Gets a value indicating whether does a Mac command require an answer?.
@@ -133,11 +129,7 @@
             LoRaMessageType = (LoRaMessageType)RawMessage[0];
 
             // in this case the payload is not downlink of our type
-<<<<<<< HEAD
-            if (this.LoRaMessageType is LoRaMessageType.ConfirmedDataDown or
-=======
             if (LoRaMessageType is LoRaMessageType.ConfirmedDataDown or
->>>>>>> 580ec7bb
                 LoRaMessageType.JoinAccept or
                 LoRaMessageType.UnconfirmedDataDown)
             {
@@ -305,19 +297,11 @@
 
                 if (devEUI.Length != 0)
                 {
-<<<<<<< HEAD
-                    Logger.Log(devEUI, $"{(LoRaMessageType)this.Mhdr.Span[0]} {jsonMsg}", LogLevel.Debug);
+                    Logger.Log(devEUI, $"{(LoRaMessageType)Mhdr.Span[0]} {jsonMsg}", LogLevel.Debug);
                 }
                 else
                 {
-                    Logger.Log(ConversionHelper.ByteArrayToString(this.DevAddr.Span.ToArray()), $"{(LoRaMessageType)this.Mhdr.Span[0]} {jsonMsg}", LogLevel.Debug);
-=======
-                    Logger.Log(devEUI, $"{((LoRaMessageType)Mhdr.Span[0]).ToString()} {jsonMsg}", LogLevel.Debug);
-                }
-                else
-                {
-                    Logger.Log(ConversionHelper.ByteArrayToString(DevAddr.Span.ToArray()), $"{((LoRaMessageType)Mhdr.Span[0]).ToString()} {jsonMsg}", LogLevel.Debug);
->>>>>>> 580ec7bb
+                    Logger.Log(ConversionHelper.ByteArrayToString(DevAddr.Span.ToArray()), $"{(LoRaMessageType)Mhdr.Span[0]} {jsonMsg}", LogLevel.Debug);
                 }
             }
 
@@ -348,13 +332,8 @@
             var algoinput = block.Concat(byteMsg.Take(byteMsg.Length - 4)).ToArray();
 
             mac.BlockUpdate(algoinput, 0, algoinput.Length);
-<<<<<<< HEAD
             var result = MacUtilities.DoFinal(mac);
-            return this.Mic.ToArray().SequenceEqual(result.Take(4).ToArray());
-=======
-            result = MacUtilities.DoFinal(mac);
             return Mic.ToArray().SequenceEqual(result.Take(4).ToArray());
->>>>>>> 580ec7bb
         }
 
         public void SetMic(string nwskey)
@@ -513,11 +492,7 @@
 
         private byte[] GetFcntBlockInfo()
         {
-<<<<<<< HEAD
-            return this.Server32BitFcnt ?? (new byte[] { this.Fcnt.Span[0], this.Fcnt.Span[1], 0x00, 0x00 });
-=======
-            return (Server32BitFcnt != null) ? Server32BitFcnt : new byte[] { Fcnt.Span[0], Fcnt.Span[1], 0x00, 0x00 };
->>>>>>> 580ec7bb
+            return Server32BitFcnt ?? (new byte[] { Fcnt.Span[0], Fcnt.Span[1], 0x00, 0x00 });
         }
     }
 }