--- conflicted
+++ resolved
@@ -106,18 +106,8 @@
         {
             if (inputMessage is null) throw new ArgumentNullException(nameof(inputMessage));
 
-<<<<<<< HEAD
-            // get the address
-            var addrbytes = new byte[4];
-            Array.Copy(inputMessage, 1, addrbytes, 0, 4);
-            // address correct but inversed
-            Array.Reverse(addrbytes);
-            DevAddr = addrbytes;
+            DevAddr = DevAddr.Read(inputMessage.AsSpan(1));
             MHdr = new MacHeader(RawMessage[0]);
-=======
-            DevAddr = DevAddr.Read(inputMessage.AsSpan(1));
-            MessageType = new MacHeader(RawMessage[0]).MessageType;
->>>>>>> b547ca37
 
             // in this case the payload is not downlink of our type
             if (MessageType is MacMessageType.ConfirmedDataDown or
@@ -195,20 +185,10 @@
 
             var macPyldSize = DevAddr.Size + FrameControl.Size + fcnt.Length + fOptsLen + frmPayloadLen + fPortLen;
             RawMessage = new byte[1 + macPyldSize + 4];
-<<<<<<< HEAD
             MHdr = new MacHeader(messageType);
             RawMessage[0] = (byte)MHdr;
-            Array.Reverse(devAddr);
-            DevAddr = new Memory<byte>(RawMessage, 1, 4);
-            Array.Copy(devAddr, 0, RawMessage, 1, 4);
-=======
-            Mhdr = new Memory<byte>(RawMessage, 0, 1);
-            RawMessage[0] = (byte)(new MacHeader(messageType));
-            MessageType = messageType;
-            // Array.Copy(mhdr, 0, RawMessage, 0, 1);
             DevAddr = devAddr;
             _ = devAddr.Write(RawMessage.AsSpan(1));
->>>>>>> b547ca37
             FrameControlFlags = fctrlFlags;
             RawMessage[5] = FrameControl.Encode(fctrlFlags, fOpts?.Length ?? 0);
             Fcnt = new Memory<byte>(RawMessage, 6, 2);
@@ -448,22 +428,14 @@
 
         public override byte[] GetByteMessage()
         {
-<<<<<<< HEAD
             var messageArray = new List<byte>
             {
                 (byte)MHdr
             };
-            DevAddr.Span.Reverse();
-            messageArray.AddRange(DevAddr.ToArray());
-            DevAddr.Span.Reverse();
-=======
-            var messageArray = new List<byte>();
-            messageArray.AddRange(Mhdr.ToArray());
             Span<byte> devAddrBytes = stackalloc byte[DevAddr.Size];
             _ = DevAddr.Write(devAddrBytes);
             foreach (var b in devAddrBytes)
                 messageArray.Add(b);
->>>>>>> b547ca37
             messageArray.Add(FrameControl.Encode(FrameControlFlags, Fopts.Length));
             messageArray.AddRange(Fcnt.ToArray());
             if (!Fopts.Span.IsEmpty)
