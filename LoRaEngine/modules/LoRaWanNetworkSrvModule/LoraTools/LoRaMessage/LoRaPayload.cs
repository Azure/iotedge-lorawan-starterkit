// Copyright (c) Microsoft. All rights reserved.
// Licensed under the MIT license. See LICENSE file in the project root for full license information.

namespace LoRaTools.LoRaMessage
{
    using System;
    using System.Linq;
    using System.Security.Cryptography;
    using LoRaTools.LoRaPhysical;
    using LoRaTools.Utils;
    using Org.BouncyCastle.Crypto.Parameters;
    using Org.BouncyCastle.Security;

    /// <summary>
    /// The LoRaPayloadWrapper class wraps all the information any LoRa message share in common.
    /// </summary>
    public abstract class LoRaPayload
    {
        public LoRaMessageType LoRaMessageType { get; set; }

        /// <summary>
        /// Gets or sets raw byte of the message.
        /// </summary>
        public byte[] RawMessage { get; set; }

        /// <summary>
        /// Gets or sets mACHeader of the message.
        /// </summary>
        public Memory<byte> Mhdr { get; set; }

        /// <summary>
        /// Gets or sets message Integrity Code.
        /// </summary>
        public Memory<byte> Mic { get; set; }

        /// <summary>
        /// Gets or sets assigned Dev Address, TODO change??.
        /// </summary>
        public Memory<byte> DevAddr { get; set; }

        /// <summary>
        /// Gets the representation of the 32bit Frame counter to be used
        /// in the block if we are in 32bit mode.
        /// </summary>
        protected byte[] Server32BitFcnt { get; private set; }

        /// <summary>
        /// Initializes a new instance of the <see cref="LoRaPayload"/> class.
        /// Wrapper of a LoRa message, consisting of the MIC and MHDR, common to all LoRa messages
        /// This is used for uplink / decoding.
        /// </summary>
        protected LoRaPayload(byte[] inputMessage)
        {
<<<<<<< HEAD
            RawMessage = inputMessage;
            Mhdr = new Memory<byte>(RawMessage, 0, 1);
=======
            this.RawMessage = inputMessage ?? throw new ArgumentNullException(nameof(inputMessage));
            this.Mhdr = new Memory<byte>(this.RawMessage, 0, 1);
>>>>>>> a21ab672
            // MIC 4 last bytes
            Mic = new Memory<byte>(RawMessage, inputMessage.Length - 4, 4);
        }

        /// <summary>
        /// Initializes a new instance of the <see cref="LoRaPayload"/> class.
        /// This is used for downlink, The field will be computed at message creation.
        /// </summary>
        protected LoRaPayload()
        {
        }

        /// <summary>
        /// Method to take the different fields and assemble them in the message bytes.
        /// </summary>
        /// <returns>the message bytes.</returns>
        public abstract byte[] GetByteMessage();

        /// <summary>
        /// Method to check a Mic.
        /// </summary>
        /// <param name="nwskey">The Network Secret Key.</param>
        /// <param name="server32BitFcnt">Explicit 32bit count to use for calculating the block.</param>
        public abstract bool CheckMic(string nwskey, uint? server32BitFcnt = null);

        /// <summary>
        /// Method to calculate the encrypted version of the payload.
        /// </summary>
        /// <param name="appSkey">the Application Secret Key.</param>
        /// <returns>the encrypted bytes.</returns>
        public abstract byte[] PerformEncryption(string appSkey);

        /// <summary>
        /// A Method to calculate the Mic of the message.
        /// </summary>
        /// <returns> the Mic bytes.</returns>
        public byte[] CalculateMic(string appKey, byte[] algoinput)
        {
            if (algoinput is null) throw new ArgumentNullException(nameof(algoinput));

            var mac = MacUtilities.GetMac("AESCMAC");
            var key = new KeyParameter(ConversionHelper.StringToByteArray(appKey));
            mac.Init(key);
            var rfu = new byte[1];
            rfu[0] = 0x0;
            var msgLength = BitConverter.GetBytes(algoinput.Length);
            var result = new byte[16];
            mac.BlockUpdate(algoinput, 0, algoinput.Length);
            result = MacUtilities.DoFinal(mac);
            Mic = result.Take(4).ToArray();
            return Mic.ToArray();
        }

        /// <summary>
        /// Calculate the Netwok and Application Server Key used to encrypt data and compute MIC.
        /// </summary>
        public byte[] CalculateKey(LoRaPayloadKeyType keyType, byte[] appnonce, byte[] netid, byte[] devnonce, byte[] appKey)
        {
            if (keyType == LoRaPayloadKeyType.None) throw new InvalidOperationException("No key type selected.");

            var type = new byte[1];
            type[0] = (byte)keyType;
            using Aes aes = new AesManaged
            {
                Key = appKey,
                Mode = CipherMode.ECB,
                Padding = PaddingMode.None
            };

            var pt = type.Concat(appnonce).Concat(netid).Concat(devnonce).Concat(new byte[7]).ToArray();

            aes.IV = new byte[16];
            ICryptoTransform cipher;
            cipher = aes.CreateEncryptor();
            var key = cipher.TransformFinalBlock(pt, 0, pt.Length);
            return key;
        }

        public static bool TryCreateLoRaPayload(Rxpk rxpk, out LoRaPayload loRaPayloadMessage)
        {
            if (rxpk is null) throw new ArgumentNullException(nameof(rxpk));

            var convertedInputMessage = Convert.FromBase64String(rxpk.Data);
            var messageType = convertedInputMessage[0];

            switch (messageType)
            {
                case (int)LoRaMessageType.UnconfirmedDataUp:
                case (int)LoRaMessageType.ConfirmedDataUp:
                    loRaPayloadMessage = new LoRaPayloadData(convertedInputMessage);
                    break;

                case (int)LoRaMessageType.JoinRequest:
                    loRaPayloadMessage = new LoRaPayloadJoinRequest(convertedInputMessage);
                    break;

                default:
                    loRaPayloadMessage = null;
                    return false;
            }

            loRaPayloadMessage.LoRaMessageType = (LoRaMessageType)messageType;
            return true;
        }

        /// <summary>
        /// Initializes a new instance of the <see cref="LoRaPayload"/> class.
        /// Constructor used by the simulator.
        /// </summary>
        public static bool TryCreateLoRaPayloadForSimulator(Txpk txpk, string appKey, out LoRaPayload loRaPayload)
        {
            if (txpk is null) throw new ArgumentNullException(nameof(txpk));

            if (txpk.Data != null)
            {
                var convertedInputMessage = Convert.FromBase64String(txpk.Data);
                switch ((LoRaMessageType)convertedInputMessage[0])
                {
                    case LoRaMessageType.JoinRequest:
                        loRaPayload = new LoRaPayloadJoinRequest();
                        return true;
                    case LoRaMessageType.JoinAccept:
                        loRaPayload = new LoRaPayloadJoinAccept(convertedInputMessage, appKey);
                        return true;
                    case LoRaMessageType.UnconfirmedDataDown:
                    case LoRaMessageType.UnconfirmedDataUp:
                    case LoRaMessageType.ConfirmedDataUp:
                    case LoRaMessageType.ConfirmedDataDown:
                        loRaPayload = new LoRaPayloadData();
                        return true;
                }
            }

            loRaPayload = null;
            return false;
        }

        public void Reset32BitBlockInfo()
        {
            Server32BitFcnt = null;
        }

        public void Ensure32BitFcntValue(uint? server32bitFcnt)
        {
            if (Server32BitFcnt == null && server32bitFcnt.HasValue)
            {
                Server32BitFcnt = BitConverter.GetBytes(server32bitFcnt.Value);
            }
        }

        /// <summary>
        /// In 32bit mode, the server needs to infer the upper 16bits by observing
        /// the traffic between the device and the server. We keep a 32bit counter
        /// on the server and combine the upper 16bits with what the client sends us
        /// on the wire (lower 16bits). The result is the inferred counter as we
        /// assume it is on the client.
        /// </summary>
        /// <param name="payloadFcnt">16bits counter sent in the package.</param>
        /// <param name="fcnt">Current server frame counter holding 32bits.</param>
        /// <returns>The inferred 32bit framecounter value, with the higher 16bits holding the server
        /// observed counter information and the lower 16bits the information we got on the wire.</returns>
        public static uint InferUpper32BitsForClientFcnt(ushort payloadFcnt, uint fcnt)
        {
            const uint MaskHigher16 = 0xFFFF0000;

            // server represents the counter in 32bit so does the client, but only sends the lower 16bits
            // infering the upper 16bits from the current count
            var fcntServerUpper = fcnt & MaskHigher16;
            return fcntServerUpper | payloadFcnt;
        }
    }
}<|MERGE_RESOLUTION|>--- conflicted
+++ resolved
@@ -51,13 +51,8 @@
         /// </summary>
         protected LoRaPayload(byte[] inputMessage)
         {
-<<<<<<< HEAD
-            RawMessage = inputMessage;
-            Mhdr = new Memory<byte>(RawMessage, 0, 1);
-=======
-            this.RawMessage = inputMessage ?? throw new ArgumentNullException(nameof(inputMessage));
-            this.Mhdr = new Memory<byte>(this.RawMessage, 0, 1);
->>>>>>> a21ab672
+            RawMessage = inputMessage ?? throw new ArgumentNullException(nameof(inputMessage));
+            Mhdr = new Memory<byte>(this.RawMessage, 0, 1);
             // MIC 4 last bytes
             Mic = new Memory<byte>(RawMessage, inputMessage.Length - 4, 4);
         }
