// Copyright (c) Microsoft. All rights reserved.
// Licensed under the MIT license. See LICENSE file in the project root for full license information.

namespace LoRaTools.LoRaMessage
{
    using LoRaWan;

    /// <summary>
    /// The LoRaPayloadWrapper class wraps all the information any LoRa message share in common.
    /// </summary>
    public abstract class LoRaPayload
    {
        public MacMessageType MessageType => MHdr.MessageType;

        /// <summary>
        /// Gets or sets MAC header of the message.
        /// </summary>
        public MacHeader MHdr { get; set; }

        /// <summary>
        /// Gets or sets message Integrity Code.
        /// </summary>
        public Mic? Mic { get; set; }

        /// <summary>
        /// Gets or sets assigned Dev Address, TODO change??.
        /// </summary>
        public DevAddr DevAddr { get; set; }

        /// <summary>
<<<<<<< HEAD
        /// Method to check a Mic.
        /// </summary>
        /// <param name="key">The Network Secret Key.</param>
        /// <param name="server32BitFcnt">Explicit 32bit count to use for calculating the block.</param>
        public abstract bool CheckMic(NetworkSessionKey key, uint? server32BitFcnt = null);

        /// <summary>
        /// Method to check a Mic.
        /// </summary>
        /// <param name="key">The App Key.</param>
        public abstract bool CheckMic(AppKey key);
=======
        /// Initializes a new instance of the <see cref="LoRaPayload"/> class.
        /// Wrapper of a LoRa message, consisting of the MIC and MHDR, common to all LoRa messages
        /// This is used for uplink / decoding.
        /// </summary>
        protected LoRaPayload(byte[] inputMessage)
        {
            RawMessage = inputMessage ?? throw new ArgumentNullException(nameof(inputMessage));
            MHdr = new MacHeader(RawMessage[0]);
            // MIC 4 last bytes
            Mic = LoRaWan.Mic.Read(RawMessage.AsSpan(inputMessage.Length - 4, 4));
        }

        /// <summary>
        /// Initializes a new instance of the <see cref="LoRaPayload"/> class.
        /// This is used for downlink, The field will be computed at message creation.
        /// </summary>
        protected LoRaPayload()
        {
        }
>>>>>>> ba6dfbc5

        public virtual bool RequiresConfirmation => false;
    }
}<|MERGE_RESOLUTION|>--- conflicted
+++ resolved
@@ -27,41 +27,6 @@
         /// </summary>
         public DevAddr DevAddr { get; set; }
 
-        /// <summary>
-<<<<<<< HEAD
-        /// Method to check a Mic.
-        /// </summary>
-        /// <param name="key">The Network Secret Key.</param>
-        /// <param name="server32BitFcnt">Explicit 32bit count to use for calculating the block.</param>
-        public abstract bool CheckMic(NetworkSessionKey key, uint? server32BitFcnt = null);
-
-        /// <summary>
-        /// Method to check a Mic.
-        /// </summary>
-        /// <param name="key">The App Key.</param>
-        public abstract bool CheckMic(AppKey key);
-=======
-        /// Initializes a new instance of the <see cref="LoRaPayload"/> class.
-        /// Wrapper of a LoRa message, consisting of the MIC and MHDR, common to all LoRa messages
-        /// This is used for uplink / decoding.
-        /// </summary>
-        protected LoRaPayload(byte[] inputMessage)
-        {
-            RawMessage = inputMessage ?? throw new ArgumentNullException(nameof(inputMessage));
-            MHdr = new MacHeader(RawMessage[0]);
-            // MIC 4 last bytes
-            Mic = LoRaWan.Mic.Read(RawMessage.AsSpan(inputMessage.Length - 4, 4));
-        }
-
-        /// <summary>
-        /// Initializes a new instance of the <see cref="LoRaPayload"/> class.
-        /// This is used for downlink, The field will be computed at message creation.
-        /// </summary>
-        protected LoRaPayload()
-        {
-        }
->>>>>>> ba6dfbc5
-
         public virtual bool RequiresConfirmation => false;
     }
 }