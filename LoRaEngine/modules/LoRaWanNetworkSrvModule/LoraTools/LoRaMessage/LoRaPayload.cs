--- conflicted
+++ resolved
@@ -56,37 +56,6 @@
         {
         }
 
-        /// <summary>
-<<<<<<< HEAD
-        /// Method to calculate the encrypted version of the payload.
-        /// </summary>
-        /// <param name="key">the Application Secret Key.</param>
-        /// <returns>the encrypted bytes.</returns>
-        public abstract byte[] Serialize(AppSessionKey key);
-
-        /// <summary>
-        /// Method to calculate the encrypted version of the payload.
-        /// </summary>
-        /// <param name="key">The Network Session Key.</param>
-        /// <returns>the encrypted bytes.</returns>
-        public abstract byte[] Serialize(NetworkSessionKey key);
-
-        public virtual bool RequiresConfirmation
-            => false;
-=======
-        /// Method to check a Mic.
-        /// </summary>
-        /// <param name="key">The Network Secret Key.</param>
-        /// <param name="server32BitFcnt">Explicit 32bit count to use for calculating the block.</param>
-        public abstract bool CheckMic(NetworkSessionKey key, uint? server32BitFcnt = null);
-
-        /// <summary>
-        /// Method to check a Mic.
-        /// </summary>
-        /// <param name="key">The App Key.</param>
-        public abstract bool CheckMic(AppKey key);
-
         public virtual bool RequiresConfirmation => false;
->>>>>>> 8b129043
     }
 }