--- conflicted
+++ resolved
@@ -99,15 +99,9 @@
             var rfu = new byte[1];
             rfu[0] = 0x0;
             mac.BlockUpdate(algoinput, 0, algoinput.Length);
-<<<<<<< HEAD
             var result = MacUtilities.DoFinal(mac);
-            this.Mic = result.Take(4).ToArray();
-            return this.Mic.ToArray();
-=======
-            result = MacUtilities.DoFinal(mac);
             Mic = result.Take(4).ToArray();
             return Mic.ToArray();
->>>>>>> 580ec7bb
         }
 
         /// <summary>
