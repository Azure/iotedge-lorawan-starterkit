// Copyright (c) Microsoft. All rights reserved.
// Licensed under the MIT license. See LICENSE file in the project root for full license information.

namespace LoRaTools
{
    using System;
    using System.Diagnostics;
    using System.Security.Cryptography;
    using LoRaTools.Utils;
    using LoRaWan;

    public static class OTAAKeysGenerator
    {
<<<<<<< HEAD
        private enum SessionKeyType { Network = 1, Application = 2 }

        public static NetworkSessionKey CalculateNetworkSessionKey(byte[] appnonce, NetId netid, DevNonce devNonce, AppKey appKey)
        {
            var keyString = CalculateKey(SessionKeyType.Network, appnonce, netid, devNonce, appKey);
            return NetworkSessionKey.Parse(keyString);
        }

        public static AppSessionKey CalculateAppSessionKey(byte[] appnonce, NetId netid, DevNonce devNonce, AppKey appKey)
        {
            var keyString = CalculateKey(SessionKeyType.Application, appnonce, netid, devNonce, appKey);
=======
        public static NetworkSessionKey CalculateNetworkSessionKey(byte[] type, AppNonce appNonce, NetId netid, DevNonce devNonce, AppKey appKey)
        {
            var keyString = CalculateKey(type, appNonce, netid, devNonce, appKey);
            return NetworkSessionKey.Parse(keyString);
        }

        public static AppSessionKey CalculateAppSessionKey(byte[] type, AppNonce appNonce, NetId netid, DevNonce devNonce, AppKey appKey)
        {
            var keyString = CalculateKey(type, appNonce, netid, devNonce, appKey);
>>>>>>> db52e352
            return AppSessionKey.Parse(keyString);
        }

        // don't work with CFLIST atm
<<<<<<< HEAD
        private static string CalculateKey(SessionKeyType type, byte[] appnonce, NetId netid, DevNonce devNonce, AppKey appKey)
        {
            if (appnonce is null) throw new ArgumentNullException(nameof(appnonce));
=======
        private static string CalculateKey(byte[] type, AppNonce appNonce, NetId netId, DevNonce devNonce, AppKey appKey)
        {
            if (type is null) throw new ArgumentNullException(nameof(type));
>>>>>>> db52e352

            using var aes = Aes.Create("AesManaged");
            var rawAppKey = new byte[AppKey.Size];
            _ = appKey.Write(rawAppKey);
            aes.Key = rawAppKey;
#pragma warning disable CA5358 // Review cipher mode usage with cryptography experts
            // Cipher is part of the LoRaWAN specification
            aes.Mode = CipherMode.ECB;
#pragma warning restore CA5358 // Review cipher mode usage with cryptography experts
            aes.Padding = PaddingMode.None;

<<<<<<< HEAD
            var devNonceBytes = new byte[DevNonce.Size];
            _ = devNonce.Write(devNonceBytes);

            var buffer = new byte[1 + appnonce.Length + NetId.Size + DevNonce.Size + 7];
            var pt = buffer.AsSpan();
            Debug.Assert(pt.Length == 16);
            pt[0] = unchecked((byte)type);
            pt = pt[1..];
            appnonce.CopyTo(pt);
            pt = pt[appnonce.Length..];
            pt = netid.Write(pt);
            _ = devNonce.Write(pt);
=======
            var buffer = new byte[type.Length + AppNonce.Size + NetId.Size + DevNonce.Size + 7];
            var pt = buffer.AsSpan();
            Debug.Assert(pt.Length == 16);
            type.CopyTo(pt);
            pt = pt[type.Length..];
            pt = appNonce.Write(pt);
            pt = netId.Write(pt);
            pt = devNonce.Write(pt);
            Debug.Assert(pt.Length == 7);
>>>>>>> db52e352

            aes.IV = new byte[16];
            ICryptoTransform cipher;
#pragma warning disable CA5401 // Do not use CreateEncryptor with non-default IV
            // Part of the LoRaWAN specification
            cipher = aes.CreateEncryptor();
#pragma warning restore CA5401 // Do not use CreateEncryptor with non-default IV

            var key = cipher.TransformFinalBlock(buffer, 0, buffer.Length);
            return ConversionHelper.ByteArrayToString(key);
        }
    }
}<|MERGE_RESOLUTION|>--- conflicted
+++ resolved
@@ -11,43 +11,23 @@
 
     public static class OTAAKeysGenerator
     {
-<<<<<<< HEAD
         private enum SessionKeyType { Network = 1, Application = 2 }
 
-        public static NetworkSessionKey CalculateNetworkSessionKey(byte[] appnonce, NetId netid, DevNonce devNonce, AppKey appKey)
+        public static NetworkSessionKey CalculateNetworkSessionKey(AppNonce appNonce, NetId netid, DevNonce devNonce, AppKey appKey)
         {
-            var keyString = CalculateKey(SessionKeyType.Network, appnonce, netid, devNonce, appKey);
+            var keyString = CalculateKey(SessionKeyType.Network, appNonce, netid, devNonce, appKey);
             return NetworkSessionKey.Parse(keyString);
         }
 
-        public static AppSessionKey CalculateAppSessionKey(byte[] appnonce, NetId netid, DevNonce devNonce, AppKey appKey)
+        public static AppSessionKey CalculateAppSessionKey(AppNonce appNonce, NetId netid, DevNonce devNonce, AppKey appKey)
         {
-            var keyString = CalculateKey(SessionKeyType.Application, appnonce, netid, devNonce, appKey);
-=======
-        public static NetworkSessionKey CalculateNetworkSessionKey(byte[] type, AppNonce appNonce, NetId netid, DevNonce devNonce, AppKey appKey)
-        {
-            var keyString = CalculateKey(type, appNonce, netid, devNonce, appKey);
-            return NetworkSessionKey.Parse(keyString);
-        }
-
-        public static AppSessionKey CalculateAppSessionKey(byte[] type, AppNonce appNonce, NetId netid, DevNonce devNonce, AppKey appKey)
-        {
-            var keyString = CalculateKey(type, appNonce, netid, devNonce, appKey);
->>>>>>> db52e352
+            var keyString = CalculateKey(SessionKeyType.Application, appNonce, netid, devNonce, appKey);
             return AppSessionKey.Parse(keyString);
         }
 
         // don't work with CFLIST atm
-<<<<<<< HEAD
-        private static string CalculateKey(SessionKeyType type, byte[] appnonce, NetId netid, DevNonce devNonce, AppKey appKey)
+        private static string CalculateKey(SessionKeyType type, AppNonce appNonce, NetId netId, DevNonce devNonce, AppKey appKey)
         {
-            if (appnonce is null) throw new ArgumentNullException(nameof(appnonce));
-=======
-        private static string CalculateKey(byte[] type, AppNonce appNonce, NetId netId, DevNonce devNonce, AppKey appKey)
-        {
-            if (type is null) throw new ArgumentNullException(nameof(type));
->>>>>>> db52e352
-
             using var aes = Aes.Create("AesManaged");
             var rawAppKey = new byte[AppKey.Size];
             _ = appKey.Write(rawAppKey);
@@ -58,30 +38,15 @@
 #pragma warning restore CA5358 // Review cipher mode usage with cryptography experts
             aes.Padding = PaddingMode.None;
 
-<<<<<<< HEAD
-            var devNonceBytes = new byte[DevNonce.Size];
-            _ = devNonce.Write(devNonceBytes);
-
-            var buffer = new byte[1 + appnonce.Length + NetId.Size + DevNonce.Size + 7];
+            var buffer = new byte[1 + AppNonce.Size + NetId.Size + DevNonce.Size + 7];
             var pt = buffer.AsSpan();
             Debug.Assert(pt.Length == 16);
             pt[0] = unchecked((byte)type);
             pt = pt[1..];
-            appnonce.CopyTo(pt);
-            pt = pt[appnonce.Length..];
-            pt = netid.Write(pt);
-            _ = devNonce.Write(pt);
-=======
-            var buffer = new byte[type.Length + AppNonce.Size + NetId.Size + DevNonce.Size + 7];
-            var pt = buffer.AsSpan();
-            Debug.Assert(pt.Length == 16);
-            type.CopyTo(pt);
-            pt = pt[type.Length..];
             pt = appNonce.Write(pt);
             pt = netId.Write(pt);
             pt = devNonce.Write(pt);
             Debug.Assert(pt.Length == 7);
->>>>>>> db52e352
 
             aes.IV = new byte[16];
             ICryptoTransform cipher;
