--- conflicted
+++ resolved
@@ -11,41 +11,22 @@
 
     public static class OTAAKeysGenerator
     {
-<<<<<<< HEAD
-        public static DevAddr GetNwkId(uint netId)
-        {
-            var address = RandomNumberGenerator.GetInt32(toExclusive: DevAddr.MaxNetworkAddress + 1);
-            // The 7 LBS of the NetID become the NwkID of a DevAddr:
-            return new DevAddr(unchecked((byte)netId) & 0b0111_1111, address);
-        }
-
         private enum SessionKeyType { Network = 1, Application = 2 }
 
-        public static NetworkSessionKey CalculateNetworkSessionKey(byte[] appnonce, byte[] netid, DevNonce devNonce, AppKey appKey)
-=======
-        public static NetworkSessionKey CalculateNetworkSessionKey(byte[] type, byte[] appnonce, NetId netid, DevNonce devNonce, AppKey appKey)
->>>>>>> cb8c52f9
+        public static NetworkSessionKey CalculateNetworkSessionKey(byte[] appnonce, NetId netid, DevNonce devNonce, AppKey appKey)
         {
             var keyString = CalculateKey(SessionKeyType.Network, appnonce, netid, devNonce, appKey);
             return NetworkSessionKey.Parse(keyString);
         }
 
-<<<<<<< HEAD
-        public static AppSessionKey CalculateAppSessionKey(byte[] appnonce, byte[] netid, DevNonce devNonce, AppKey appKey)
-=======
-        public static AppSessionKey CalculateAppSessionKey(byte[] type, byte[] appnonce, NetId netid, DevNonce devNonce, AppKey appKey)
->>>>>>> cb8c52f9
+        public static AppSessionKey CalculateAppSessionKey(byte[] appnonce, NetId netid, DevNonce devNonce, AppKey appKey)
         {
             var keyString = CalculateKey(SessionKeyType.Application, appnonce, netid, devNonce, appKey);
             return AppSessionKey.Parse(keyString);
         }
 
         // don't work with CFLIST atm
-<<<<<<< HEAD
-        private static string CalculateKey(SessionKeyType type, byte[] appnonce, byte[] netid, DevNonce devNonce, AppKey appKey)
-=======
-        private static string CalculateKey(byte[] type, byte[] appnonce, NetId netId, DevNonce devNonce, AppKey appKey)
->>>>>>> cb8c52f9
+        private static string CalculateKey(SessionKeyType type, byte[] appnonce, NetId netid, DevNonce devNonce, AppKey appKey)
         {
             if (appnonce is null) throw new ArgumentNullException(nameof(appnonce));
 
@@ -62,17 +43,14 @@
             var devNonceBytes = new byte[DevNonce.Size];
             _ = devNonce.Write(devNonceBytes);
 
-<<<<<<< HEAD
-            const int typeLength = 1;
-            var buffer = new byte[typeLength + appnonce.Length + netid.Length + DevNonce.Size + 7];
+            var buffer = new byte[1 + appnonce.Length + NetId.Size + DevNonce.Size + 7];
             var pt = buffer.AsSpan();
             Debug.Assert(pt.Length == 16);
             pt[0] = unchecked((byte)type);
             pt = pt[1..];
             appnonce.CopyTo(pt);
             pt = pt[appnonce.Length..];
-            netid.CopyTo(pt);
-            pt = pt[netid.Length..];
+            pt = netid.Write(pt);
             _ = devNonce.Write(pt);
 
             aes.IV = new byte[16];
@@ -86,52 +64,6 @@
             return ConversionHelper.ByteArrayToString(key);
         }
 
-        // don't work with CFLIST atm
-        public static string CalculateKey(byte[] type, byte[] appnonce, byte[] netid, ReadOnlyMemory<byte> devnonce, byte[] appKey)
-        {
-            if (type is null) throw new ArgumentNullException(nameof(type));
-            if (appnonce is null) throw new ArgumentNullException(nameof(appnonce));
-            if (netid is null) throw new ArgumentNullException(nameof(netid));
-
-            using var aes = Aes.Create("AesManaged");
-            aes.Key = appKey;
-#pragma warning disable CA5358 // Review cipher mode usage with cryptography experts
-            // Cipher is part of the LoRaWAN specification
-            aes.Mode = CipherMode.ECB;
-#pragma warning restore CA5358 // Review cipher mode usage with cryptography experts
-            aes.Padding = PaddingMode.None;
-
-            var pt = new byte[type.Length + appnonce.Length + netid.Length + devnonce.Length + 7];
-            var destIndex = 0;
-            Array.Copy(type, 0, pt, destIndex, type.Length);
-
-            destIndex += type.Length;
-            Array.Copy(appnonce, 0, pt, destIndex, appnonce.Length);
-
-            destIndex += appnonce.Length;
-            Array.Copy(netid, 0, pt, destIndex, netid.Length);
-
-            destIndex += netid.Length;
-            devnonce.CopyTo(new Memory<byte>(pt, destIndex, devnonce.Length));
-=======
-            var pt = new byte[type.Length + appnonce.Length + NetId.Size + DevNonce.Size + 7];
-            Array.Copy(type, pt, type.Length);
-            Array.Copy(appnonce, 0, pt, type.Length, appnonce.Length);
-            _ = netId.Write(pt.AsSpan(type.Length + appnonce.Length));
-            _ = devNonce.Write(pt.AsSpan(type.Length + appnonce.Length + NetId.Size));
->>>>>>> cb8c52f9
-
-            aes.IV = new byte[16];
-            ICryptoTransform cipher;
-#pragma warning disable CA5401 // Do not use CreateEncryptor with non-default IV
-            // Part of the LoRaWAN specification
-            cipher = aes.CreateEncryptor();
-#pragma warning restore CA5401 // Do not use CreateEncryptor with non-default IV
-
-            var key = cipher.TransformFinalBlock(pt, 0, pt.Length);
-            return ConversionHelper.ByteArrayToString(key);
-        }
-
         public static string GetAppNonce()
         {
             Span<byte> bytes = stackalloc byte[3];
