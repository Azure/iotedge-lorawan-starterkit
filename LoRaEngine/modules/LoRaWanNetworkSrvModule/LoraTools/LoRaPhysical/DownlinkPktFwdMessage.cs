--- conflicted
+++ resolved
@@ -44,11 +44,7 @@
         /// This method is used in case of a response to a upstream message.
         /// </summary>
         /// <returns>DownlinkPktFwdMessage object ready to be sent.</returns>
-<<<<<<< HEAD
-        public DownlinkPktFwdMessage(byte[] loRaData, string datr, double freq, string devEui, long tmst = 0, ushort lnsRxDelay = 0, uint? rfch = null, string time = "", StationEui stationEui = default, DeviceJoinInfo deviceJoinInfo = null)
-=======
-        public DownlinkPktFwdMessage(byte[] loRaData, string datr, Hertz freq, string devEui, long tmst = 0, ushort lnsRxDelay = 0, uint? rfch = null, string time = "", StationEui stationEui = default)
->>>>>>> db8c3700
+        public DownlinkPktFwdMessage(byte[] loRaData, string datr, Hertz freq, string devEui, long tmst = 0, ushort lnsRxDelay = 0, uint? rfch = null, string time = "", StationEui stationEui = default, DeviceJoinInfo deviceJoinInfo = null)
         {
             if (loRaData is null) throw new ArgumentNullException(nameof(loRaData));
 
