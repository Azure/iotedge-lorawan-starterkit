// Copyright (c) Microsoft. All rights reserved.
// Licensed under the MIT license. See LICENSE file in the project root for full license information.

namespace LoRaTools.LoRaPhysical
{
    using System;
    using Newtonsoft.Json;

    /// <summary>
    /// JSON of a Downlink message for the Packet forwarder.
    /// </summary>
    public class DownlinkPktFwdMessage : PktFwdMessage
    {
        [JsonProperty("txpk")]
        public Txpk Txpk { get; set; }

        public DownlinkPktFwdMessage()
        {
        }

        [Obsolete("This constructor will be faded out at message processor refactory")]
        public DownlinkPktFwdMessage(string data, string datr = "SF12BW125", uint rfch = 0, double freq = 869.525000, long tmst = 0)
        {
            var byteData = Convert.FromBase64String(data);
            Txpk = new Txpk()
            {
                Imme = tmst == 0 ? true : false,
                Tmst = tmst,
                Data = data,
                Size = (uint)byteData.Length,
                Freq = freq,
                Rfch = rfch,
                Modu = "LORA",
                Datr = datr,
                Codr = "4/5",
                // TODO put 14 for EU
                Powe = 14,
                Ipol = true
            };
        }

        /// <summary>
        /// Initializes a new instance of the <see cref="DownlinkPktFwdMessage"/> class.
        /// This method is used in case of a response to a upstream message.
        /// </summary>
        /// <returns>DownlinkPktFwdMessage object ready to be sent.</returns>
        public DownlinkPktFwdMessage(byte[] loRaData, string datr, double freq, long tmst = 0)
        {
<<<<<<< HEAD
            Txpk = new Txpk()
=======
            if (loRaData is null) throw new ArgumentNullException(nameof(loRaData));

            this.Txpk = new Txpk()
>>>>>>> a21ab672
            {
                Imme = tmst == 0 ? true : false,
                Tmst = tmst,
                Data = Convert.ToBase64String(loRaData),
                Size = (uint)loRaData.Length,
                Freq = freq,
                Rfch = 0,
                Modu = "LORA",
                Datr = datr,
                Codr = "4/5",
                // TODO put 14 for EU
                Powe = 14,
                Ipol = true
            };
        }

        [Obsolete("ad")]
        [JsonIgnore]
        public override PktFwdMessageAdapter PktFwdMessageAdapter
        {
            get
            {
                var pktFwdMessageAdapter = new PktFwdMessageAdapter
                {
                    Txpk = Txpk
                };
                return pktFwdMessageAdapter;
            }
        }
    }
}<|MERGE_RESOLUTION|>--- conflicted
+++ resolved
@@ -46,13 +46,9 @@
         /// <returns>DownlinkPktFwdMessage object ready to be sent.</returns>
         public DownlinkPktFwdMessage(byte[] loRaData, string datr, double freq, long tmst = 0)
         {
-<<<<<<< HEAD
-            Txpk = new Txpk()
-=======
             if (loRaData is null) throw new ArgumentNullException(nameof(loRaData));
 
-            this.Txpk = new Txpk()
->>>>>>> a21ab672
+            Txpk = new Txpk()
             {
                 Imme = tmst == 0 ? true : false,
                 Tmst = tmst,
