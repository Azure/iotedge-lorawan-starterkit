--- conflicted
+++ resolved
@@ -163,11 +163,7 @@
         /// <param name="upstreamDataRate">The upstream data rate.</param>
         /// <param name="deviceJoinInfo">Join info for the device, if applicable.</param>
         /// </summary>
-<<<<<<< HEAD
-        public override bool TryGetDownstreamChannelFrequency(Hertz upstreamFrequency, out Hertz downstreamFrequency, DeviceJoinInfo deviceJoinInfo, DataRateIndex? upstreamDataRate = null)
-=======
         public override bool TryGetDownstreamChannelFrequency(Hertz upstreamFrequency, DataRateIndex upstreamDataRate, DeviceJoinInfo deviceJoinInfo, out Hertz downstreamFrequency)
->>>>>>> 6b11bf61
         {
             if (deviceJoinInfo is null) throw new ArgumentNullException(nameof(deviceJoinInfo));
 
