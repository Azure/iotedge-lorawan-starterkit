// Copyright (c) Microsoft. All rights reserved.
// Licensed under the MIT license. See LICENSE file in the project root for full license information.

namespace LoRaTools.Regions
{
    using System;
    using System.Collections.Generic;
    using System.Linq;
    using LoRaTools.LoRaPhysical;
    using LoRaWan;
    using Microsoft.Extensions.Logging;

    public abstract class Region
    {
        private const ushort MAX_RX_DELAY = 15;

        public LoRaRegionType LoRaRegion { get; set; }

        public byte LoRaSyncWord { get; private set; }

        public byte[] GFSKSyncWord { get; private set; }

        /// <summary>
        /// Gets or sets datarate to configuration and max payload size (M)
        /// max application payload size N should be N= M-8 bytes.
        /// This is in case of absence of Fopts field.
        /// </summary>
        public Dictionary<ushort, (string configuration, uint maxPyldSize)> DRtoConfiguration { get; set; } = new Dictionary<ushort, (string, uint)>();

        /// <summary>
        /// Gets or sets by default MaxEIRP is considered to be +16dBm.
        /// If the end-device cannot achieve 16dBm EIRP, the Max EIRP SHOULD be communicated to the network server using an out-of-band channel during the end-device commissioning process.
        /// </summary>
        public Dictionary<uint, uint> TXPowertoMaxEIRP { get; set; } = new Dictionary<uint, uint>();

        /// <summary>
        /// Gets or sets table to the get receive windows Offsets.
        /// X = RX1DROffset Upstream DR
        /// Y = Downstream DR in RX1 slot.
        /// </summary>
        public int[,] RX1DROffsetTable { get; set; }

        /// <summary>
        /// Gets or sets default parameters for the RX2 receive Windows, This windows use a fix frequency and Data rate.
        /// </summary>
        public (double frequency, ushort dr) RX2DefaultReceiveWindows { get; set; }

        /// <summary>
        /// Gets or sets default first receive windows. [sec].
        /// </summary>
        public uint ReceiveDelay1 { get; set; }

        /// <summary>
        /// Gets or sets default second receive Windows. Should be receive_delay1+1 [sec].
        /// </summary>
        public uint ReceiveDelay2 { get; set; }

        /// <summary>
        /// Gets or sets default Join Accept Delay for first Join Accept Windows.[sec].
        /// </summary>
        public uint JoinAcceptDelay1 { get; set; }

        /// <summary>
        /// Gets or sets default Join Accept Delay for second Join Accept Windows. [sec].
        /// </summary>
        public uint JoinAcceptDelay2 { get; set; }

        /// <summary>
        /// Gets or sets max fcnt gap between expected and received. [#frame]
        /// If this difference is greater than the value of MAX_FCNT_GAP then too many data frames have been lost then subsequent will be discarded.
        /// </summary>
        public int MaxFcntGap { get; set; }

        /// <summary>
        /// Gets or sets number of uplink an end device can send without asking for an ADR acknowledgement request (set ADRACKReq bit to 1). [#frame].
        /// </summary>
        public uint AdrAckLimit { get; set; }

        /// <summary>
        /// Gets or sets number of frames in which the network is required to respond to a ADRACKReq request. [#frame]
        /// If no response, during time select a lower data rate.
        /// </summary>
        public uint AdrAdrDelay { get; set; }

        /// <summary>
        /// Gets or sets timeout for ack transmissiont, tuple with (min,max). Value should be a delay between min and max. [sec, sec].
        /// If  an  end-­device  does  not  receive  a  frame  with  the  ACK  bit  set  in  one  of  the  two  receive  19   windows  immediately  following  the  uplink  transmission  it  may  resend  the  same  frame  with  20   the  same  payload  and  frame  counter  again  at  least  ACK_TIMEOUT  seconds  after  the  21   second  reception  window.
        /// </summary>
        public (uint min, uint max) AckTimeout { get; set; }

        /// <summary>
        /// Gets or sets the limits on the region to ensure valid properties.
        /// </summary>
        public RegionLimits RegionLimits { get; set; }

        /// <summary>
        /// Gets or sets set the Max ADR datarate acceptable, this is not necessarelly the highest in the region hence we need an additional param.
        /// </summary>
        public int MaxADRDataRate { get; set; }

<<<<<<< HEAD
        public Region(LoRaRegionType regionEnum, byte loRaSyncWord, byte[] gFSKSyncWord, (double frequency, ushort datr) rx2DefaultReceiveWindows, uint receiveDelay1, uint receiveDelay2, uint joinAcceptDelay1, uint joinAcceptDelay2, int maxFcntGap, uint adrAckLimit, uint adrAdrDelay, (uint min, uint max) ackTimeout)
        {
            this.LoRaRegion = regionEnum;
            this.Ack_timeout = ackTimeout;
=======
        protected Region(LoRaRegionType regionEnum, byte loRaSyncWord, byte[] gFSKSyncWord, (double frequency, ushort datr) rx2DefaultReceiveWindows,
                         uint receiveDelay1, uint receiveDelay2, uint joinAcceptDelay1, uint joinAcceptDelay2, int maxFcntGap, uint adrAckLimit,
                         uint adrAdrDelay, (uint min, uint max) ackTimeout)
        {
            this.LoRaRegion = regionEnum;
            this.AckTimeout = ackTimeout;
>>>>>>> c0a165c0

            this.LoRaSyncWord = loRaSyncWord;
            this.GFSKSyncWord = gFSKSyncWord;

            this.RX2DefaultReceiveWindows = rx2DefaultReceiveWindows;
<<<<<<< HEAD
            this.Receive_delay1 = receiveDelay1;
            this.Receive_delay2 = receiveDelay2;
            this.Join_accept_delay1 = joinAcceptDelay1;
            this.Join_accept_delay2 = joinAcceptDelay2;
            this.Max_fcnt_gap = maxFcntGap;
            this.Adr_ack_limit = adrAckLimit;
            this.Adr_adr_delay = adrAdrDelay;
=======
            this.ReceiveDelay1 = receiveDelay1;
            this.ReceiveDelay2 = receiveDelay2;
            this.JoinAcceptDelay1 = joinAcceptDelay1;
            this.JoinAcceptDelay2 = joinAcceptDelay2;
            this.MaxFcntGap = maxFcntGap;
            this.AdrAckLimit = adrAckLimit;
            this.AdrAdrDelay = adrAdrDelay;
>>>>>>> c0a165c0
        }

        /// <summary>
        /// Implements logic to get the correct downstream transmission frequency for the given region based on the upstream channel frequency.
        /// </summary>
        /// <param name="upstreamChannel">the channel at which the upstream message was transmitted.</param>
        public abstract bool TryGetDownstreamChannelFrequency(Rxpk upstreamChannel, out double frequency);

        /// <summary>
        /// Get the downstream RX2 frequency.
        /// </summary>
        /// <param name="devEUI">the device id.</param>
        /// <param name="nwkSrvRx2Freq">the value of the rx2freq env var on the nwk srv.</param>
        /// <returns>rx2 freq.</returns>
        public double GetDownstreamRX2Freq(string devEUI, double? nwkSrvRx2Freq)
        {
            // resolve frequency to gateway if setted to region's default
            if (nwkSrvRx2Freq.HasValue)
            {
                Logger.Log(devEUI, $"using custom gateway RX2 frequency {nwkSrvRx2Freq}", LogLevel.Debug);
                return nwkSrvRx2Freq.Value;
            }
            else
            {
                // default frequency
                Logger.Log(devEUI, $"using standard region RX2 frequency {this.RX2DefaultReceiveWindows.frequency}", LogLevel.Debug);
                return this.RX2DefaultReceiveWindows.frequency;
            }
        }

        /// <summary>
        /// Get downstream RX2 datarate.
        /// </summary>
        /// <param name="devEUI">the device id.</param>
        /// <param name="nwkSrvRx2Dr">the network server rx2 datarate.</param>
        /// <param name="rx2DrFromTwins">rx2 datarate value from twins.</param>
        /// <returns>the rx2 datarate.</returns>
        public string GetDownstreamRX2Datarate(string devEUI, string nwkSrvRx2Dr, ushort? rx2DrFromTwins)
        {
            // If the rx2 datarate property is in twins, we take it from there
            if (rx2DrFromTwins.HasValue)
            {
                if (this.RegionLimits.IsCurrentDownstreamDRIndexWithinAcceptableValue(rx2DrFromTwins))
                {
                    var datr = this.DRtoConfiguration[rx2DrFromTwins.Value].configuration;
                    Logger.Log(devEUI, $"using device twins rx2: {rx2DrFromTwins.Value}, datr: {datr}", LogLevel.Debug);
                    return datr;
                }
                else
                {
                    Logger.Log(devEUI, $"device twins rx2 ({rx2DrFromTwins.Value}) is invalid", LogLevel.Error);
                }
            }
            else
            {
                // Otherwise we check if we have some properties set on the server (server Specific)
                if (!string.IsNullOrEmpty(nwkSrvRx2Dr))
                {
                    var datr = nwkSrvRx2Dr;
                    Logger.Log(devEUI, $"using custom gateway RX2 datarate {datr}", LogLevel.Debug);
                    return datr;
                }
            }

            // if no settings was set we use region default.
            var defaultDatr = this.DRtoConfiguration[this.RX2DefaultReceiveWindows.dr].configuration;
            Logger.Log(devEUI, $"using standard region RX2 datarate {defaultDatr}", LogLevel.Debug);
            return defaultDatr;
        }

        /// <summary>
        /// Implement correct logic to get the downstream data rate based on the region.
        /// </summary>
        /// <param name="upstreamChannel">the channel at which the message was transmitted.</param>
        public string GetDownstreamDR(Rxpk upstreamChannel, uint rx1DrOffset = 0)
        {
            if (upstreamChannel is null) throw new ArgumentNullException(nameof(upstreamChannel));

            if (this.IsValidUpstreamRxpk(upstreamChannel))
            {
                // If the rx1 offset is a valid value we use it, otherwise we keep answering on normal datar
                if (rx1DrOffset <= this.RX1DROffsetTable.GetUpperBound(1))
                {
                    return this.DRtoConfiguration[(ushort)this.RX1DROffsetTable[this.GetDRFromFreqAndChan(upstreamChannel.Datr), rx1DrOffset]].configuration;
                }
                else
                {
                    Logger.Log($"rx1 Dr Offset was not set to a valid value {rx1DrOffset}, defaulting to {upstreamChannel.Datr} datarate", LogLevel.Error);
                    return upstreamChannel.Datr;
                }
            }

            return null;
        }

        /// <summary>
        /// Implement correct logic to get the maximum payload size based on the datr/configuration.
        /// </summary>
        /// <param name="datr">the datr/configuration with which the message was transmitted.</param>
        public uint GetMaxPayloadSize(string datr)
        {
            var maxPayloadSize = this.DRtoConfiguration.FirstOrDefault(x => x.Value.configuration == datr).Value.maxPyldSize;

            return maxPayloadSize;
        }

        /// <summary>
        /// This method Check that a received packet is within the correct frenquency range and has a valid Datr.
        /// </summary>
        protected bool IsValidUpstreamRxpk(Rxpk rxpk)
        {
            if (rxpk is null) throw new ArgumentNullException(nameof(rxpk));

            if (rxpk.Freq < this.RegionLimits.FrequencyRange.min ||
                rxpk.Freq > this.RegionLimits.FrequencyRange.max ||
                !this.RegionLimits.IsCurrentUpstreamDRValueWithinAcceptableValue(rxpk.Datr))
            {
                Logger.Log("A Rxpk packet not fitting the current region configuration was received, aborting processing.", LogLevel.Error);
                return false;
            }

            return true;
        }

        /// <summary>
        /// Get Datarate number from SF#BW# string.
        /// </summary>
        public int GetDRFromFreqAndChan(string datr)
        {
            return (int)this.DRtoConfiguration.FirstOrDefault(x => x.Value.configuration == datr).Key;
        }

        public bool IsValidRX1DROffset(uint rx1DrOffset) => rx1DrOffset >= 0 && rx1DrOffset <= this.RX1DROffsetTable.GetUpperBound(1);

        public bool IsValidRXDelay(ushort desiredRXDelay)
        {
            return desiredRXDelay >= 0 && desiredRXDelay <= MAX_RX_DELAY;
        }
    }
}<|MERGE_RESOLUTION|>--- conflicted
+++ resolved
@@ -98,33 +98,17 @@
         /// </summary>
         public int MaxADRDataRate { get; set; }
 
-<<<<<<< HEAD
-        public Region(LoRaRegionType regionEnum, byte loRaSyncWord, byte[] gFSKSyncWord, (double frequency, ushort datr) rx2DefaultReceiveWindows, uint receiveDelay1, uint receiveDelay2, uint joinAcceptDelay1, uint joinAcceptDelay2, int maxFcntGap, uint adrAckLimit, uint adrAdrDelay, (uint min, uint max) ackTimeout)
-        {
-            this.LoRaRegion = regionEnum;
-            this.Ack_timeout = ackTimeout;
-=======
         protected Region(LoRaRegionType regionEnum, byte loRaSyncWord, byte[] gFSKSyncWord, (double frequency, ushort datr) rx2DefaultReceiveWindows,
                          uint receiveDelay1, uint receiveDelay2, uint joinAcceptDelay1, uint joinAcceptDelay2, int maxFcntGap, uint adrAckLimit,
                          uint adrAdrDelay, (uint min, uint max) ackTimeout)
         {
             this.LoRaRegion = regionEnum;
             this.AckTimeout = ackTimeout;
->>>>>>> c0a165c0
 
             this.LoRaSyncWord = loRaSyncWord;
             this.GFSKSyncWord = gFSKSyncWord;
 
             this.RX2DefaultReceiveWindows = rx2DefaultReceiveWindows;
-<<<<<<< HEAD
-            this.Receive_delay1 = receiveDelay1;
-            this.Receive_delay2 = receiveDelay2;
-            this.Join_accept_delay1 = joinAcceptDelay1;
-            this.Join_accept_delay2 = joinAcceptDelay2;
-            this.Max_fcnt_gap = maxFcntGap;
-            this.Adr_ack_limit = adrAckLimit;
-            this.Adr_adr_delay = adrAdrDelay;
-=======
             this.ReceiveDelay1 = receiveDelay1;
             this.ReceiveDelay2 = receiveDelay2;
             this.JoinAcceptDelay1 = joinAcceptDelay1;
@@ -132,7 +116,6 @@
             this.MaxFcntGap = maxFcntGap;
             this.AdrAckLimit = adrAckLimit;
             this.AdrAdrDelay = adrAdrDelay;
->>>>>>> c0a165c0
         }
 
         /// <summary>
