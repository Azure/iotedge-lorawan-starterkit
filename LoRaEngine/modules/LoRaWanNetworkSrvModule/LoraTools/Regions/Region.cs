// Copyright (c) Microsoft. All rights reserved.
// Licensed under the MIT license. See LICENSE file in the project root for full license information.

namespace LoRaTools.Regions
{
    using System;
    using System.Collections.Generic;
    using System.Linq;
    using LoRaTools.LoRaPhysical;
    using LoRaWan;
    using Microsoft.Extensions.Logging;

    public abstract class Region
    {
        private const ushort MAX_RX_DELAY = 15;

        public LoRaRegionType LoRaRegion { get; set; }

        public byte LoRaSyncWord { get; private set; }

        public byte[] GFSKSyncWord { get; private set; }

        /// <summary>
        /// Gets or sets datarate to configuration and max payload size (M)
        /// max application payload size N should be N= M-8 bytes.
        /// This is in case of absence of Fopts field.
        /// </summary>
        public Dictionary<ushort, (string configuration, uint maxPyldSize)> DRtoConfiguration { get; set; } = new Dictionary<ushort, (string, uint)>();

        /// <summary>
        /// Gets or sets by default MaxEIRP is considered to be +16dBm.
        /// If the end-device cannot achieve 16dBm EIRP, the Max EIRP SHOULD be communicated to the network server using an out-of-band channel during the end-device commissioning process.
        /// </summary>
        public Dictionary<uint, uint> TXPowertoMaxEIRP { get; set; } = new Dictionary<uint, uint>();

        /// <summary>
        /// Gets or sets table to the get receive windows Offsets.
        /// X = RX1DROffset Upstream DR
        /// Y = Downstream DR in RX1 slot.
        /// </summary>
        public int[,] RX1DROffsetTable { get; set; }

        /// <summary>
        /// Gets or sets default parameters for the RX2 receive Windows, This windows use a fix frequency and Data rate.
        /// </summary>
        public (double frequency, ushort dr) RX2DefaultReceiveWindows { get; set; }

        /// <summary>
        /// Gets or sets default first receive windows. [sec].
        /// </summary>
        public uint ReceiveDelay1 { get; set; }

        /// <summary>
        /// Gets or sets default second receive Windows. Should be receive_delay1+1 [sec].
        /// </summary>
        public uint ReceiveDelay2 { get; set; }

        /// <summary>
        /// Gets or sets default Join Accept Delay for first Join Accept Windows.[sec].
        /// </summary>
        public uint JoinAcceptDelay1 { get; set; }

        /// <summary>
        /// Gets or sets default Join Accept Delay for second Join Accept Windows. [sec].
        /// </summary>
        public uint JoinAcceptDelay2 { get; set; }

        /// <summary>
        /// Gets or sets max fcnt gap between expected and received. [#frame]
        /// If this difference is greater than the value of MAX_FCNT_GAP then too many data frames have been lost then subsequent will be discarded.
        /// </summary>
        public int MaxFcntGap { get; set; }

        /// <summary>
        /// Gets or sets number of uplink an end device can send without asking for an ADR acknowledgement request (set ADRACKReq bit to 1). [#frame].
        /// </summary>
        public uint AdrAckLimit { get; set; }

        /// <summary>
        /// Gets or sets number of frames in which the network is required to respond to a ADRACKReq request. [#frame]
        /// If no response, during time select a lower data rate.
        /// </summary>
        public uint AdrAdrDelay { get; set; }

        /// <summary>
        /// Gets or sets timeout for ack transmissiont, tuple with (min,max). Value should be a delay between min and max. [sec, sec].
        /// If  an  end-­device  does  not  receive  a  frame  with  the  ACK  bit  set  in  one  of  the  two  receive  19   windows  immediately  following  the  uplink  transmission  it  may  resend  the  same  frame  with  20   the  same  payload  and  frame  counter  again  at  least  ACK_TIMEOUT  seconds  after  the  21   second  reception  window.
        /// </summary>
        public (uint min, uint max) AckTimeout { get; set; }

        /// <summary>
        /// Gets or sets the limits on the region to ensure valid properties.
        /// </summary>
        public RegionLimits RegionLimits { get; set; }

        /// <summary>
        /// Gets or sets set the Max ADR datarate acceptable, this is not necessarelly the highest in the region hence we need an additional param.
        /// </summary>
        public int MaxADRDataRate { get; set; }

        protected Region(LoRaRegionType regionEnum, byte loRaSyncWord, byte[] gFSKSyncWord, (double frequency, ushort datr) rx2DefaultReceiveWindows,
                         uint receiveDelay1, uint receiveDelay2, uint joinAcceptDelay1, uint joinAcceptDelay2, int maxFcntGap, uint adrAckLimit,
                         uint adrAdrDelay, (uint min, uint max) ackTimeout)
        {
            LoRaRegion = regionEnum;
            AckTimeout = ackTimeout;

            LoRaSyncWord = loRaSyncWord;
            GFSKSyncWord = gFSKSyncWord;

            RX2DefaultReceiveWindows = rx2DefaultReceiveWindows;
            ReceiveDelay1 = receiveDelay1;
            ReceiveDelay2 = receiveDelay2;
            JoinAcceptDelay1 = joinAcceptDelay1;
            JoinAcceptDelay2 = joinAcceptDelay2;
            MaxFcntGap = maxFcntGap;
            AdrAckLimit = adrAckLimit;
            AdrAdrDelay = adrAdrDelay;
        }

        /// <summary>
        /// Implements logic to get the correct downstream transmission frequency for the given region based on the upstream channel frequency.
        /// </summary>
        /// <param name="upstreamChannel">the channel at which the upstream message was transmitted.</param>
        public abstract bool TryGetDownstreamChannelFrequency(Rxpk upstreamChannel, out double frequency);

        /// <summary>
        /// Get the downstream RX2 frequency.
        /// </summary>
        /// <param name="devEUI">the device id.</param>
        /// <param name="nwkSrvRx2Freq">the value of the rx2freq env var on the nwk srv.</param>
        /// <returns>rx2 freq.</returns>
        public double GetDownstreamRX2Freq(string devEUI, double? nwkSrvRx2Freq)
        {
            // resolve frequency to gateway if setted to region's default
            if (nwkSrvRx2Freq.HasValue)
            {
                Logger.Log(devEUI, $"using custom gateway RX2 frequency {nwkSrvRx2Freq}", LogLevel.Debug);
                return nwkSrvRx2Freq.Value;
            }
            else
            {
                // default frequency
                Logger.Log(devEUI, $"using standard region RX2 frequency {RX2DefaultReceiveWindows.frequency}", LogLevel.Debug);
                return RX2DefaultReceiveWindows.frequency;
            }
        }

        /// <summary>
        /// Get downstream RX2 datarate.
        /// </summary>
        /// <param name="devEUI">the device id.</param>
        /// <param name="nwkSrvRx2Dr">the network server rx2 datarate.</param>
        /// <param name="rx2DrFromTwins">rx2 datarate value from twins.</param>
        /// <returns>the rx2 datarate.</returns>
        public string GetDownstreamRX2Datarate(string devEUI, string nwkSrvRx2Dr, ushort? rx2DrFromTwins)
        {
            // If the rx2 datarate property is in twins, we take it from there
            if (rx2DrFromTwins.HasValue)
            {
                if (RegionLimits.IsCurrentDownstreamDRIndexWithinAcceptableValue(rx2DrFromTwins))
                {
                    var datr = DRtoConfiguration[rx2DrFromTwins.Value].configuration;
                    Logger.Log(devEUI, $"using device twins rx2: {rx2DrFromTwins.Value}, datr: {datr}", LogLevel.Debug);
                    return datr;
                }
                else
                {
                    Logger.Log(devEUI, $"device twins rx2 ({rx2DrFromTwins.Value}) is invalid", LogLevel.Error);
                }
            }
            else
            {
                // Otherwise we check if we have some properties set on the server (server Specific)
                if (!string.IsNullOrEmpty(nwkSrvRx2Dr))
                {
                    var datr = nwkSrvRx2Dr;
                    Logger.Log(devEUI, $"using custom gateway RX2 datarate {datr}", LogLevel.Debug);
                    return datr;
                }
            }

            // if no settings was set we use region default.
            var defaultDatr = DRtoConfiguration[RX2DefaultReceiveWindows.dr].configuration;
            Logger.Log(devEUI, $"using standard region RX2 datarate {defaultDatr}", LogLevel.Debug);
            return defaultDatr;
        }

        /// <summary>
        /// Implement correct logic to get the downstream data rate based on the region.
        /// </summary>
        /// <param name="upstreamChannel">the channel at which the message was transmitted.</param>
        public string GetDownstreamDR(Rxpk upstreamChannel, uint rx1DrOffset = 0)
        {
<<<<<<< HEAD
            if (IsValidUpstreamRxpk(upstreamChannel))
=======
            if (upstreamChannel is null) throw new ArgumentNullException(nameof(upstreamChannel));

            if (this.IsValidUpstreamRxpk(upstreamChannel))
>>>>>>> a21ab672
            {
                // If the rx1 offset is a valid value we use it, otherwise we keep answering on normal datar
                if (rx1DrOffset <= RX1DROffsetTable.GetUpperBound(1))
                {
                    return DRtoConfiguration[(ushort)RX1DROffsetTable[GetDRFromFreqAndChan(upstreamChannel.Datr), rx1DrOffset]].configuration;
                }
                else
                {
                    Logger.Log($"rx1 Dr Offset was not set to a valid value {rx1DrOffset}, defaulting to {upstreamChannel.Datr} datarate", LogLevel.Error);
                    return upstreamChannel.Datr;
                }
            }

            return null;
        }

        /// <summary>
        /// Implement correct logic to get the maximum payload size based on the datr/configuration.
        /// </summary>
        /// <param name="datr">the datr/configuration with which the message was transmitted.</param>
        public uint GetMaxPayloadSize(string datr)
        {
            var maxPayloadSize = DRtoConfiguration.FirstOrDefault(x => x.Value.configuration == datr).Value.maxPyldSize;

            return maxPayloadSize;
        }

        /// <summary>
        /// This method Check that a received packet is within the correct frenquency range and has a valid Datr.
        /// </summary>
        protected bool IsValidUpstreamRxpk(Rxpk rxpk)
        {
<<<<<<< HEAD
            if (rxpk.Freq < RegionLimits.FrequencyRange.min ||
                rxpk.Freq > RegionLimits.FrequencyRange.max ||
                !RegionLimits.IsCurrentUpstreamDRValueWithinAcceptableValue(rxpk.Datr))
=======
            if (rxpk is null) throw new ArgumentNullException(nameof(rxpk));

            if (rxpk.Freq < this.RegionLimits.FrequencyRange.min ||
                rxpk.Freq > this.RegionLimits.FrequencyRange.max ||
                !this.RegionLimits.IsCurrentUpstreamDRValueWithinAcceptableValue(rxpk.Datr))
>>>>>>> a21ab672
            {
                Logger.Log("A Rxpk packet not fitting the current region configuration was received, aborting processing.", LogLevel.Error);
                return false;
            }

            return true;
        }

        /// <summary>
        /// Get Datarate number from SF#BW# string.
        /// </summary>
        public int GetDRFromFreqAndChan(string datr)
        {
            return (int)DRtoConfiguration.FirstOrDefault(x => x.Value.configuration == datr).Key;
        }

        public bool IsValidRX1DROffset(uint rx1DrOffset) => rx1DrOffset >= 0 && rx1DrOffset <= RX1DROffsetTable.GetUpperBound(1);

        public bool IsValidRXDelay(ushort desiredRXDelay)
        {
            return desiredRXDelay >= 0 && desiredRXDelay <= MAX_RX_DELAY;
        }
    }
}<|MERGE_RESOLUTION|>--- conflicted
+++ resolved
@@ -192,13 +192,9 @@
         /// <param name="upstreamChannel">the channel at which the message was transmitted.</param>
         public string GetDownstreamDR(Rxpk upstreamChannel, uint rx1DrOffset = 0)
         {
-<<<<<<< HEAD
+            if (upstreamChannel is null) throw new ArgumentNullException(nameof(upstreamChannel));
+
             if (IsValidUpstreamRxpk(upstreamChannel))
-=======
-            if (upstreamChannel is null) throw new ArgumentNullException(nameof(upstreamChannel));
-
-            if (this.IsValidUpstreamRxpk(upstreamChannel))
->>>>>>> a21ab672
             {
                 // If the rx1 offset is a valid value we use it, otherwise we keep answering on normal datar
                 if (rx1DrOffset <= RX1DROffsetTable.GetUpperBound(1))
@@ -231,17 +227,11 @@
         /// </summary>
         protected bool IsValidUpstreamRxpk(Rxpk rxpk)
         {
-<<<<<<< HEAD
+            if (rxpk is null) throw new ArgumentNullException(nameof(rxpk));
+
             if (rxpk.Freq < RegionLimits.FrequencyRange.min ||
                 rxpk.Freq > RegionLimits.FrequencyRange.max ||
                 !RegionLimits.IsCurrentUpstreamDRValueWithinAcceptableValue(rxpk.Datr))
-=======
-            if (rxpk is null) throw new ArgumentNullException(nameof(rxpk));
-
-            if (rxpk.Freq < this.RegionLimits.FrequencyRange.min ||
-                rxpk.Freq > this.RegionLimits.FrequencyRange.max ||
-                !this.RegionLimits.IsCurrentUpstreamDRValueWithinAcceptableValue(rxpk.Datr))
->>>>>>> a21ab672
             {
                 Logger.Log("A Rxpk packet not fitting the current region configuration was received, aborting processing.", LogLevel.Error);
                 return false;
