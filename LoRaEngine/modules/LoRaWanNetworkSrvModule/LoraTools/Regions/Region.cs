--- conflicted
+++ resolved
@@ -117,11 +117,7 @@
         /// <param name="upstreamFrequency">Frequency of the upstream message.</param>
         /// <param name="upstreamDataRate">Ustream data rate.</param>
         /// <param name="deviceJoinInfo">Join info for the device, if applicable.</param>
-<<<<<<< HEAD
-        public abstract bool TryGetDownstreamChannelFrequency(Hertz upstreamFrequency, out Hertz downstreamFrequency, DeviceJoinInfo deviceJoinInfo, DataRateIndex? upstreamDataRate = null);
-=======
         public abstract bool TryGetDownstreamChannelFrequency(Hertz upstreamFrequency, DataRateIndex upstreamDataRate, DeviceJoinInfo deviceJoinInfo, out Hertz downstreamFrequency);
->>>>>>> 6b11bf61
 
         /// <summary>
         /// Returns downstream data rate based on the upstream data rate and RX1 DR offset.
