// Copyright (c) Microsoft. All rights reserved.
// Licensed under the MIT license. See LICENSE file in the project root for full license information.

namespace LoRaTools.Regions
{
    using System;
    using System.Collections.Generic;
    using System.Linq;
    using LoRaTools.LoRaPhysical;
    using LoRaWan;
    using Microsoft.Extensions.Logging;

    public abstract class Region
    {
        private const ushort MAX_RX_DELAY = 15;

        public LoRaRegionType LoRaRegion { get; set; }

        public byte LoRaSyncWord { get; private set; }

        public IReadOnlyList<byte> GFSKSyncWord { get; private set; }

        /// <summary>
        /// Gets or sets datarate to configuration and max payload size (M)
        /// max application payload size N should be N= M-8 bytes.
        /// This is in case of absence of Fopts field.
        /// </summary>
        public Dictionary<ushort, (string configuration, uint maxPyldSize)> DRtoConfiguration { get; } = new Dictionary<ushort, (string, uint)>();

        /// <summary>
        /// Gets or sets by default MaxEIRP is considered to be +16dBm.
        /// If the end-device cannot achieve 16dBm EIRP, the Max EIRP SHOULD be communicated to the network server using an out-of-band channel during the end-device commissioning process.
        /// </summary>
        public Dictionary<uint, uint> TXPowertoMaxEIRP { get; } = new Dictionary<uint, uint>();

        /// <summary>
        /// Gets or sets table to the get receive windows Offsets.
        /// X = RX1DROffset Upstream DR
        /// Y = Downstream DR in RX1 slot.
        /// </summary>
        public IReadOnlyList<IReadOnlyList<int>> RX1DROffsetTable { get; set; }

        /// <summary>
        /// Gets or sets default parameters for the RX2 receive Windows, This windows use a fix frequency and Data rate.
        /// </summary>
        public (double frequency, ushort dr) RX2DefaultReceiveWindows { get; set; }

        /// <summary>
        /// Gets or sets default first receive windows. [sec].
        /// </summary>
        public uint ReceiveDelay1 { get; set; }

        /// <summary>
        /// Gets or sets default second receive Windows. Should be receive_delay1+1 [sec].
        /// </summary>
        public uint ReceiveDelay2 { get; set; }

        /// <summary>
        /// Gets or sets default Join Accept Delay for first Join Accept Windows.[sec].
        /// </summary>
        public uint JoinAcceptDelay1 { get; set; }

        /// <summary>
        /// Gets or sets default Join Accept Delay for second Join Accept Windows. [sec].
        /// </summary>
        public uint JoinAcceptDelay2 { get; set; }

        /// <summary>
        /// Gets or sets max fcnt gap between expected and received. [#frame]
        /// If this difference is greater than the value of MAX_FCNT_GAP then too many data frames have been lost then subsequent will be discarded.
        /// </summary>
        public int MaxFcntGap { get; set; }

        /// <summary>
        /// Gets or sets number of uplink an end device can send without asking for an ADR acknowledgement request (set ADRACKReq bit to 1). [#frame].
        /// </summary>
        public uint AdrAckLimit { get; set; }

        /// <summary>
        /// Gets or sets number of frames in which the network is required to respond to a ADRACKReq request. [#frame]
        /// If no response, during time select a lower data rate.
        /// </summary>
        public uint AdrAdrDelay { get; set; }

        /// <summary>
        /// Gets or sets timeout for ack transmissiont, tuple with (min,max). Value should be a delay between min and max. [sec, sec].
        /// If  an  end-­device  does  not  receive  a  frame  with  the  ACK  bit  set  in  one  of  the  two  receive  19   windows  immediately  following  the  uplink  transmission  it  may  resend  the  same  frame  with  20   the  same  payload  and  frame  counter  again  at  least  ACK_TIMEOUT  seconds  after  the  21   second  reception  window.
        /// </summary>
<<<<<<< HEAD
        public (uint min, uint max) Retransmit_Timeout { get; set; }
=======
        public (uint min, uint max) AckTimeout { get; set; }
>>>>>>> af5a437a

        /// <summary>
        /// Gets or sets the limits on the region to ensure valid properties.
        /// </summary>
        public RegionLimits RegionLimits { get; set; }

        /// <summary>
        /// Gets or sets set the Max ADR datarate acceptable, this is not necessarelly the highest in the region hence we need an additional param.
        /// </summary>
        public int MaxADRDataRate { get; set; }

<<<<<<< HEAD
        public Region(LoRaRegionType regionEnum, byte loRaSyncWord, byte[] gFSKSyncWord, (double frequency, ushort datr) rx2DefaultReceiveWindows)
        {
            this.LoRaRegion = regionEnum;
            this.Retransmit_Timeout = (min: 1, max: 3);

            this.LoRaSyncWord = loRaSyncWord;
            this.GFSKSyncWord = gFSKSyncWord;

            this.RX2DefaultReceiveWindows = rx2DefaultReceiveWindows;
            this.Receive_delay1 = 1;
            this.Receive_delay2 = 2;
            this.Join_accept_delay1 = 5;
            this.Join_accept_delay2 = 6;
            this.Max_fcnt_gap = 16384;
            this.Adr_ack_limit = 64;
            this.Adr_adr_delay = 32;
=======
        protected Region(LoRaRegionType regionEnum, byte loRaSyncWord, byte[] gFSKSyncWord, (double frequency, ushort datr) rx2DefaultReceiveWindows,
                         uint receiveDelay1, uint receiveDelay2, uint joinAcceptDelay1, uint joinAcceptDelay2, int maxFcntGap, uint adrAckLimit,
                         uint adrAdrDelay, (uint min, uint max) ackTimeout)
        {
            LoRaRegion = regionEnum;
            AckTimeout = ackTimeout;

            LoRaSyncWord = loRaSyncWord;
            GFSKSyncWord = gFSKSyncWord;

            RX2DefaultReceiveWindows = rx2DefaultReceiveWindows;
            ReceiveDelay1 = receiveDelay1;
            ReceiveDelay2 = receiveDelay2;
            JoinAcceptDelay1 = joinAcceptDelay1;
            JoinAcceptDelay2 = joinAcceptDelay2;
            MaxFcntGap = maxFcntGap;
            AdrAckLimit = adrAckLimit;
            AdrAdrDelay = adrAdrDelay;
>>>>>>> af5a437a
        }

        /// <summary>
        /// Implements logic to get the correct downstream transmission frequency for the given region based on the upstream channel frequency.
        /// </summary>
        /// <param name="upstreamChannel">the channel at which the upstream message was transmitted.</param>
        /// <param name="joinChannelIndex">index of the join channel, if applicable.</param>
        public abstract bool TryGetDownstreamChannelFrequency(Rxpk upstreamChannel, out double frequency, int? joinChannelIndex = null);

        /// <summary>
        /// Returns join channel index matching the frequency of the join request.
        /// </summary>
        /// <param name="joinChannel">Channel on which the join request was received.</param>
        public virtual bool TryGetJoinChannelIndex(Rxpk joinChannel, out int channelIndex)
        {
            channelIndex = -1;
            return false;
        }

        /// <summary>
        /// Get the downstream RX2 frequency.
        /// </summary>
        /// <param name="devEUI">the device id.</param>
        /// <param name="nwkSrvRx2Freq">the value of the rx2freq env var on the nwk srv.</param>
        /// <returns>rx2 freq.</returns>
        public double GetDownstreamRX2Freq(string devEUI, double? nwkSrvRx2Freq)
        {
            // resolve frequency to gateway if setted to region's default
            if (nwkSrvRx2Freq.HasValue)
            {
                Logger.Log(devEUI, $"using custom gateway RX2 frequency {nwkSrvRx2Freq}", LogLevel.Debug);
                return nwkSrvRx2Freq.Value;
            }
            else
            {
                // default frequency
                Logger.Log(devEUI, $"using standard region RX2 frequency {RX2DefaultReceiveWindows.frequency}", LogLevel.Debug);
                return RX2DefaultReceiveWindows.frequency;
            }
        }

        /// <summary>
        /// Get downstream RX2 datarate.
        /// </summary>
        /// <param name="devEUI">the device id.</param>
        /// <param name="nwkSrvRx2Dr">the network server rx2 datarate.</param>
        /// <param name="rx2DrFromTwins">rx2 datarate value from twins.</param>
        /// <returns>the rx2 datarate.</returns>
        public string GetDownstreamRX2Datarate(string devEUI, string nwkSrvRx2Dr, ushort? rx2DrFromTwins)
        {
            // If the rx2 datarate property is in twins, we take it from there
            if (rx2DrFromTwins.HasValue)
            {
                if (RegionLimits.IsCurrentDownstreamDRIndexWithinAcceptableValue(rx2DrFromTwins))
                {
                    var datr = DRtoConfiguration[rx2DrFromTwins.Value].configuration;
                    Logger.Log(devEUI, $"using device twins rx2: {rx2DrFromTwins.Value}, datr: {datr}", LogLevel.Debug);
                    return datr;
                }
                else
                {
                    Logger.Log(devEUI, $"device twins rx2 ({rx2DrFromTwins.Value}) is invalid", LogLevel.Error);
                }
            }
            else
            {
                // Otherwise we check if we have some properties set on the server (server Specific)
                if (!string.IsNullOrEmpty(nwkSrvRx2Dr))
                {
                    var datr = nwkSrvRx2Dr;
                    Logger.Log(devEUI, $"using custom gateway RX2 datarate {datr}", LogLevel.Debug);
                    return datr;
                }
            }

            // if no settings was set we use region default.
            var defaultDatr = DRtoConfiguration[RX2DefaultReceiveWindows.dr].configuration;
            Logger.Log(devEUI, $"using standard region RX2 datarate {defaultDatr}", LogLevel.Debug);
            return defaultDatr;
        }

        /// <summary>
        /// Implement correct logic to get the downstream data rate based on the region.
        /// </summary>
        /// <param name="upstreamChannel">the channel at which the message was transmitted.</param>
        public string GetDownstreamDR(Rxpk upstreamChannel, int rx1DrOffset = 0)
        {
            if (upstreamChannel is null) throw new ArgumentNullException(nameof(upstreamChannel));

            if (IsValidUpstreamRxpk(upstreamChannel))
            {
                // If the rx1 offset is a valid value we use it, otherwise we keep answering on normal datar
                if (rx1DrOffset <= this.RX1DROffsetTable[0].Count - 1)
                {
<<<<<<< HEAD
                    var drIndex = this.GetDRFromFreqAndChan(upstreamChannel.Datr);
                    var offset = this.RX1DROffsetTable[drIndex, rx1DrOffset];
                    return this.DRtoConfiguration[(ushort)offset].configuration;
=======
                    return this.DRtoConfiguration[(ushort)RX1DROffsetTable[GetDRFromFreqAndChan(upstreamChannel.Datr)][rx1DrOffset]].configuration;
>>>>>>> af5a437a
                }
                else
                {
                    Logger.Log($"rx1 Dr Offset was not set to a valid value {rx1DrOffset}, defaulting to {upstreamChannel.Datr} datarate", LogLevel.Error);
                    return upstreamChannel.Datr;
                }
            }

            return null;
        }

        /// <summary>
        /// Implement correct logic to get the maximum payload size based on the datr/configuration.
        /// </summary>
        /// <param name="datr">the datr/configuration with which the message was transmitted.</param>
        public uint GetMaxPayloadSize(string datr)
        {
            var maxPayloadSize = DRtoConfiguration.FirstOrDefault(x => x.Value.configuration == datr).Value.maxPyldSize;

            return maxPayloadSize;
        }

        /// <summary>
        /// This method Check that a received packet is within the correct frenquency range and has a valid Datr.
        /// </summary>
        protected bool IsValidUpstreamRxpk(Rxpk rxpk)
        {
            if (rxpk is null) throw new ArgumentNullException(nameof(rxpk));

            if (rxpk.Freq < RegionLimits.FrequencyRange.min ||
                rxpk.Freq > RegionLimits.FrequencyRange.max ||
                !RegionLimits.IsCurrentUpstreamDRValueWithinAcceptableValue(rxpk.Datr))
            {
                Logger.Log("A Rxpk packet not fitting the current region configuration was received, aborting processing.", LogLevel.Error);
                return false;
            }

            return true;
        }

        /// <summary>
        /// Get Datarate number from SF#BW# string.
        /// </summary>
        public int GetDRFromFreqAndChan(string datr)
        {
            return DRtoConfiguration.FirstOrDefault(x => x.Value.configuration == datr).Key;
        }

        public bool IsValidRX1DROffset(uint rx1DrOffset) => rx1DrOffset >= 0 && rx1DrOffset <= RX1DROffsetTable[0].Count - 1;

        public static bool IsValidRXDelay(ushort desiredRXDelay)
        {
            return desiredRXDelay is >= 0 and <= MAX_RX_DELAY;
        }
    }
}<|MERGE_RESOLUTION|>--- conflicted
+++ resolved
@@ -86,11 +86,7 @@
         /// Gets or sets timeout for ack transmissiont, tuple with (min,max). Value should be a delay between min and max. [sec, sec].
         /// If  an  end-­device  does  not  receive  a  frame  with  the  ACK  bit  set  in  one  of  the  two  receive  19   windows  immediately  following  the  uplink  transmission  it  may  resend  the  same  frame  with  20   the  same  payload  and  frame  counter  again  at  least  ACK_TIMEOUT  seconds  after  the  21   second  reception  window.
         /// </summary>
-<<<<<<< HEAD
-        public (uint min, uint max) Retransmit_Timeout { get; set; }
-=======
-        public (uint min, uint max) AckTimeout { get; set; }
->>>>>>> af5a437a
+        public (uint min, uint max) RetransmitTimeout { get; set; }
 
         /// <summary>
         /// Gets or sets the limits on the region to ensure valid properties.
@@ -102,43 +98,22 @@
         /// </summary>
         public int MaxADRDataRate { get; set; }
 
-<<<<<<< HEAD
-        public Region(LoRaRegionType regionEnum, byte loRaSyncWord, byte[] gFSKSyncWord, (double frequency, ushort datr) rx2DefaultReceiveWindows)
-        {
-            this.LoRaRegion = regionEnum;
-            this.Retransmit_Timeout = (min: 1, max: 3);
-
-            this.LoRaSyncWord = loRaSyncWord;
-            this.GFSKSyncWord = gFSKSyncWord;
-
-            this.RX2DefaultReceiveWindows = rx2DefaultReceiveWindows;
-            this.Receive_delay1 = 1;
-            this.Receive_delay2 = 2;
-            this.Join_accept_delay1 = 5;
-            this.Join_accept_delay2 = 6;
-            this.Max_fcnt_gap = 16384;
-            this.Adr_ack_limit = 64;
-            this.Adr_adr_delay = 32;
-=======
-        protected Region(LoRaRegionType regionEnum, byte loRaSyncWord, byte[] gFSKSyncWord, (double frequency, ushort datr) rx2DefaultReceiveWindows,
-                         uint receiveDelay1, uint receiveDelay2, uint joinAcceptDelay1, uint joinAcceptDelay2, int maxFcntGap, uint adrAckLimit,
-                         uint adrAdrDelay, (uint min, uint max) ackTimeout)
+        protected Region(LoRaRegionType regionEnum, byte loRaSyncWord, byte[] gFSKSyncWord, (double frequency, ushort datr) rx2DefaultReceiveWindows)
         {
             LoRaRegion = regionEnum;
-            AckTimeout = ackTimeout;
+            RetransmitTimeout = (min: 1, max: 3);
 
             LoRaSyncWord = loRaSyncWord;
             GFSKSyncWord = gFSKSyncWord;
 
             RX2DefaultReceiveWindows = rx2DefaultReceiveWindows;
-            ReceiveDelay1 = receiveDelay1;
-            ReceiveDelay2 = receiveDelay2;
-            JoinAcceptDelay1 = joinAcceptDelay1;
-            JoinAcceptDelay2 = joinAcceptDelay2;
-            MaxFcntGap = maxFcntGap;
-            AdrAckLimit = adrAckLimit;
-            AdrAdrDelay = adrAdrDelay;
->>>>>>> af5a437a
+            ReceiveDelay1 = 1;
+            ReceiveDelay2 = 2;
+            JoinAcceptDelay1 = 5;
+            JoinAcceptDelay2 = 6;
+            MaxFcntGap = 16384;
+            AdrAckLimit = 64;
+            AdrAdrDelay = 32;
         }
 
         /// <summary>
@@ -223,7 +198,7 @@
         /// <summary>
         /// Implement correct logic to get the downstream data rate based on the region.
         /// </summary>
-        /// <param name="upstreamChannel">the channel at which the message was transmitted.</param>
+        /// <param name="upstreamChannel">the channel at which the message was transmitted.</param
         public string GetDownstreamDR(Rxpk upstreamChannel, int rx1DrOffset = 0)
         {
             if (upstreamChannel is null) throw new ArgumentNullException(nameof(upstreamChannel));
@@ -231,15 +206,9 @@
             if (IsValidUpstreamRxpk(upstreamChannel))
             {
                 // If the rx1 offset is a valid value we use it, otherwise we keep answering on normal datar
-                if (rx1DrOffset <= this.RX1DROffsetTable[0].Count - 1)
-                {
-<<<<<<< HEAD
-                    var drIndex = this.GetDRFromFreqAndChan(upstreamChannel.Datr);
-                    var offset = this.RX1DROffsetTable[drIndex, rx1DrOffset];
-                    return this.DRtoConfiguration[(ushort)offset].configuration;
-=======
-                    return this.DRtoConfiguration[(ushort)RX1DROffsetTable[GetDRFromFreqAndChan(upstreamChannel.Datr)][rx1DrOffset]].configuration;
->>>>>>> af5a437a
+                if (rx1DrOffset <= RX1DROffsetTable[0].Count - 1)
+                {
+                    return DRtoConfiguration[(ushort)RX1DROffsetTable[GetDRFromFreqAndChan(upstreamChannel.Datr)][rx1DrOffset]].configuration;
                 }
                 else
                 {
