// Copyright (c) Microsoft. All rights reserved.
// Licensed under the MIT license. See LICENSE file in the project root for full license information.

namespace LoRaTools.Regions
{
    using System;
    using System.Collections.Generic;
    using System.Linq;
    using LoRaTools.Utils;
    using LoRaWan;
    using Microsoft.Extensions.Logging;
    using static LoRaWan.RxDelay;

    public abstract class Region
    {
        protected const double EPSILON = 0.00001;

        public LoRaRegionType LoRaRegion { get; set; }

        /// <summary>
        /// Gets or sets datarate to configuration and max payload size (M)
        /// max application payload size N should be N= M-8 bytes.
        /// This is in case of absence of Fopts field.
        /// </summary>
        public Dictionary<DataRateIndex, (DataRate DataRate, uint MaxPayloadSize)> DRtoConfiguration { get; } = new();

        /// <summary>
        /// Gets or sets by default MaxEIRP is considered to be +16dBm.
        /// If the end-device cannot achieve 16dBm EIRP, the Max EIRP SHOULD be communicated to the network server using an out-of-band channel during the end-device commissioning process.
        /// </summary>
        public Dictionary<uint, double> TXPowertoMaxEIRP { get; } = new Dictionary<uint, double>();

        /// <summary>
        /// Gets or sets table to the get receive windows Offsets.
        /// X = RX1DROffset Upstream DR
        /// Y = Downstream DR in RX1 slot.
        /// </summary>
        public IReadOnlyList<IReadOnlyList<DataRateIndex>> RX1DROffsetTable { get; set; }

        /// <summary>
        /// Gets or sets default first receive windows. [sec].
        /// </summary>
        public RxDelay ReceiveDelay1 { get; } = RxDelay1;

        /// <summary>
        /// Gets or sets default second receive Windows. Should be receive_delay1+1 [sec].
        /// </summary>
        public RxDelay ReceiveDelay2 { get; }

        /// <summary>
        /// Gets or sets default Join Accept Delay for first Join Accept Windows.[sec].
        /// </summary>
        public RxDelay JoinAcceptDelay1 { get; } = RxDelay5;

        /// <summary>
        /// Gets or sets default Join Accept Delay for second Join Accept Windows. [sec].
        /// </summary>
        public RxDelay JoinAcceptDelay2 { get; }

        /// <summary>
        /// Gets or sets max fcnt gap between expected and received. [#frame]
        /// If this difference is greater than the value of MAX_FCNT_GAP then too many data frames have been lost then subsequent will be discarded.
        /// </summary>
        public int MaxFcntGap { get; set; }

        /// <summary>
        /// Gets or sets number of uplink an end device can send without asking for an ADR acknowledgement request (set ADRACKReq bit to 1). [#frame].
        /// </summary>
        public uint AdrAckLimit { get; set; }

        /// <summary>
        /// Gets or sets number of frames in which the network is required to respond to a ADRACKReq request. [#frame]
        /// If no response, during time select a lower data rate.
        /// </summary>
        public uint AdrAdrDelay { get; set; }

        /// <summary>
        /// Gets or sets timeout for ack transmissiont, tuple with (min,max). Value should be a delay between min and max. [sec, sec].
        /// If  an  end-­device  does  not  receive  a  frame  with  the  ACK  bit  set  in  one  of  the  two  receive  19   windows  immediately  following  the  uplink  transmission  it  may  resend  the  same  frame  with  20   the  same  payload  and  frame  counter  again  at  least  ACK_TIMEOUT  seconds  after  the  21   second  reception  window.
        /// </summary>
        public (uint min, uint max) RetransmitTimeout { get; set; }

        /// <summary>
        /// Gets or sets the limits on the region to ensure valid properties.
        /// </summary>
        public RegionLimits RegionLimits { get; set; }

        /// <summary>
        /// Gets or sets set the Max ADR datarate acceptable, this is not necessarelly the highest in the region hence we need an additional param.
        /// </summary>
        public DataRateIndex MaxADRDataRate { get; set; }

        protected Region(LoRaRegionType regionEnum)
        {
            LoRaRegion = regionEnum;
            RetransmitTimeout = (min: 1, max: 3);

            ReceiveDelay2 = ReceiveDelay1.Inc();
            JoinAcceptDelay2 = JoinAcceptDelay1.Inc();
            MaxFcntGap = 16384;
            AdrAckLimit = 64;
            AdrAdrDelay = 32;
        }

        /// <summary>
        /// Returns join channel index matching the frequency of the join request.
        /// This default implementation is used by all regions which do not have the concept of join channels.
        /// </summary>
        /// <param name="joinChannel">Channel on which the join request was received.</param>
        public virtual bool TryGetJoinChannelIndex(Hertz frequency, out int channelIndex)
        {
            channelIndex = -1;
            return false;
        }

        /// <summary>
        /// Implements logic to get the correct downstream transmission frequency for the given region based on the upstream channel frequency.
        /// </summary>
        /// <param name="upstreamFrequency">Frequency of the upstream message.</param>
        /// <param name="upstreamDataRate">Ustream data rate.</param>
        /// <param name="deviceJoinInfo">Join info for the device, if applicable.</param>
        public abstract bool TryGetDownstreamChannelFrequency(Hertz upstreamFrequency, out Hertz downstreamFrequency, DataRateIndex? upstreamDataRate = null, DeviceJoinInfo deviceJoinInfo = null);

        /// <summary>
        /// Returns downstream data rate based on the upstream data rate and RX1 DR offset.
        /// </summary>
        /// <param name="dataRate">Data rate at which the message was transmitted.</param>
        /// <param name="rx1DrOffset">RX1 offset to be used for calculating downstream data rate.</param>
        public DataRateIndex GetDownstreamDataRate(DataRateIndex dataRate, int rx1DrOffset = 0)
        {
            if (IsValidUpstreamDataRate(dataRate))
            {
                // If the rx1 offset is a valid value we use it, otherwise we throw an exception
                if (IsValidRX1DROffset(rx1DrOffset))
                {
                    return RX1DROffsetTable[(int)dataRate][rx1DrOffset];
                }
                else
                {
                    throw new LoRaProcessingException($"RX1 data rate offset was set to an invalid value {rx1DrOffset}; " +
                           $"maximum allowed offset is {RX1DROffsetTable[0].Count - 1}", LoRaProcessingErrorCode.InvalidDataRateOffset);
                }
            }

            throw new LoRaProcessingException($"Invalid upstream data rate {dataRate}", LoRaProcessingErrorCode.InvalidDataRate);
        }

        /// <summary>
        /// Returns the default RX2 receive window parameters - frequency and data rate.
        /// </summary>
        /// <param name="deviceJoinInfo">Join info for the device, if applicable.</param>
        public abstract RX2ReceiveWindow GetDefaultRX2ReceiveWindow(DeviceJoinInfo deviceJoinInfo = null);

        /// <summary>
        /// Get the downstream RX2 frequency.
        /// </summary>
        /// <param name="devEUI">the device id.</param>
        /// <param name="nwkSrvRx2Freq">the value of the rx2freq env var on the nwk srv.</param>
        /// <param name="deviceJoinInfo">join info for the device, if applicable.</param>
        /// <returns>rx2 freq.</returns>
        public Hertz GetDownstreamRX2Freq(Hertz? nwkSrvRx2Freq, ILogger logger, DeviceJoinInfo deviceJoinInfo = null)
        {
            // resolve frequency to gateway if set to region's default
            if (nwkSrvRx2Freq is { } someNwkSrvRx2Freq)
            {
                logger.LogDebug($"using custom gateway RX2 frequency {someNwkSrvRx2Freq}", LogLevel.Debug);
                return someNwkSrvRx2Freq;
            }
            else
            {
                // default frequency
                (var defaultFrequency, _) = GetDefaultRX2ReceiveWindow(deviceJoinInfo);
                logger.LogDebug($"using standard region RX2 frequency {defaultFrequency}");
                return defaultFrequency;
            }
        }

        /// <summary>
        /// Get downstream RX2 data rate.
        /// </summary>
        /// <param name="nwkSrvRx2Dr">The network server rx2 datarate.</param>
        /// <param name="rx2DrFromTwins">RX2 datarate value from twins.</param>
        /// <returns>The RX2 data rate.</returns>
        public DataRateIndex GetDownstreamRX2DataRate(DataRateIndex? nwkSrvRx2Dr, DataRateIndex? rx2DrFromTwins, ILogger logger, DeviceJoinInfo deviceJoinInfo = null)
        {
            // If the rx2 datarate property is in twins, we take it from there
            if (rx2DrFromTwins.HasValue)
            {
                if (RegionLimits.IsCurrentDownstreamDRIndexWithinAcceptableValue(rx2DrFromTwins))
                {
                    var datr = rx2DrFromTwins.Value;
                    logger.LogDebug($"using device twins rx2: {rx2DrFromTwins.Value}, datr: {datr}");
                    return datr;
                }
                else
                {
                    logger.LogError($"device twins rx2 ({rx2DrFromTwins.Value}) is invalid");
                }
            }
            else
            {
                // Otherwise we check if we have some properties set on the server (server-specific)
                if (nwkSrvRx2Dr.HasValue)
                {
                    var datr = nwkSrvRx2Dr.Value;
                    logger.LogDebug($"using custom gateway RX2 datarate {datr}");
                    return datr;
                }
            }

            // If no settings was set we use region default.
            var defaultDatr = GetDefaultRX2ReceiveWindow(deviceJoinInfo).DataRate;
            logger.LogDebug($"using standard region RX2 datarate {defaultDatr}");
            return defaultDatr;
        }

        /// <summary>
        /// Implement correct logic to get the maximum payload size based on the datr/configuration.
        /// </summary>
        /// <param name="datr">the datr/configuration with which the message was transmitted.</param>
        public uint GetMaxPayloadSize(DataRateIndex datr) => DRtoConfiguration[datr].MaxPayloadSize;


        protected bool IsValidUpstreamFrequency(Hertz frequency) => RegionLimits.FrequencyRange.Min <= frequency && frequency <= RegionLimits.FrequencyRange.Max;

        protected bool IsValidUpstreamDataRate(DataRateIndex dataRate) => RegionLimits.IsCurrentUpstreamDRIndexWithinAcceptableValue(dataRate);

        public DataRateIndex GetDataRateIndex(DataRate datr) =>
            DRtoConfiguration.FirstOrDefault(x => x.Value.DataRate == datr) is (var index, (not null, _)) ? index : throw new KeyNotFoundException("");

        public bool IsValidRX1DROffset(int rx1DrOffset) => rx1DrOffset >= 0 && rx1DrOffset <= RX1DROffsetTable[0].Count - 1;

        public static bool IsValidRXDelay(ushort desiredRXDelay) => desiredRXDelay is >= 0 and <= MAX_RX_DELAY;

        /// <summary>
        /// Gets required Signal-to-noise ratio to demodulate a LoRa signal given a spread Factor
        /// Spreading Factor -> Required SNR
        /// taken from https://www.semtech.com/uploads/documents/DS_SX1276-7-8-9_W_APP_V5.pdf.
        /// </summary>
        private static Dictionary<int, double> SpreadFactorToSNR { get; } = new Dictionary<int, double>()
        {
            { 6,  -5 },
            { 7, -7.5 },
            { 8,  -10 },
            { 9, -12.5 },
            { 10, -15 },
            { 11, -17.5 },
            { 12, -20 }
        };

        // TODO refine
        public double RequiredSnr(DataRateIndex datrIndex)
        {
            var datr = this.DRtoConfiguration[datrIndex].DataRate;
            if (datr != null && datr.ModulationKind is ModulationKind.LoRa)
            {
                return SpreadFactorToSNR[(int)((LoRaDataRate)datr).SpreadingFactor];
            }

            throw new ArgumentException("Only LoRa Datarates are valid argument for snr table");
        }


        public uint GetModulationMargin(DataRateIndex datr, double lsnr)
        {
            // required SNR:
            var requiredSNR = RequiredSnr(datr);

<<<<<<< HEAD
        public bool IsValidRX1DROffset(int rx1DrOffset) => rx1DrOffset >= 0 && rx1DrOffset <= RX1DROffsetTable[0].Count - 1;
=======
            // get the link budget
            var signedMargin = Math.Max(0, (int)(lsnr - requiredSNR));

            return (uint)signedMargin;
        }

        public DataRate GetDatarateFromIndex(DataRateIndex dataRateIndex) => this.DRtoConfiguration[dataRateIndex].DataRate;
>>>>>>> 2cef3383
    }
}<|MERGE_RESOLUTION|>--- conflicted
+++ resolved
@@ -230,8 +230,6 @@
 
         public bool IsValidRX1DROffset(int rx1DrOffset) => rx1DrOffset >= 0 && rx1DrOffset <= RX1DROffsetTable[0].Count - 1;
 
-        public static bool IsValidRXDelay(ushort desiredRXDelay) => desiredRXDelay is >= 0 and <= MAX_RX_DELAY;
-
         /// <summary>
         /// Gets required Signal-to-noise ratio to demodulate a LoRa signal given a spread Factor
         /// Spreading Factor -> Required SNR
@@ -266,9 +264,6 @@
             // required SNR:
             var requiredSNR = RequiredSnr(datr);
 
-<<<<<<< HEAD
-        public bool IsValidRX1DROffset(int rx1DrOffset) => rx1DrOffset >= 0 && rx1DrOffset <= RX1DROffsetTable[0].Count - 1;
-=======
             // get the link budget
             var signedMargin = Math.Max(0, (int)(lsnr - requiredSNR));
 
@@ -276,6 +271,5 @@
         }
 
         public DataRate GetDatarateFromIndex(DataRateIndex dataRateIndex) => this.DRtoConfiguration[dataRateIndex].DataRate;
->>>>>>> 2cef3383
     }
 }