--- conflicted
+++ resolved
@@ -94,13 +94,7 @@
         /// </summary>
         public int MaxADRDataRate { get; set; }
 
-<<<<<<< HEAD
-        protected Region(LoRaRegionType regionEnum, (double frequency, ushort datr) rx2DefaultReceiveWindows,
-                         uint receiveDelay1, uint receiveDelay2, uint joinAcceptDelay1, uint joinAcceptDelay2, int maxFcntGap, uint adrAckLimit,
-                         uint adrAdrDelay, (uint min, uint max) ackTimeout)
-=======
-        protected Region(LoRaRegionType regionEnum, byte loRaSyncWord, byte[] gFSKSyncWord, (double frequency, ushort datr) rx2DefaultReceiveWindows)
->>>>>>> a67f9737
+        protected Region(LoRaRegionType regionEnum, (double frequency, ushort datr) rx2DefaultReceiveWindows)
         {
             LoRaRegion = regionEnum;
             RetransmitTimeout = (min: 1, max: 3);
