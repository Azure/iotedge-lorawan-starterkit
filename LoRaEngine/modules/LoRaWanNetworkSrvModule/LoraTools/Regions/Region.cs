// Copyright (c) Microsoft. All rights reserved.
// Licensed under the MIT license. See LICENSE file in the project root for full license information.

namespace LoRaTools.Regions
{
    using System;
    using System.Collections.Generic;
    using System.Linq;
    using LoRaTools.LoRaPhysical;
    using LoRaTools.Utils;
    using LoRaWan;
    using Microsoft.Extensions.Logging;

    public abstract class Region
    {
        private const ushort MAX_RX_DELAY = 15;

        protected const double EPSILON = 0.00001;

        public LoRaRegionType LoRaRegion { get; set; }

        /// <summary>
        /// Gets or sets datarate to configuration and max payload size (M)
        /// max application payload size N should be N= M-8 bytes.
        /// This is in case of absence of Fopts field.
        /// </summary>
        public Dictionary<DataRateIndex, (DataRate DataRate, uint MaxPayloadSize)> DRtoConfiguration { get; } = new();

        /// <summary>
        /// Gets or sets by default MaxEIRP is considered to be +16dBm.
        /// If the end-device cannot achieve 16dBm EIRP, the Max EIRP SHOULD be communicated to the network server using an out-of-band channel during the end-device commissioning process.
        /// </summary>
        public Dictionary<uint, double> TXPowertoMaxEIRP { get; } = new Dictionary<uint, double>();

        /// <summary>
        /// Gets or sets table to the get receive windows Offsets.
        /// X = RX1DROffset Upstream DR
        /// Y = Downstream DR in RX1 slot.
        /// </summary>
        public IReadOnlyList<IReadOnlyList<DataRateIndex>> RX1DROffsetTable { get; set; }

        /// <summary>
        /// Gets or sets default first receive windows. [sec].
        /// </summary>
        public uint ReceiveDelay1 { get; set; }

        /// <summary>
        /// Gets or sets default second receive Windows. Should be receive_delay1+1 [sec].
        /// </summary>
        public uint ReceiveDelay2 { get; set; }

        /// <summary>
        /// Gets or sets default Join Accept Delay for first Join Accept Windows.[sec].
        /// </summary>
        public uint JoinAcceptDelay1 { get; set; }

        /// <summary>
        /// Gets or sets default Join Accept Delay for second Join Accept Windows. [sec].
        /// </summary>
        public uint JoinAcceptDelay2 { get; set; }

        /// <summary>
        /// Gets or sets max fcnt gap between expected and received. [#frame]
        /// If this difference is greater than the value of MAX_FCNT_GAP then too many data frames have been lost then subsequent will be discarded.
        /// </summary>
        public int MaxFcntGap { get; set; }

        /// <summary>
        /// Gets or sets number of uplink an end device can send without asking for an ADR acknowledgement request (set ADRACKReq bit to 1). [#frame].
        /// </summary>
        public uint AdrAckLimit { get; set; }

        /// <summary>
        /// Gets or sets number of frames in which the network is required to respond to a ADRACKReq request. [#frame]
        /// If no response, during time select a lower data rate.
        /// </summary>
        public uint AdrAdrDelay { get; set; }

        /// <summary>
        /// Gets or sets timeout for ack transmissiont, tuple with (min,max). Value should be a delay between min and max. [sec, sec].
        /// If  an  end-­device  does  not  receive  a  frame  with  the  ACK  bit  set  in  one  of  the  two  receive  19   windows  immediately  following  the  uplink  transmission  it  may  resend  the  same  frame  with  20   the  same  payload  and  frame  counter  again  at  least  ACK_TIMEOUT  seconds  after  the  21   second  reception  window.
        /// </summary>
        public (uint min, uint max) RetransmitTimeout { get; set; }

        /// <summary>
        /// Gets or sets the limits on the region to ensure valid properties.
        /// </summary>
        public RegionLimits RegionLimits { get; set; }

        /// <summary>
        /// Gets or sets set the Max ADR datarate acceptable, this is not necessarelly the highest in the region hence we need an additional param.
        /// </summary>
        public DataRateIndex MaxADRDataRate { get; set; }

        protected Region(LoRaRegionType regionEnum)
        {
            LoRaRegion = regionEnum;
            RetransmitTimeout = (min: 1, max: 3);

            ReceiveDelay1 = 1;
            ReceiveDelay2 = 2;
            JoinAcceptDelay1 = 5;
            JoinAcceptDelay2 = 6;
            MaxFcntGap = 16384;
            AdrAckLimit = 64;
            AdrAdrDelay = 32;
        }

        /// <summary>
        /// Returns join channel index matching the frequency of the join request.
        /// </summary>
        /// <param name="joinChannel">Channel on which the join request was received.</param>
        [Obsolete("#655 - This Rxpk based implementation will go away as soon as the complete LNS implementation is done.")]
        public virtual bool TryGetJoinChannelIndex(Rxpk joinChannel, out int channelIndex)
        {
            channelIndex = -1;
            return false;
        }

        /// <summary>
        /// Returns join channel index matching the frequency of the join request.
        /// This default implementation is used by all regions which do not have the concept of join channels.
        /// </summary>
        /// <param name="joinChannel">Channel on which the join request was received.</param>
        public virtual bool TryGetJoinChannelIndex(Hertz frequency, out int channelIndex)
        {
            channelIndex = -1;
            return false;
        }

        /// <summary>
        /// Implements logic to get the correct downstream transmission frequency for the given region based on the upstream channel frequency.
        /// </summary>
        /// <param name="upstreamChannel">the channel at which the upstream message was transmitted.</param>
        /// <param name="deviceJoinInfo">Join info for the device, if applicable.</param>
        [Obsolete("#655 - This Rxpk based implementation will go away as soon as the complete LNS implementation is done.")]
        public abstract bool TryGetDownstreamChannelFrequency(Rxpk upstreamChannel, out double frequency, DeviceJoinInfo deviceJoinInfo = null);

        /// <summary>
        /// Implements logic to get the correct downstream transmission frequency for the given region based on the upstream channel frequency.
        /// </summary>
        /// <param name="upstreamFrequency">Frequency of the upstream message.</param>
        /// <param name="upstreamDataRate">Ustream data rate.</param>
        /// <param name="deviceJoinInfo">Join info for the device, if applicable.</param>
        public abstract bool TryGetDownstreamChannelFrequency(Hertz upstreamFrequency, out Hertz downstreamFrequency, DataRateIndex? upstreamDataRate = null, DeviceJoinInfo deviceJoinInfo = null);

        /// <summary>
        /// Returns downstream data rate based on the upstream channel and RX1 DR offset.
        /// </summary>
        /// <param name="upstreamChannel">the channel at which the message was transmitted.</param>
        [Obsolete("#655 - This Rxpk based implementation will go away as soon as the complete LNS implementation is done.")]
        public string GetDownstreamDataRate(Rxpk upstreamChannel, int rx1DrOffset = 0)
        {
            if (upstreamChannel is null) throw new ArgumentNullException(nameof(upstreamChannel));

            if (IsValidUpstreamRxpk(upstreamChannel))
            {
                // If the rx1 offset is a valid value we use it, otherwise we throw an exception
                if (IsValidRX1DROffset(rx1DrOffset))
                {
                    return DRtoConfiguration[RX1DROffsetTable[(int)GetDRFromFreqAndChan(upstreamChannel.Datr)][rx1DrOffset]].DataRate.XpkDatr;
                }
                else
                {
                    throw new LoRaProcessingException($"RX1 data rate offset was set to an invalid value {rx1DrOffset}; " +
                        $"maximum allowed offset is {RX1DROffsetTable[0].Count - 1}", LoRaProcessingErrorCode.InvalidDataRateOffset);
                }
            }

            throw new LoRaProcessingException($"Invalid upstream channel: {upstreamChannel.Freq}, {upstreamChannel.Datr}.");
        }

        /// <summary>
        /// Returns downstream data rate based on the upstream data rate and RX1 DR offset.
        /// </summary>
        /// <param name="dataRate">Data rate at which the message was transmitted.</param>
        /// <param name="rx1DrOffset">RX1 offset to be used for calculating downstream data rate.</param>
        public DataRateIndex GetDownstreamDataRate(DataRateIndex dataRate, int rx1DrOffset = 0)
        {
            if (IsValidUpstreamDataRate(dataRate))
            {
                // If the rx1 offset is a valid value we use it, otherwise we throw an exception
                if (IsValidRX1DROffset(rx1DrOffset))
                {
                    return RX1DROffsetTable[(int)dataRate][rx1DrOffset];
                }
                else
                {
                    throw new LoRaProcessingException($"RX1 data rate offset was set to an invalid value {rx1DrOffset}; " +
                           $"maximum allowed offset is {RX1DROffsetTable[0].Count - 1}", LoRaProcessingErrorCode.InvalidDataRateOffset);
                }
            }

            throw new LoRaProcessingException($"Invalid upstream data rate {dataRate}", LoRaProcessingErrorCode.InvalidDataRate);
        }

        /// <summary>
        /// Returns the default RX2 receive window parameters - frequency and data rate.
        /// </summary>
        /// <param name="deviceJoinInfo">Join info for the device, if applicable.</param>
        public abstract RX2ReceiveWindow GetDefaultRX2ReceiveWindow(DeviceJoinInfo deviceJoinInfo = null);

        /// <summary>
        /// Get the downstream RX2 frequency.
        /// </summary>
        /// <param name="devEUI">the device id.</param>
        /// <param name="nwkSrvRx2Freq">the value of the rx2freq env var on the nwk srv.</param>
        /// <param name="deviceJoinInfo">join info for the device, if applicable.</param>
        /// <returns>rx2 freq.</returns>
        public Hertz GetDownstreamRX2Freq(Hertz? nwkSrvRx2Freq, ILogger logger, DeviceJoinInfo deviceJoinInfo = null)
        {
            // resolve frequency to gateway if set to region's default
            if (nwkSrvRx2Freq is { } someNwkSrvRx2Freq)
            {
                logger.LogDebug($"using custom gateway RX2 frequency {someNwkSrvRx2Freq}", LogLevel.Debug);
                return someNwkSrvRx2Freq;
            }
            else
            {
                // default frequency
                (var defaultFrequency, _) = GetDefaultRX2ReceiveWindow(deviceJoinInfo);
                logger.LogDebug($"using standard region RX2 frequency {defaultFrequency}");
                return defaultFrequency;
            }
        }

        /// <summary>
        /// Get downstream RX2 datarate.
        /// </summary>
        /// <param name="devEUI">the device id.</param>
        /// <param name="nwkSrvRx2Dr">the network server rx2 datarate.</param>
        /// <param name="rx2DrFromTwins">rx2 datarate value from twins.</param>
        /// <param name="deviceJoinInfo">join info for the device, if applicable.</param>
        /// <returns>the rx2 datarate.</returns>
        [Obsolete("#655 - This Rxpk based implementation will go away as soon as the complete LNS implementation is done")]
        public string GetDownstreamRX2DataRate(string devEUI, string nwkSrvRx2Dr, DataRateIndex? rx2DrFromTwins, ILogger logger, DeviceJoinInfo deviceJoinInfo = null)
        {
            // If the rx2 datarate property is in twins, we take it from there
            if (rx2DrFromTwins.HasValue)
            {
                if (RegionLimits.IsCurrentDownstreamDRIndexWithinAcceptableValue(rx2DrFromTwins))
                {
                    var datr = DRtoConfiguration[rx2DrFromTwins.Value].DataRate.XpkDatr;
                    logger.LogDebug($"using device twins rx2: {rx2DrFromTwins.Value}, datr: {datr}");
                    return datr;
                }
                else
                {
                    logger.LogError($"device twins rx2 ({rx2DrFromTwins.Value}) is invalid");
                }
            }
            else
            {
                // Otherwise we check if we have some properties set on the server (server Specific)
                if (!string.IsNullOrEmpty(nwkSrvRx2Dr))
                {
                    var datr = nwkSrvRx2Dr;
                    logger.LogDebug($"using custom gateway RX2 datarate {datr}");
                    return datr;
                }
            }

            // if no settings was set we use region default.
            var rx2ReceiveWindow = GetDefaultRX2ReceiveWindow(deviceJoinInfo);
            var defaultDatr = DRtoConfiguration[rx2ReceiveWindow.DataRate].DataRate.XpkDatr;
            logger.LogDebug($"using standard region RX2 datarate {defaultDatr}");
            return defaultDatr;
        }

        /// <summary>
        /// Get downstream RX2 data rate.
        /// </summary>
        /// <param name="nwkSrvRx2Dr">The network server rx2 datarate.</param>
        /// <param name="rx2DrFromTwins">RX2 datarate value from twins.</param>
        /// <returns>The RX2 data rate.</returns>
<<<<<<< HEAD
        public DataRateIndex GetDownstreamRX2DataRate(string devEUI, DataRateIndex? nwkSrvRx2Dr, DataRateIndex? rx2DrFromTwins, ILogger logger, DeviceJoinInfo deviceJoinInfo = null)
=======
        public ushort GetDownstreamRX2DataRate(ushort? nwkSrvRx2Dr, ushort? rx2DrFromTwins, ILogger logger, DeviceJoinInfo deviceJoinInfo = null)
>>>>>>> 88cfe751
        {
            // If the rx2 datarate property is in twins, we take it from there
            if (rx2DrFromTwins.HasValue)
            {
                if (RegionLimits.IsCurrentDownstreamDRIndexWithinAcceptableValue(rx2DrFromTwins))
                {
                    var datr = rx2DrFromTwins.Value;
                    logger.LogDebug($"using device twins rx2: {rx2DrFromTwins.Value}, datr: {datr}");
                    return datr;
                }
                else
                {
                    logger.LogError($"device twins rx2 ({rx2DrFromTwins.Value}) is invalid");
                }
            }
            else
            {
                // Otherwise we check if we have some properties set on the server (server-specific)
                if (nwkSrvRx2Dr.HasValue)
                {
                    var datr = nwkSrvRx2Dr.Value;
                    logger.LogDebug($"using custom gateway RX2 datarate {datr}");
                    return datr;
                }
            }

            // If no settings was set we use region default.
            var defaultDatr = GetDefaultRX2ReceiveWindow(deviceJoinInfo).DataRate;
            logger.LogDebug($"using standard region RX2 datarate {defaultDatr}");
            return defaultDatr;
        }

        /// <summary>
        /// Implement correct logic to get the maximum payload size based on the datr/configuration.
        /// </summary>
        /// <param name="datr">the datr/configuration with which the message was transmitted.</param>
        [Obsolete("#655 - This Rxpk based implementation will go away as soon as the complete LNS implementation is done.")]
        public uint GetMaxPayloadSize(string datr)
        {
            var maxPayloadSize = DRtoConfiguration.FirstOrDefault(x => x.Value.DataRate.XpkDatr == datr).Value.MaxPayloadSize;
            return maxPayloadSize;
        }

        /// <summary>
        /// Implement correct logic to get the maximum payload size based on the datr/configuration.
        /// </summary>
        /// <param name="datr">the datr/configuration with which the message was transmitted.</param>
        public uint GetMaxPayloadSize(DataRateIndex datr) => DRtoConfiguration[datr].MaxPayloadSize;

        /// <summary>
        /// This method Check that a received packet is within the correct frenquency range and has a valid Datr.
        /// </summary>
        [Obsolete("#655 - This Rxpk based implementation will go away as soon as the complete LNS implementation is done.")]
        protected bool IsValidUpstreamRxpk(Rxpk rxpk)
        {
            if (rxpk is null) throw new ArgumentNullException(nameof(rxpk));

            if (rxpk.FreqHertz < RegionLimits.FrequencyRange.Min ||
                rxpk.FreqHertz > RegionLimits.FrequencyRange.Max ||
                !RegionLimits.IsCurrentUpstreamDRValueWithinAcceptableValue(rxpk.Datr))
            {
                return false;
            }

            return true;
        }

        protected bool IsValidUpstreamFrequency(Hertz frequency) => RegionLimits.FrequencyRange.Min <= frequency && frequency <= RegionLimits.FrequencyRange.Max;

        protected bool IsValidUpstreamDataRate(DataRateIndex dataRate) => RegionLimits.IsCurrentUpstreamDRIndexWithinAcceptableValue(dataRate);

        /// <summary>
        /// Get Datarate number from SF#BW# string.
        /// </summary>
        [Obsolete("#655 - This Rxpk based implementation will go away as soon as the complete LNS implementation is done.")]
        public DataRateIndex GetDRFromFreqAndChan(string datr)
        {
            return DRtoConfiguration.FirstOrDefault(x => x.Value.DataRate.XpkDatr == datr).Key;
        }

        public bool IsValidRX1DROffset(int rx1DrOffset) => rx1DrOffset >= 0 && rx1DrOffset <= RX1DROffsetTable[0].Count - 1;

        public static bool IsValidRXDelay(ushort desiredRXDelay) => desiredRXDelay is >= 0 and <= MAX_RX_DELAY;
    }
}<|MERGE_RESOLUTION|>--- conflicted
+++ resolved
@@ -273,11 +273,7 @@
         /// <param name="nwkSrvRx2Dr">The network server rx2 datarate.</param>
         /// <param name="rx2DrFromTwins">RX2 datarate value from twins.</param>
         /// <returns>The RX2 data rate.</returns>
-<<<<<<< HEAD
-        public DataRateIndex GetDownstreamRX2DataRate(string devEUI, DataRateIndex? nwkSrvRx2Dr, DataRateIndex? rx2DrFromTwins, ILogger logger, DeviceJoinInfo deviceJoinInfo = null)
-=======
-        public ushort GetDownstreamRX2DataRate(ushort? nwkSrvRx2Dr, ushort? rx2DrFromTwins, ILogger logger, DeviceJoinInfo deviceJoinInfo = null)
->>>>>>> 88cfe751
+        public DataRateIndex GetDownstreamRX2DataRate(DataRateIndex? nwkSrvRx2Dr, DataRateIndex? rx2DrFromTwins, ILogger logger, DeviceJoinInfo deviceJoinInfo = null)
         {
             // If the rx2 datarate property is in twins, we take it from there
             if (rx2DrFromTwins.HasValue)
