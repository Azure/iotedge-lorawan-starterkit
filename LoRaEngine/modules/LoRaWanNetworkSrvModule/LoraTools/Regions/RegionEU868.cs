// Copyright (c) Microsoft. All rights reserved.
// Licensed under the MIT license. See LICENSE file in the project root for full license information.

namespace LoRaTools.Regions
{
    using LoRaTools.LoRaPhysical;
    using System;

    public class RegionEU868 : Region
    {
        public RegionEU868()
            : base(
                  LoRaRegionType.EU868,
<<<<<<< HEAD
                  (frequency: 869.525, datr: 0),
                  1,
                  2,
                  5,
                  6,
                  16384,
                  64,
                  32,
                  (min: 1, max: 3))
=======
                  0x34,
                  ConversionHelper.StringToByteArray("C194C1"),
                  (frequency: 869.525, datr: 0))
>>>>>>> a67f9737
        {
        }

        /// <summary>
        /// Logic to get the correct downstream transmission frequency for region EU868.
        /// </summary>
        /// <param name="upstreamChannel">the channel at which the message was transmitted.</param>
        /// <param name="joinChannelIndex">index of the join channel, if applicable.</param>
        public override bool TryGetDownstreamChannelFrequency(Rxpk upstreamChannel, out double frequency, int? joinChannelIndex = null)
        {
            if (upstreamChannel is null) throw new ArgumentNullException(nameof(upstreamChannel));

            frequency = 0;

            if (IsValidUpstreamRxpk(upstreamChannel))
            {
                // in case of EU, you respond on same frequency as you sent data.
                frequency = upstreamChannel.Freq;
                return true;
            }

            return false;
        }
    }
}<|MERGE_RESOLUTION|>--- conflicted
+++ resolved
@@ -11,21 +11,7 @@
         public RegionEU868()
             : base(
                   LoRaRegionType.EU868,
-<<<<<<< HEAD
-                  (frequency: 869.525, datr: 0),
-                  1,
-                  2,
-                  5,
-                  6,
-                  16384,
-                  64,
-                  32,
-                  (min: 1, max: 3))
-=======
-                  0x34,
-                  ConversionHelper.StringToByteArray("C194C1"),
                   (frequency: 869.525, datr: 0))
->>>>>>> a67f9737
         {
         }
 
