--- conflicted
+++ resolved
@@ -111,11 +111,7 @@
         /// <param name="upstreamFrequency">Frequency on which the message was transmitted.</param>
         /// <param name="upstreamDataRate">Data rate at which the message was transmitted.</param>
         /// <param name="deviceJoinInfo">Join info for the device, if applicable.</param>
-<<<<<<< HEAD
-        public override bool TryGetDownstreamChannelFrequency(Hertz upstreamFrequency, out Hertz downstreamFrequency, DeviceJoinInfo deviceJoinInfo, DataRateIndex? upstreamDataRate)
-=======
         public override bool TryGetDownstreamChannelFrequency(Hertz upstreamFrequency, DataRateIndex upstreamDataRate, DeviceJoinInfo deviceJoinInfo, out Hertz downstreamFrequency)
->>>>>>> 6b11bf61
         {
             if (!IsValidUpstreamFrequency(upstreamFrequency))
                 throw new LoRaProcessingException($"Invalid upstream frequency {upstreamFrequency}", LoRaProcessingErrorCode.InvalidFrequency);
