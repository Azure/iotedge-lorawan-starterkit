--- conflicted
+++ resolved
@@ -16,21 +16,7 @@
         public RegionUS915()
             : base(
                   LoRaRegionType.US915,
-<<<<<<< HEAD
-                  (frequency: 923.3, datr: 8),
-                  1,
-                  2,
-                  5,
-                  6,
-                  16384,
-                  64,
-                  32,
-                  (min: 1, max: 3))
-=======
-                  0x34,
-                  null, // no GFSK in US Band
                   (frequency: 923.3, datr: 8))
->>>>>>> a67f9737
         {
         }
 
