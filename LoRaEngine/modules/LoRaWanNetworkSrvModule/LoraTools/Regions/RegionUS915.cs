// Copyright (c) Microsoft. All rights reserved.
// Licensed under the MIT license. See LICENSE file in the project root for full license information.

namespace LoRaTools.Regions
{
    using System;
    using LoRaTools.LoRaPhysical;
    using LoRaTools.Utils;

    public class RegionUS915 : Region
    {
        // Frequencies calculated according to formula:
        // 923.3 + upstreamChannelNumber % 8 * 0.6,
        // rounded to first decimal point
        private static readonly double[] DownstreamChannelFrequencies = new double[] { 923.3, 923.9, 924.5, 925.1, 925.7, 926.3, 926.9, 927.5 };

        public RegionUS915()
            : base(LoRaRegionType.US915)
        {
        }

        /// <summary>
        /// Logic to get the correct downstream transmission frequency for region US915.
        /// </summary>
        /// <param name="upstreamChannel">the channel at which the message was transmitted.</param>
<<<<<<< HEAD
        /// <param name="deviceJoinInfo">Join info for the device, if applicable.</param>
        public override bool TryGetDownstreamChannelFrequency(Rxpk upstreamChannel, out double frequency, DeviceJoinInfo deviceJoinInfo = null)
=======
        /// <param name="joinChannelIndex">index of the join channel, if applicable.</param>
        [Obsolete("#655 - This Rxpk based implementation will go away as soon as the complete LNS implementation is done.")]
        public override bool TryGetDownstreamChannelFrequency(Rxpk upstreamChannel, out double frequency, int? joinChannelIndex = null)
>>>>>>> 61dd3723
        {
            if (upstreamChannel is null) throw new ArgumentNullException(nameof(upstreamChannel));

            frequency = 0;

            if (IsValidUpstreamRxpk(upstreamChannel))
            {
                int upstreamChannelNumber;
                // if DR4 the coding are different.
                if (upstreamChannel.Datr == "SF8BW500")
                {
                    // ==DR4
                    upstreamChannelNumber = 64 + (int)Math.Round((upstreamChannel.Freq - 903) / 1.6, 0, MidpointRounding.AwayFromZero);
                }
                else
                {
                    // if not DR4 other encoding
                    upstreamChannelNumber = (int)Math.Round((upstreamChannel.Freq - 902.3) / 0.2, 0, MidpointRounding.AwayFromZero);
                }

                frequency = DownstreamChannelFrequencies[upstreamChannelNumber % 8];
                return true;
            }

            return false;
        }

        /// <summary>
<<<<<<< HEAD
        /// Returns the default RX2 receive window parameters - frequency and data rate.
        /// </summary>
        /// <param name="deviceJoinInfo">Join info for the device, if applicable.</param>
        public override RX2ReceiveWindow GetDefaultRX2ReceiveWindow(DeviceJoinInfo deviceJoinInfo = null) =>
            new RX2ReceiveWindow { Frequency = 923.3, DataRate = 8 };
=======
        /// Logic to get the correct downstream transmission frequency for region US915.
        /// </summary>
        public override bool TryGetDownstreamChannelFrequency(double upstreamFrequency, ushort dataRate, out double downstreamFrequency, int? joinChannelIndex = null)
        {
            downstreamFrequency = 0;

            if (IsValidUpstreamFrequencyAndDataRate(upstreamFrequency, dataRate))
            {
                int upstreamChannelNumber;
                upstreamChannelNumber = dataRate == 4 ? 64 + (int)Math.Round((upstreamFrequency - 903) / 1.6, 0, MidpointRounding.AwayFromZero)
                                                      : (int)Math.Round((upstreamFrequency - 902.3) / 0.2, 0, MidpointRounding.AwayFromZero);
                downstreamFrequency = DownstreamChannelFrequencies[upstreamChannelNumber % 8];
                return true;
            }

            return false;
        }
>>>>>>> 61dd3723
    }
}<|MERGE_RESOLUTION|>--- conflicted
+++ resolved
@@ -23,14 +23,9 @@
         /// Logic to get the correct downstream transmission frequency for region US915.
         /// </summary>
         /// <param name="upstreamChannel">the channel at which the message was transmitted.</param>
-<<<<<<< HEAD
         /// <param name="deviceJoinInfo">Join info for the device, if applicable.</param>
+        [Obsolete("#655 - This Rxpk based implementation will go away as soon as the complete LNS implementation is done.")]
         public override bool TryGetDownstreamChannelFrequency(Rxpk upstreamChannel, out double frequency, DeviceJoinInfo deviceJoinInfo = null)
-=======
-        /// <param name="joinChannelIndex">index of the join channel, if applicable.</param>
-        [Obsolete("#655 - This Rxpk based implementation will go away as soon as the complete LNS implementation is done.")]
-        public override bool TryGetDownstreamChannelFrequency(Rxpk upstreamChannel, out double frequency, int? joinChannelIndex = null)
->>>>>>> 61dd3723
         {
             if (upstreamChannel is null) throw new ArgumentNullException(nameof(upstreamChannel));
 
@@ -59,16 +54,16 @@
         }
 
         /// <summary>
-<<<<<<< HEAD
         /// Returns the default RX2 receive window parameters - frequency and data rate.
         /// </summary>
         /// <param name="deviceJoinInfo">Join info for the device, if applicable.</param>
         public override RX2ReceiveWindow GetDefaultRX2ReceiveWindow(DeviceJoinInfo deviceJoinInfo = null) =>
             new RX2ReceiveWindow { Frequency = 923.3, DataRate = 8 };
-=======
+
+        /// <summary>
         /// Logic to get the correct downstream transmission frequency for region US915.
         /// </summary>
-        public override bool TryGetDownstreamChannelFrequency(double upstreamFrequency, ushort dataRate, out double downstreamFrequency, int? joinChannelIndex = null)
+        public override bool TryGetDownstreamChannelFrequency(double upstreamFrequency, ushort dataRate, out double downstreamFrequency, DeviceJoinInfo deviceJoinInfo = null)
         {
             downstreamFrequency = 0;
 
@@ -83,6 +78,5 @@
 
             return false;
         }
->>>>>>> 61dd3723
     }
 }