// Copyright (c) Microsoft. All rights reserved.
// Licensed under the MIT license. See LICENSE file in the project root for full license information.

namespace LoRaWan
{
    using System;
    using System.Buffers.Binary;
    using System.Globalization;
    using System.Linq;
    using Org.BouncyCastle.Crypto.Parameters;
    using Org.BouncyCastle.Security;

    /// <summary>
    /// MIC helpers (Message Integrity Code).
    /// </summary>
    public readonly record struct Mic
    {
        public const int Size = sizeof(uint);

        private readonly uint value;

        public Mic(uint value) => this.value = value;

        public override string ToString() => this.value.ToString("X4", CultureInfo.InvariantCulture);

        public Span<byte> Write(Span<byte> buffer)
        {
            BinaryPrimitives.WriteUInt32LittleEndian(buffer, this.value);
            return buffer[Size..];
        }

        public static Mic Read(ReadOnlySpan<byte> buffer) => new(BinaryPrimitives.ReadUInt32LittleEndian(buffer));

        //   The Message Integrity Code (MIC) ensures the integrity and authenticity of a message.
        //   The message integrity code is calculated over all the fields in the message and then added
        //   to the message. The following list shows what fields are used to calculate the MIC for each
        //   message type.
        //
        //   - Data messages: MHDR | FHDR | FPort | FRMPayload
        //   - Join-request messages: MHDR | JoinEUI | DevEUI | DevNonce
        //   - Join-accept messages: MHDR | JoinNonce | NetID | DevAddr | DLSettings | RxDelay | CFList
        //   - Rejoin-request Type 0 and 2 messages: MHDR | Rejoin Type | NetID | DevEUI | RJcount0
        //   - Rejoin-request Type 1 messages: MHDR | Rejoin Type | JoinEUI | DevEUI | RJcount1
        //
        // Source: https://www.thethingsnetwork.org/docs/lorawan/message-types/#calculating-the-message-integrity-code

        public static Mic ComputeForJoinRequest(AppKey appKey, MacHeader mhdr, JoinEui joinEui, DevEui devEui, DevNonce devNonce)
        {
            var keyBytes = new byte[AppKey.Size];
            _ = appKey.Write(keyBytes);
            return ComputeForJoinRequest(keyBytes, mhdr, joinEui, devEui, devNonce);
        }

        public static Mic ComputeForJoinRequest(NetworkSessionKey networkSessionKey, MacHeader mhdr, JoinEui joinEui, DevEui devEui, DevNonce devNonce)
        {
            var keyBytes = new byte[NetworkSessionKey.Size];
            _ = networkSessionKey.Write(keyBytes);
            return ComputeForJoinRequest(keyBytes, mhdr, joinEui, devEui, devNonce);
        }

        private static Mic ComputeForJoinRequest(byte[] keyBytes, MacHeader mhdr, JoinEui joinEui, DevEui devEui, DevNonce devNonce)
        {
            var mac = MacUtilities.GetMac("AESCMAC");

            var key = new KeyParameter(keyBytes);
            mac.Init(key);

            var input = new byte[MacHeader.Size + JoinEui.Size + DevEui.Size + DevNonce.Size];
            var buffer = input.AsSpan();
            buffer = mhdr.Write(buffer);
            buffer = joinEui.Write(buffer);
            buffer = devEui.Write(buffer);
            _ = devNonce.Write(buffer);

            mac.BlockUpdate(input, 0, input.Length);
            var cmac = MacUtilities.DoFinal(mac);

            return new Mic(BinaryPrimitives.ReadUInt32LittleEndian(cmac));
        }

<<<<<<< HEAD
        public static Mic ComputeForJoinAccept(AppKey appKey, MacHeader macHeader, AppNonce joinNonce, Memory<byte> netId, DevAddr devAddr, Memory<byte> dlSettings, Memory<byte> rxDelay, Memory<byte> cfList)
=======
        public static Mic ComputeForJoinAccept(AppKey appKey, MacHeader macHeader, Memory<byte> joinNonce, NetId netId, DevAddr devAddr, Memory<byte> dlSettings, Memory<byte> rxDelay, Memory<byte> cfList)
>>>>>>> cb8c52f9
        {
            var algoInput = new byte[MacHeader.Size + AppNonce.Size + NetId.Size + DevAddr.Size + dlSettings.Length + rxDelay.Length + cfList.Length];
            var index = 0;
            _ = macHeader.Write(algoInput.AsSpan(index));
            index += MacHeader.Size;
<<<<<<< HEAD
            _ = joinNonce.Write(algoInput.AsSpan(index));
            index += AppNonce.Size;
            netId.CopyTo(algoInput.AsMemory(index));
            index += netId.Length;
=======
            joinNonce.CopyTo(algoInput.AsMemory(index));
            index += joinNonce.Length;
            _ = netId.Write(algoInput.AsSpan(index));
            index += NetId.Size;
>>>>>>> cb8c52f9
            _ = devAddr.Write(algoInput.AsSpan(index));
            index += DevAddr.Size;
            dlSettings.CopyTo(algoInput.AsMemory(index));
            index += dlSettings.Length;
            rxDelay.CopyTo(algoInput.AsMemory(index));
            index += rxDelay.Length;
            if (!cfList.IsEmpty)
                cfList.CopyTo(algoInput.AsMemory(index));

            var mac = MacUtilities.GetMac("AESCMAC");
            var rawKey = new byte[AppKey.Size];
            _ = appKey.Write(rawKey);
            var key = new KeyParameter(rawKey);
            mac.Init(key);
            var rfu = new byte[1];
            rfu[0] = 0x0;
            mac.BlockUpdate(algoInput, 0, algoInput.Length);
            return Read(MacUtilities.DoFinal(mac).AsSpan(0, 4));
        }

        public static Mic ComputeForData(NetworkSessionKey networkSessionKey, byte direction, DevAddr devAddr, byte[] fcnt, byte[] message)
        {
            if (fcnt is null) throw new ArgumentNullException(nameof(fcnt));
            if (message is null) throw new ArgumentNullException(nameof(message));

            var mac = MacUtilities.GetMac("AESCMAC");
            var rawKey = new byte[NetworkSessionKey.Size];
            _ = networkSessionKey.Write(rawKey);
            mac.Init(new KeyParameter(rawKey));

            byte[] block =
            {
                0x49, 0x00, 0x00, 0x00, 0x00, direction,
                /* DevAddr */0x00, 0x00, 0x00, 0x00,
                fcnt[0], fcnt[1], fcnt[2], fcnt[3], 0x00, (byte)message.Length
            };
            _ = devAddr.Write(block.AsSpan(6));
            var algoinput = block.Concat(message).ToArray();

            mac.BlockUpdate(algoinput, 0, algoinput.Length);
            return Read(MacUtilities.DoFinal(mac).AsSpan(0, 4));
        }
    }
}<|MERGE_RESOLUTION|>--- conflicted
+++ resolved
@@ -78,27 +78,16 @@
             return new Mic(BinaryPrimitives.ReadUInt32LittleEndian(cmac));
         }
 
-<<<<<<< HEAD
-        public static Mic ComputeForJoinAccept(AppKey appKey, MacHeader macHeader, AppNonce joinNonce, Memory<byte> netId, DevAddr devAddr, Memory<byte> dlSettings, Memory<byte> rxDelay, Memory<byte> cfList)
-=======
-        public static Mic ComputeForJoinAccept(AppKey appKey, MacHeader macHeader, Memory<byte> joinNonce, NetId netId, DevAddr devAddr, Memory<byte> dlSettings, Memory<byte> rxDelay, Memory<byte> cfList)
->>>>>>> cb8c52f9
+        public static Mic ComputeForJoinAccept(AppKey appKey, MacHeader macHeader, AppNonce joinNonce, NetId netId, DevAddr devAddr, Memory<byte> dlSettings, Memory<byte> rxDelay, Memory<byte> cfList)
         {
             var algoInput = new byte[MacHeader.Size + AppNonce.Size + NetId.Size + DevAddr.Size + dlSettings.Length + rxDelay.Length + cfList.Length];
             var index = 0;
             _ = macHeader.Write(algoInput.AsSpan(index));
             index += MacHeader.Size;
-<<<<<<< HEAD
             _ = joinNonce.Write(algoInput.AsSpan(index));
             index += AppNonce.Size;
-            netId.CopyTo(algoInput.AsMemory(index));
-            index += netId.Length;
-=======
-            joinNonce.CopyTo(algoInput.AsMemory(index));
-            index += joinNonce.Length;
             _ = netId.Write(algoInput.AsSpan(index));
             index += NetId.Size;
->>>>>>> cb8c52f9
             _ = devAddr.Write(algoInput.AsSpan(index));
             index += DevAddr.Size;
             dlSettings.CopyTo(algoInput.AsMemory(index));
