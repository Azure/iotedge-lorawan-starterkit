// Copyright (c) Microsoft. All rights reserved.
// Licensed under the MIT license. See LICENSE file in the project root for full license information.

namespace LoRaWan.NetworkServer
{
    using System;
    using System.Threading;
    using System.Threading.Tasks;
    using Microsoft.Azure.Devices.Client;
    using Microsoft.Extensions.Logging;

    public class LoRaDeviceFactory : ILoRaDeviceFactory
    {
        private readonly NetworkServerConfiguration configuration;
        private readonly ILoRaDataRequestHandler dataRequestHandler;
        private readonly ILoRaDeviceClientConnectionManager connectionManager;
<<<<<<< HEAD
        private readonly LoRaDeviceCache loRaDeviceCache;
=======
        private readonly ILoggerFactory loggerFactory;
        private readonly ILogger<LoRaDeviceFactory> logger;
>>>>>>> 50b676a4

        public LoRaDeviceFactory(NetworkServerConfiguration configuration,
                                 ILoRaDataRequestHandler dataRequestHandler,
                                 ILoRaDeviceClientConnectionManager connectionManager,
<<<<<<< HEAD
                                 LoRaDeviceCache loRaDeviceCache)
=======
                                 ILoggerFactory loggerFactory,
                                 ILogger<LoRaDeviceFactory> logger)
>>>>>>> 50b676a4
        {
            this.configuration = configuration;
            this.dataRequestHandler = dataRequestHandler;
            this.connectionManager = connectionManager;
<<<<<<< HEAD
            this.loRaDeviceCache = loRaDeviceCache;
=======
            this.loggerFactory = loggerFactory;
            this.logger = logger;
>>>>>>> 50b676a4
        }

        public Task<LoRaDevice> CreateAndRegisterAsync(IoTHubDeviceInfo deviceInfo, CancellationToken cancellationToken)
        {
            _ = deviceInfo ?? throw new ArgumentNullException(nameof(deviceInfo));

            if (string.IsNullOrEmpty(deviceInfo.PrimaryKey) || string.IsNullOrEmpty(deviceInfo.DevEUI))
                throw new ArgumentException($"Incomplete {nameof(IoTHubDeviceInfo)}", nameof(deviceInfo));

            if (this.loRaDeviceCache.TryGetByDevEui(deviceInfo.DevEUI, out _))
                throw new InvalidOperationException($"Device {deviceInfo.DevEUI} already registered");

            return RegisterCoreAsync(deviceInfo, cancellationToken);
        }

        private async Task<LoRaDevice> RegisterCoreAsync(IoTHubDeviceInfo deviceInfo, CancellationToken cancellationToken)
        {
            var loRaDevice = new LoRaDevice(
                deviceInfo.DevAddr,
                deviceInfo.DevEUI,
                this.connectionManager,
                this.loggerFactory.CreateLogger<LoRaDevice>())
            {
                GatewayID = deviceInfo.GatewayId,
                NwkSKey = deviceInfo.NwkSKey,
            };
            try
            {
                // we always want to register the connection if we have a key.
                // the connection is not opened, unless there is a
                // request made. This allows us to refresh the twins,
                // even though, we don't own it, to detect ownership
                // changes.
                // Ownership is transferred to connection manager.
                this.connectionManager.Register(loRaDevice, CreateDeviceClient(deviceInfo.DevEUI, deviceInfo.PrimaryKey));

                loRaDevice.SetRequestHandler(this.dataRequestHandler);

                if (loRaDevice.UpdateIsOurDevice(this.configuration.GatewayID))
                {
                    if (!await loRaDevice.InitializeAsync(this.configuration, cancellationToken))
                    {
                        Logger.Log(loRaDevice.DevEUI, "Failed to initialize device twins. Releaseing resources and not caching the device", LogLevel.Error);

                        throw new LoRaProcessingException("Failed to initialize device twins.", LoRaProcessingErrorCode.DeviceInitializationFailed);
                    }
                }
                this.loRaDeviceCache.Register(loRaDevice);
                return loRaDevice;
            }
            catch
            {
                this.connectionManager.Release(loRaDevice);
                loRaDevice.Dispose();
                throw;
            }
        }

        private string CreateIoTHubConnectionString()
        {
            var connectionString = string.Empty;

            if (string.IsNullOrEmpty(this.configuration.IoTHubHostName))
            {
                this.logger.LogError("Configuration/Environment variable IOTEDGE_IOTHUBHOSTNAME not found, creation of iothub connection not possible");
            }

            connectionString += $"HostName={this.configuration.IoTHubHostName};";

            if (this.configuration.EnableGateway)
            {
                connectionString += $"GatewayHostName={this.configuration.GatewayHostName};";
                this.logger.LogDebug($"using edgeHub local queue");
            }
            else
            {
                this.logger.LogDebug("using iotHub directly, no edgeHub queue");
            }

            return connectionString;
        }

        public virtual ILoRaDeviceClient CreateDeviceClient(string eui, string primaryKey)
        {
            try
            {
                var partConnection = CreateIoTHubConnectionString();
                var deviceConnectionStr = $"{partConnection}DeviceId={eui};SharedAccessKey={primaryKey}";

                // Enabling AMQP multiplexing
                var transportSettings = new ITransportSettings[]
                {
                    new AmqpTransportSettings(TransportType.Amqp_Tcp_Only)
                    {
                        AmqpConnectionPoolSettings = new AmqpConnectionPoolSettings()
                        {
                            Pooling = true,
                            // pool size 1 => 995 devices.
                            MaxPoolSize = 1
                        }
                    }
                };

<<<<<<< HEAD
                return new LoRaDeviceClient(eui, deviceConnectionStr, transportSettings, primaryKey);
=======
                return new LoRaDeviceClient(eui, deviceConnectionStr, transportSettings, this.loggerFactory.CreateLogger<LoRaDeviceClient>());
>>>>>>> 50b676a4
            }
            catch (Exception ex)
            {
                throw new LoRaProcessingException("Could not create IoT Hub device client.", ex, LoRaProcessingErrorCode.DeviceClientCreationFailed);
            }
        }
    }
}<|MERGE_RESOLUTION|>--- conflicted
+++ resolved
@@ -14,32 +14,23 @@
         private readonly NetworkServerConfiguration configuration;
         private readonly ILoRaDataRequestHandler dataRequestHandler;
         private readonly ILoRaDeviceClientConnectionManager connectionManager;
-<<<<<<< HEAD
         private readonly LoRaDeviceCache loRaDeviceCache;
-=======
         private readonly ILoggerFactory loggerFactory;
         private readonly ILogger<LoRaDeviceFactory> logger;
->>>>>>> 50b676a4
 
         public LoRaDeviceFactory(NetworkServerConfiguration configuration,
                                  ILoRaDataRequestHandler dataRequestHandler,
                                  ILoRaDeviceClientConnectionManager connectionManager,
-<<<<<<< HEAD
-                                 LoRaDeviceCache loRaDeviceCache)
-=======
+                                 LoRaDeviceCache loRaDeviceCache,
                                  ILoggerFactory loggerFactory,
                                  ILogger<LoRaDeviceFactory> logger)
->>>>>>> 50b676a4
         {
             this.configuration = configuration;
             this.dataRequestHandler = dataRequestHandler;
             this.connectionManager = connectionManager;
-<<<<<<< HEAD
-            this.loRaDeviceCache = loRaDeviceCache;
-=======
             this.loggerFactory = loggerFactory;
             this.logger = logger;
->>>>>>> 50b676a4
+            this.loRaDeviceCache = loRaDeviceCache;
         }
 
         public Task<LoRaDevice> CreateAndRegisterAsync(IoTHubDeviceInfo deviceInfo, CancellationToken cancellationToken)
@@ -143,11 +134,7 @@
                     }
                 };
 
-<<<<<<< HEAD
-                return new LoRaDeviceClient(eui, deviceConnectionStr, transportSettings, primaryKey);
-=======
-                return new LoRaDeviceClient(eui, deviceConnectionStr, transportSettings, this.loggerFactory.CreateLogger<LoRaDeviceClient>());
->>>>>>> 50b676a4
+                return new LoRaDeviceClient(eui, deviceConnectionStr, transportSettings, primaryKey, this.loggerFactory.CreateLogger<LoRaDeviceClient>());
             }
             catch (Exception ex)
             {
