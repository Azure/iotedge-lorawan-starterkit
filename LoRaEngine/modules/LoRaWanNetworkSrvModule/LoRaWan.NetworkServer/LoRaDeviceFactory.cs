// Copyright (c) Microsoft. All rights reserved.
// Licensed under the MIT license. See LICENSE file in the project root for full license information.

namespace LoRaWan.NetworkServer
{
    using System;
    using System.Threading;
    using System.Threading.Tasks;
    using System.Diagnostics.Metrics;
    using Microsoft.Azure.Devices.Client;
    using Microsoft.Extensions.Logging;

    public class LoRaDeviceFactory : ILoRaDeviceFactory
    {
        private readonly NetworkServerConfiguration configuration;
        private readonly ILoRaDataRequestHandler dataRequestHandler;
        private readonly ILoRaDeviceClientConnectionManager connectionManager;
        private readonly LoRaDeviceCache loRaDeviceCache;
        private readonly ILoggerFactory loggerFactory;
        private readonly ILogger<LoRaDeviceFactory> logger;
        private readonly Meter meter;
        private readonly ITracing tracing;

        public LoRaDeviceFactory(NetworkServerConfiguration configuration,
                                 ILoRaDataRequestHandler dataRequestHandler,
                                 ILoRaDeviceClientConnectionManager connectionManager,
                                 LoRaDeviceCache loRaDeviceCache,
                                 ILoggerFactory loggerFactory,
                                 ILogger<LoRaDeviceFactory> logger,
                                 Meter meter,
                                 ITracing tracing)
        {
            this.configuration = configuration;
            this.dataRequestHandler = dataRequestHandler;
            this.connectionManager = connectionManager;
            this.loggerFactory = loggerFactory;
            this.logger = logger;
            this.meter = meter;
            this.tracing = tracing;
            this.loRaDeviceCache = loRaDeviceCache;
        }

        public Task<LoRaDevice> CreateAndRegisterAsync(IoTHubDeviceInfo deviceInfo, CancellationToken cancellationToken)
        {
            _ = deviceInfo ?? throw new ArgumentNullException(nameof(deviceInfo));

            if (string.IsNullOrEmpty(deviceInfo.PrimaryKey) || !deviceInfo.DevEUI.IsValid)
                throw new ArgumentException($"Incomplete {nameof(IoTHubDeviceInfo)}", nameof(deviceInfo));

            if (this.loRaDeviceCache.TryGetByDevEui(deviceInfo.DevEUI, out _))
                throw new InvalidOperationException($"Device {deviceInfo.DevEUI} already registered");

            return RegisterCoreAsync(deviceInfo, cancellationToken);
        }

        private async Task<LoRaDevice> RegisterCoreAsync(IoTHubDeviceInfo deviceInfo, CancellationToken cancellationToken)
        {
            var loRaDevice = CreateDevice(deviceInfo);
            var loRaDeviceClient = CreateDeviceClient(deviceInfo.DevEUI.ToString(), deviceInfo.PrimaryKey);
            try
            {
                // we always want to register the connection if we have a key.
                // the connection is not opened, unless there is a
                // request made. This allows us to refresh the twins,
                // even though, we don't own it, to detect ownership
                // changes.
                // Ownership is transferred to connection manager.
                this.connectionManager.Register(loRaDevice, loRaDeviceClient);

                loRaDevice.SetRequestHandler(this.dataRequestHandler);

                if (loRaDevice.UpdateIsOurDevice(this.configuration.GatewayID) &&
                    !await loRaDevice.InitializeAsync(this.configuration, cancellationToken))
                {
                    throw new LoRaProcessingException("Failed to initialize device twins.", LoRaProcessingErrorCode.DeviceInitializationFailed);
                }

                this.loRaDeviceCache.Register(loRaDevice);

                return loRaDevice;
            }
            catch
            {
                // release the loradevice client explicitly. If we were unable to register, or there was already
                // a connection registered, we will leak this client.
                await loRaDeviceClient.DisposeAsync();

                if (this.logger.IsEnabled(LogLevel.Debug))
                {
                    try
                    {
                        // if the created client is registered, release it
                        if (!ReferenceEquals(loRaDeviceClient, ((IIdentityProvider<ILoRaDeviceClient>)this.connectionManager.GetClient(loRaDevice)).Identity))
                        {
                            this.logger.LogDebug("leaked connection found");
                        }
                    }
                    catch (ManagedConnectionException) { }
                }

<<<<<<< HEAD
                await this.connectionManager.ReleaseAsync(loRaDevice);
=======
>>>>>>> cd9015c8
                await loRaDevice.DisposeAsync();
                throw;
            }
        }

        protected virtual LoRaDevice CreateDevice(IoTHubDeviceInfo deviceInfo)
        {
            return deviceInfo == null
                    ? throw new ArgumentNullException(nameof(deviceInfo))
                    : new LoRaDevice(deviceInfo.DevAddr,
                                     deviceInfo.DevEUI,
                                     this.connectionManager,
                                     this.loggerFactory.CreateLogger<LoRaDevice>(),
                                     this.meter)
                    {
                        GatewayID = deviceInfo.GatewayId,
                        NwkSKey = deviceInfo.NwkSKey,
                    };
        }

        private string CreateIoTHubConnectionString()
        {
            var connectionString = string.Empty;

            if (string.IsNullOrEmpty(this.configuration.IoTHubHostName))
            {
                this.logger.LogError("Configuration/Environment variable IOTEDGE_IOTHUBHOSTNAME not found, creation of iothub connection not possible");
            }

            connectionString += $"HostName={this.configuration.IoTHubHostName};";

            if (this.configuration.EnableGateway)
            {
                connectionString += $"GatewayHostName={this.configuration.GatewayHostName};";
                this.logger.LogDebug($"using edgeHub local queue");
            }
            else
            {
                this.logger.LogDebug("using iotHub directly, no edgeHub queue");
            }

            return connectionString;
        }

        public virtual ILoRaDeviceClient CreateDeviceClient(string deviceId, string primaryKey)
        {
            try
            {
                var partConnection = CreateIoTHubConnectionString();
                var deviceConnectionStr = FormattableString.Invariant($"{partConnection}DeviceId={deviceId};SharedAccessKey={primaryKey}");

                // Enabling AMQP multiplexing
                var transportSettings = new ITransportSettings[]
                {
                    new AmqpTransportSettings(TransportType.Amqp_Tcp_Only)
                    {
                        AmqpConnectionPoolSettings = new AmqpConnectionPoolSettings()
                        {
                            Pooling = true,
                            // pool size for this project defaults to 1, allowing aroung 1000 amqp links
                            // in case you need more, and the communications are proxied through edgeHub,
                            // please consider changing this parameter in edgeHub configuration too
                            // https://github.com/Azure/iotedge/blob/e6d52d6f6b0eb76e7ef250f3fcdeaf38e467ab4f/doc/EnvironmentVariables.md
                            MaxPoolSize = this.configuration.IotHubConnectionPoolSize
                        },
                        OperationTimeout = TimeSpan.FromSeconds(10)
                    }
                };

                return new LoRaDeviceClient(deviceId, deviceConnectionStr, transportSettings, this.loggerFactory.CreateLogger<LoRaDeviceClient>(), this.meter, this.tracing);
            }
            catch (Exception ex)
            {
                throw new LoRaProcessingException("Could not create IoT Hub device client.", ex, LoRaProcessingErrorCode.DeviceClientCreationFailed);
            }
        }
    }
}<|MERGE_RESOLUTION|>--- conflicted
+++ resolved
@@ -98,10 +98,6 @@
                     catch (ManagedConnectionException) { }
                 }
 
-<<<<<<< HEAD
-                await this.connectionManager.ReleaseAsync(loRaDevice);
-=======
->>>>>>> cd9015c8
                 await loRaDevice.DisposeAsync();
                 throw;
             }
