--- conflicted
+++ resolved
@@ -60,15 +60,7 @@
                                    ILoRaDeviceRegistry deviceRegistry,
                                    ILoRaDeviceFrameCounterUpdateStrategyProvider frameCounterUpdateStrategyProvider)
             : this(configuration, deviceRegistry, frameCounterUpdateStrategyProvider,
-<<<<<<< HEAD
-                   new JoinRequestMessageHandler(configuration,
-                       concentratorDeduplication,
-                       deviceRegistry,
-                       null, // Do not pass meter since metric testing will be unreliable due to interference from test classes running in parallel.
-                       NullLogger<JoinRequestMessageHandler>.Instance),
-=======
-                   new JoinRequestMessageHandler(configuration, deviceRegistry, NullLogger<JoinRequestMessageHandler>.Instance, null),
->>>>>>> 7e732980
+                   new JoinRequestMessageHandler(configuration, concentratorDeduplication, deviceRegistry, NullLogger<JoinRequestMessageHandler>.Instance, null),
                    NullLoggerFactory.Instance,
                    NullLogger<MessageDispatcher>.Instance,
                    null)
