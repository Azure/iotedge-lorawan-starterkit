// Copyright (c) Microsoft. All rights reserved.
// Licensed under the MIT license. See LICENSE file in the project root for full license information.

namespace LoRaWan.NetworkServer
{
    using System;
    using System.Diagnostics.Metrics;
    using System.Threading.Tasks;
    using LoRaTools.LoRaMessage;
<<<<<<< HEAD
=======
    using LoRaWan.NetworkServer.Logger;
>>>>>>> 4282cada
    using Microsoft.Extensions.Logging;

    /// <summary>
    /// Message dispatcher.
    /// </summary>
    public sealed class MessageDispatcher : IAsyncDisposable, IMessageDispatcher
    {
        private readonly NetworkServerConfiguration configuration;
        private readonly ILoRaDeviceRegistry deviceRegistry;
        private readonly ILoRaDeviceFrameCounterUpdateStrategyProvider frameCounterUpdateStrategyProvider;
        private readonly IJoinRequestMessageHandler joinRequestHandler;
        private readonly ILoggerFactory loggerFactory;
        private readonly ILogger<MessageDispatcher> logger;
        private readonly Histogram<double> d2cMessageDeliveryLatencyHistogram;

        public MessageDispatcher(
            NetworkServerConfiguration configuration,
            ILoRaDeviceRegistry deviceRegistry,
            ILoRaDeviceFrameCounterUpdateStrategyProvider frameCounterUpdateStrategyProvider,
            IJoinRequestMessageHandler joinRequestHandler,
            ILoggerFactory loggerFactory,
            ILogger<MessageDispatcher> logger,
            Meter meter)
        {
            this.configuration = configuration ?? throw new ArgumentNullException(nameof(configuration));
            this.deviceRegistry = deviceRegistry;
            this.frameCounterUpdateStrategyProvider = frameCounterUpdateStrategyProvider;

            // Register frame counter initializer
            // It will take care of seeding ABP devices created here for single gateway scenarios
            this.deviceRegistry.RegisterDeviceInitializer(new FrameCounterLoRaDeviceInitializer(configuration.GatewayID, frameCounterUpdateStrategyProvider));

            this.joinRequestHandler = joinRequestHandler;
            this.loggerFactory = loggerFactory;
            this.logger = logger;
            this.d2cMessageDeliveryLatencyHistogram = meter?.CreateHistogram<double>(MetricRegistry.D2CMessageDeliveryLatency);
        }

        /// <summary>
        /// Dispatches a request.
        /// </summary>
        public void DispatchRequest(LoRaRequest request)
        {
            if (request is null) throw new ArgumentNullException(nameof(request));

            if (request.Payload is null)
            {
                throw new LoRaProcessingException(nameof(request.Payload), LoRaProcessingErrorCode.PayloadNotSet);
            }

            if (request.Region is null)
            {
                throw new LoRaProcessingException(nameof(request.Region), LoRaProcessingErrorCode.RegionNotSet);
            }

            var loggingRequest = new LoggingLoRaRequest(request, this.loggerFactory.CreateLogger<LoggingLoRaRequest>(), this.d2cMessageDeliveryLatencyHistogram);

            if (request.Payload.MessageType == MacMessageType.JoinRequest)
            {
                DispatchLoRaJoinRequest(loggingRequest);
            }
            else if (request.Payload.MessageType is MacMessageType.UnconfirmedDataUp or MacMessageType.ConfirmedDataUp)
            {
                DispatchLoRaDataMessage(loggingRequest);
            }
            else
            {
                this.logger.LogError("Unknwon message type in rxpk, message ignored");
            }
        }

        private void DispatchLoRaJoinRequest(LoggingLoRaRequest request) => this.joinRequestHandler.DispatchRequest(request);

        private void DispatchLoRaDataMessage(LoRaRequest request)
        {
            var loRaPayload = (LoRaPayloadData)request.Payload;
            using var scope = this.logger.BeginDeviceAddressScope(loRaPayload.DevAddr);
            if (!IsValidNetId(loRaPayload.DevAddr))
            {
                this.logger.LogDebug($"device is using another network id, ignoring this message (network: {this.configuration.NetId}, devAddr: {loRaPayload.DevAddr.NetworkId})");
                request.NotifyFailed(LoRaDeviceRequestFailedReason.InvalidNetId);
                return;
            }

            this.deviceRegistry.GetLoRaRequestQueue(request).Queue(request);
        }

        private bool IsValidNetId(DevAddr devAddr)
        {
            // Check if the current dev addr is in our network id
            var devAddrNwkid = devAddr.NetworkId;
            if (devAddrNwkid == this.configuration.NetId.NetworkId)
            {
                return true;
            }

            // If not, check if the devaddr is part of the allowed dev address list
            if (this.configuration.AllowedDevAddresses != null && this.configuration.AllowedDevAddresses.Contains(devAddr))
            {
                return true;
            }

            return false;
        }

        public ValueTask DisposeAsync() => this.deviceRegistry.DisposeAsync();
    }
}<|MERGE_RESOLUTION|>--- conflicted
+++ resolved
@@ -7,10 +7,7 @@
     using System.Diagnostics.Metrics;
     using System.Threading.Tasks;
     using LoRaTools.LoRaMessage;
-<<<<<<< HEAD
-=======
     using LoRaWan.NetworkServer.Logger;
->>>>>>> 4282cada
     using Microsoft.Extensions.Logging;
 
     /// <summary>
