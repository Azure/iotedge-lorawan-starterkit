--- conflicted
+++ resolved
@@ -28,11 +28,7 @@
             this.frameCounterUpdateStrategyProvider = frameCounterUpdateStrategyProvider;
         }
 
-<<<<<<< HEAD
         public async Task<bool> SendAsync(IReceivedLoRaCloudToDeviceMessage cloudToDeviceMessage, CancellationToken cts = default)
-=======
-        public async Task<bool> SendAsync(IReceivedLoRaCloudToDeviceMessage message, CancellationToken cts = default(CancellationToken))
->>>>>>> 580ec7bb
         {
             if (message is null) throw new ArgumentNullException(nameof(message));
 
