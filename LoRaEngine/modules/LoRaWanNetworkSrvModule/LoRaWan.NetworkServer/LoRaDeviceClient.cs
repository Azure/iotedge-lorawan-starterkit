--- conflicted
+++ resolved
@@ -29,13 +29,9 @@
         private readonly NoRetry noRetryPolicy;
         private readonly ExponentialBackoff exponentialBackoff;
 
-<<<<<<< HEAD
         private readonly string primaryKey;
 
-        public LoRaDeviceClient(string devEUI, string connectionString, ITransportSettings[] transportSettings, string primaryKey)
-=======
-        public LoRaDeviceClient(string devEUI, string connectionString, ITransportSettings[] transportSettings, ILogger<LoRaDeviceClient> logger)
->>>>>>> 50b676a4
+        public LoRaDeviceClient(string devEUI, string connectionString, ITransportSettings[] transportSettings, string primaryKey, ILogger<LoRaDeviceClient> logger)
         {
             if (string.IsNullOrEmpty(devEUI)) throw new ArgumentException($"'{nameof(devEUI)}' cannot be null or empty.", nameof(devEUI));
             if (string.IsNullOrEmpty(connectionString)) throw new ArgumentException($"'{nameof(connectionString)}' cannot be null or empty.", nameof(connectionString));
@@ -48,12 +44,8 @@
             this.exponentialBackoff = new ExponentialBackoff(int.MaxValue, TimeSpan.FromMilliseconds(100), TimeSpan.FromSeconds(10), TimeSpan.FromMilliseconds(100));
 
             this.connectionString = connectionString;
-<<<<<<< HEAD
             this.primaryKey = primaryKey;
-=======
-            this.transportSettings = transportSettings;
             this.logger = logger;
->>>>>>> 50b676a4
             this.deviceClient = DeviceClient.CreateFromConnectionString(this.connectionString, this.transportSettings);
 
             SetRetry(false);
