// Copyright (c) Microsoft. All rights reserved.
// Licensed under the MIT license. See LICENSE file in the project root for full license information.

namespace LoRaWan.NetworkServer
{
    using System;
    using System.Collections.Generic;
    using System.Diagnostics.Metrics;
    using System.Text;
    using System.Threading;
    using System.Threading.Tasks;
    using Microsoft.Azure.Devices.Client;
    using Microsoft.Azure.Devices.Client.Exceptions;
    using Microsoft.Azure.Devices.Shared;
    using Microsoft.Extensions.Logging;
    using Newtonsoft.Json;

    /// <summary>
    /// Interface between IoT Hub and device.
    /// </summary>
    public sealed class LoRaDeviceClient : ILoRaDeviceClient, IIdentityProvider<ILoRaDeviceClient>
    {
        private const string CompleteOperationName = "Complete";
        private const string AbandonOperationName = "Abandon";
        private const string RejectOperationName = "Reject";
        private static readonly string GetTwinDependencyName = GetSdkDependencyName("GetTwin");
        private static readonly string UpdateReportedPropertiesDependencyName = GetSdkDependencyName("UpdateReportedProperties");
        private static readonly string SendEventDependencyName = GetSdkDependencyName("SendEvent");
        private static readonly string ReceiveDependencyName = GetSdkDependencyName("Receive");
        private static string GetSdkDependencyName(string dependencyName) => $"SDK {dependencyName}";
        private static readonly TimeSpan TwinUpdateTimeout = TimeSpan.FromSeconds(10);
<<<<<<< HEAD
        private static int activeDeviceConnections;
=======

        private readonly string deviceIdTracingData;
>>>>>>> 4282cada
        private readonly string connectionString;
        private readonly ITransportSettings[] transportSettings;
        private readonly ILogger<LoRaDeviceClient> logger;
        private readonly ITracing tracing;
        private readonly Counter<int> twinLoadRequests;
        private DeviceClient deviceClient;

        public LoRaDeviceClient(string deviceId,
                                string connectionString,
                                ITransportSettings[] transportSettings,
                                ILogger<LoRaDeviceClient> logger,
                                Meter meter,
                                ITracing tracing)
        {
            if (string.IsNullOrEmpty(connectionString)) throw new ArgumentException($"'{nameof(connectionString)}' cannot be null or empty.", nameof(connectionString));
            if (meter is null) throw new ArgumentNullException(nameof(meter));

            this.transportSettings = transportSettings ?? throw new ArgumentNullException(nameof(transportSettings));
            this.deviceIdTracingData = $"id={deviceId}";
            this.connectionString = connectionString;
            this.logger = logger;
            this.tracing = tracing;
            this.twinLoadRequests = meter.CreateCounter<int>(MetricRegistry.TwinLoadRequests);
            _ = meter.CreateObservableGauge(MetricRegistry.ActiveClientConnections, () => activeDeviceConnections);
            this.deviceClient = CreateDeviceClient();
        }

        public async Task<Twin> GetTwinAsync(CancellationToken cancellationToken = default)
        {
            this.twinLoadRequests.Add(1);

            try
            {
                this.logger.LogDebug("getting device twin");
                using var getTwinOperation = this.tracing.TrackIotHubDependency(GetTwinDependencyName, this.deviceIdTracingData);

                var twins = await this.deviceClient.GetTwinAsync(cancellationToken);

                this.logger.LogDebug("done getting device twin");

                return twins;
            }
            catch (OperationCanceledException ex)
            {
                this.logger.LogError($"could not retrieve device twin with error: {ex.Message}");
                return null;
            }
            catch (IotHubCommunicationException ex)
            {
                throw new LoRaProcessingException("Error when communicating with IoT Hub while fetching the device twin.", ex, LoRaProcessingErrorCode.TwinFetchFailed);
            }
            catch (IotHubException ex)
            {
                throw new LoRaProcessingException("An error occured in IoT Hub when fetching the device twin.", ex, LoRaProcessingErrorCode.TwinFetchFailed);
            }
        }

        public async Task<bool> UpdateReportedPropertiesAsync(TwinCollection reportedProperties, CancellationToken cancellationToken)
        {
            CancellationTokenSource cts = default;
            try
            {
                if (cancellationToken == default)
                {
                    cts = new CancellationTokenSource(TwinUpdateTimeout);
                    cancellationToken = cts.Token;
                }

                this.logger.LogDebug("updating twin");
                using var updateReportedPropertiesOperation = this.tracing.TrackIotHubDependency(UpdateReportedPropertiesDependencyName, this.deviceIdTracingData);

                await this.deviceClient.UpdateReportedPropertiesAsync(reportedProperties, cancellationToken);

                this.logger.LogDebug("twin updated");

                return true;
            }
            catch (IotHubCommunicationException ex) when (ex.InnerException is OperationCanceledException &&
                                                          ExceptionFilterUtility.True(() => this.logger.LogError($"could not update twin with error: {ex.Message}")))
            {
                return false;
            }
            finally
            {
                cts?.Dispose();
            }
        }

        public async Task<bool> SendEventAsync(LoRaDeviceTelemetry telemetry, Dictionary<string, string> properties)
        {
            if (telemetry != null)
            {
                try
                {
                    var messageJson = JsonConvert.SerializeObject(telemetry, Formatting.None);
                    using var message = new Message(Encoding.UTF8.GetBytes(messageJson));

                    this.logger.LogDebug($"sending message {messageJson} to hub");

                    message.ContentType = System.Net.Mime.MediaTypeNames.Application.Json;
                    message.ContentEncoding = Encoding.UTF8.BodyName;

                    if (properties != null)
                    {
                        foreach (var prop in properties)
                            message.Properties.Add(prop);
                    }

                    using var sendEventOperation = this.tracing.TrackIotHubDependency(SendEventDependencyName, this.deviceIdTracingData);
                    await this.deviceClient.SendEventAsync(message);

                    return true;
                }
                catch (OperationCanceledException ex) when (ExceptionFilterUtility.True(() => this.logger.LogError($"could not send message to IoTHub/Edge with error: {ex.Message}")))
                {
                    // continue
                }
            }

            return false;
        }

        public async Task<Message> ReceiveAsync(TimeSpan timeout)
        {
            try
            {
                this.logger.LogDebug($"checking cloud to device message for {timeout}");

                using var receiveOperation = this.tracing.TrackIotHubDependency(ReceiveDependencyName, this.deviceIdTracingData);
                var msg = await this.deviceClient.ReceiveAsync(timeout);

                if (this.logger.IsEnabled(LogLevel.Debug))
                {
                    if (msg == null)
                        this.logger.LogDebug("done checking cloud to device message, found no message");
                    else
                        this.logger.LogDebug($"done checking cloud to device message, found message id: {msg.MessageId ?? "undefined"}");
                }

                return msg;
            }
            catch (OperationCanceledException ex) when (ExceptionFilterUtility.True(() => this.logger.LogError($"could not retrieve cloud to device message with error: {ex.Message}")))
            {
                return null;
            }
        }

        public Task<bool> CompleteAsync(Message cloudToDeviceMessage) =>
            ExecuteC2DOperationAsync(cloudToDeviceMessage, static (client, message) => client.CompleteAsync(message), CompleteOperationName);

        public Task<bool> AbandonAsync(Message cloudToDeviceMessage) =>
            ExecuteC2DOperationAsync(cloudToDeviceMessage, static (client, message) => client.AbandonAsync(message), AbandonOperationName);

        public Task<bool> RejectAsync(Message cloudToDeviceMessage) =>
            ExecuteC2DOperationAsync(cloudToDeviceMessage, static (client, message) => client.RejectAsync(message), RejectOperationName);

        private async Task<bool> ExecuteC2DOperationAsync(Message cloudToDeviceMessage, Func<DeviceClient, Message, Task> executeAsync, string operationName)
        {
            if (cloudToDeviceMessage is null) throw new ArgumentNullException(nameof(cloudToDeviceMessage));
            var messageId = cloudToDeviceMessage.MessageId ?? "undefined";

            try
            {
                this.logger.LogDebug("'{OperationName}' cloud to device message, id: '{MessageId}'.", operationName, messageId);
                using var dependencyOperation = this.tracing.TrackIotHubDependency(GetSdkDependencyName(operationName), $"{this.deviceIdTracingData}&messageId={messageId}");

                await executeAsync(this.deviceClient, cloudToDeviceMessage);

                this.logger.LogDebug("done processing '{OperationName}' on cloud to device message, id: '{MessageId}'.", operationName, messageId);
                return true;
            }
            catch (OperationCanceledException ex) when (ExceptionFilterUtility.True(() => this.logger.LogError(ex, "'{OperationName}' failed on cloud to device message (id: {MessageId}) with error: '{ExceptionMessage}'.", operationName, messageId, ex.Message)))
            {
                return false;
            }
        }

        public async Task DisconnectAsync(CancellationToken cancellationToken)
        {
            if (this.deviceClient != null)
            {
                _ = Interlocked.Decrement(ref activeDeviceConnections);

                try
                {
                    await this.deviceClient.CloseAsync(cancellationToken);
                }
                catch (Exception ex) when (ExceptionFilterUtility.True(() => this.logger.LogError(ex, "failed to close device client."))) { }
#pragma warning disable CA1849 // Calling DisposeAsync after CloseAsync throws an error
                this.deviceClient.Dispose();
#pragma warning restore CA1849 // Call async methods when in an async method
                this.deviceClient = null;

                this.logger.LogDebug("device client disconnected");
            }
        }


        /// <summary>
        /// Ensures that the connection is open.
        /// </summary>
        public bool EnsureConnected()
        {
            if (this.deviceClient == null)
            {
                try
                {
                    this.deviceClient = CreateDeviceClient();
                    this.logger.LogDebug("device client reconnected");
                }
                catch (ArgumentException ex) when (ExceptionFilterUtility.True(() => this.logger.LogError($"could not connect device client with error: {ex.Message}")))
                {
                    return false;
                }
            }

            return true;
        }

        private DeviceClient CreateDeviceClient()
        {
            _ = Interlocked.Increment(ref activeDeviceConnections);
            var dc = DeviceClient.CreateFromConnectionString(this.connectionString, this.transportSettings);
            dc.SetRetryPolicy(new ExponentialBackoff(int.MaxValue,
                                                     minBackoff: TimeSpan.FromMilliseconds(100),
                                                     maxBackoff: TimeSpan.FromSeconds(10),
                                                     deltaBackoff: TimeSpan.FromMilliseconds(100)));
            return dc;
        }

        public async ValueTask DisposeAsync()
        {
            await DisconnectAsync(CancellationToken.None);
        }

        ILoRaDeviceClient IIdentityProvider<ILoRaDeviceClient>.Identity => this;
    }
}<|MERGE_RESOLUTION|>--- conflicted
+++ resolved
@@ -29,12 +29,9 @@
         private static readonly string ReceiveDependencyName = GetSdkDependencyName("Receive");
         private static string GetSdkDependencyName(string dependencyName) => $"SDK {dependencyName}";
         private static readonly TimeSpan TwinUpdateTimeout = TimeSpan.FromSeconds(10);
-<<<<<<< HEAD
         private static int activeDeviceConnections;
-=======
 
         private readonly string deviceIdTracingData;
->>>>>>> 4282cada
         private readonly string connectionString;
         private readonly ITransportSettings[] transportSettings;
         private readonly ILogger<LoRaDeviceClient> logger;
