--- conflicted
+++ resolved
@@ -40,16 +40,8 @@
             this.connectionString = connectionString;
             this.primaryKey = primaryKey;
             this.logger = logger;
-<<<<<<< HEAD
             this.twinLoadRequests = meter.CreateCounter<int>(MetricRegistry.TwinLoadRequests);
-            var deviceClient = this.deviceClient = DeviceClient.CreateFromConnectionString(this.connectionString, this.transportSettings);
-            deviceClient.SetRetryPolicy(new ExponentialBackoff(int.MaxValue,
-                                                               minBackoff: TimeSpan.FromMilliseconds(100),
-                                                               maxBackoff: TimeSpan.FromSeconds(10),
-                                                               deltaBackoff: TimeSpan.FromMilliseconds(100)));
-=======
             this.deviceClient = CreateDeviceClient();
->>>>>>> d2486454
         }
 
         public bool IsMatchingKey(string primaryKey) => this.primaryKey == primaryKey;
