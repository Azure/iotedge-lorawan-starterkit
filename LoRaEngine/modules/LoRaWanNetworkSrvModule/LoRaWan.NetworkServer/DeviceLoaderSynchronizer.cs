--- conflicted
+++ resolved
@@ -120,13 +120,6 @@
 
         protected async Task CreateDevicesAsync(IReadOnlyList<IoTHubDeviceInfo> devices)
         {
-<<<<<<< HEAD
-            List<Task<LoRaDevice>> initTasks = null;
-            List<Task> refreshTasks = null;
-            var deviceCreated = 0;
-
-=======
->>>>>>> cd9015c8
             if (devices?.Count > 0)
             {
                 var deviceCreated = 0;
@@ -150,11 +143,7 @@
                             // (lost race with another gw) - refresh the twins now and keep it
                             // in the cache
                             refreshTasks ??= new List<Task>();
-<<<<<<< HEAD
-                            refreshTasks.Add(RefreshDevice(cachedDevice));
-=======
                             refreshTasks.Add(RefreshDeviceAsync(cachedDevice));
->>>>>>> cd9015c8
                             this.logger.LogDebug("refreshing device to fetch DevAddr");
                         }
                         else
@@ -175,11 +164,7 @@
                     }
                 }
 
-<<<<<<< HEAD
-                async Task RefreshDevice(LoRaDevice device)
-=======
                 async Task RefreshDeviceAsync(LoRaDevice device)
->>>>>>> cd9015c8
                 {
                     try
                     {
@@ -214,11 +199,6 @@
                         {
                             var device = await deviceTask;
                             // run initializers
-<<<<<<< HEAD
-                            InitializeDevice(device);
-                            deviceCreated++;
-                            await device.CloseConnectionAsync(CancellationToken.None);
-=======
                             try
                             {
                                 InitializeDevice(device);
@@ -237,7 +217,6 @@
                             {
                                 await device.CloseConnectionAsync(CancellationToken.None);
                             }
->>>>>>> cd9015c8
                         }
                     }
                 }
