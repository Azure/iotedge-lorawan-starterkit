--- conflicted
+++ resolved
@@ -44,12 +44,9 @@
             IMemoryCache cache,
             LoRaDeviceAPIServiceBase loRaDeviceAPIService,
             ILoRaDeviceFactory deviceFactory,
-<<<<<<< HEAD
-            LoRaDeviceCache deviceCache)
-=======
+            LoRaDeviceCache deviceCache,
             ILoggerFactory loggerFactory,
             ILogger<LoRaDeviceRegistry> logger)
->>>>>>> 50b676a4
         {
             this.configuration = configuration;
             this.cache = cache;
@@ -99,7 +96,8 @@
                                                     this.deviceFactory,
                                                     this.configuration,
                                                     this.deviceCache,
-                                                    this.initializers);
+                                                    this.initializers,
+                                                    this.loggerFactory.CreateLogger<DeviceLoaderSynchronizer>());
 
                         _ = loader.LoadAsync().ContinueWith((t) =>
                         {
@@ -112,28 +110,10 @@
                             }
                             else
                             {
-<<<<<<< HEAD
                                 // remove from cache now
                                 cts.Cancel();
                             }
                         }, TaskScheduler.Default);
-=======
-                                // If the operation to load was successfull
-                                // wait for 30 seconds for pending requests to go through and avoid additional calls
-                                if (t.IsCompletedSuccessfully && !l.HasLoadingDeviceError && DevAddrReloadInterval > TimeSpan.Zero)
-                                {
-                                    // remove from cache after 30 seconds
-                                    cts.CancelAfter(DevAddrReloadInterval);
-                                }
-                                else
-                                {
-                                    // remove from cache now
-                                    cts.Cancel();
-                                }
-                            },
-                            (l) => UpdateDeviceRegistration(l),
-                            this.loggerFactory.CreateLogger<DeviceLoaderSynchronizer>());
->>>>>>> 50b676a4
 
                         return loader;
                     });
@@ -146,24 +126,13 @@
 
             if (this.deviceCache.TryGetForPayload(request.Payload, out var cachedDevice))
             {
-                Logger.Log(cachedDevice.DevEUI, "device in cache", LogLevel.Debug);
+                this.logger.LogDebug("device in cache");
                 if (cachedDevice.IsOurDevice)
                 {
-<<<<<<< HEAD
                     return cachedDevice;
-=======
-                    using var scope = this.logger.BeginDeviceScope(cachedMatchingDevice.DevEUI);
-                    this.logger.LogDebug("device in cache");
-                    if (cachedMatchingDevice.IsOurDevice)
-                    {
-                        return cachedMatchingDevice;
-                    }
-
-                    return new ExternalGatewayLoRaRequestQueue(cachedMatchingDevice, this.loggerFactory.CreateLogger<ExternalGatewayLoRaRequestQueue>());
->>>>>>> 50b676a4
                 }
 
-                return new ExternalGatewayLoRaRequestQueue(cachedDevice);
+                return new ExternalGatewayLoRaRequestQueue(cachedDevice, this.loggerFactory.CreateLogger<ExternalGatewayLoRaRequestQueue>());
             }
 
             // not in cache, need to make a single search by dev addr
@@ -171,33 +140,6 @@
         }
 
         /// <summary>
-<<<<<<< HEAD
-=======
-        /// Called to sync up list of devices kept by device registry.
-        /// </summary>
-        private void UpdateDeviceRegistration(LoRaDevice loRaDevice, string oldDevAddr = null)
-        {
-            var dictionary = InternalGetCachedDevicesForDevAddr(loRaDevice.DevAddr);
-            dictionary[loRaDevice.DevEUI] = loRaDevice;
-
-            _ = this.cache.Set(CacheKeyForDevEUIDevice(loRaDevice.DevEUI), loRaDevice, this.resetCacheChangeToken);
-            using var scope = this.logger.BeginDeviceScope(loRaDevice.DevEUI);
-            this.logger.LogDebug("device added to cache");
-
-            if (!string.IsNullOrEmpty(oldDevAddr))
-            {
-                var oldDevAddrDictionary = InternalGetCachedDevicesForDevAddr(oldDevAddr, createIfNotExists: false);
-                if (oldDevAddrDictionary != null && oldDevAddrDictionary.TryRemove(loRaDevice.DevEUI, out var _))
-                {
-                    this.logger.LogDebug($"previous device devAddr ({oldDevAddr}) removed from cache.");
-                }
-            }
-        }
-
-        internal static string CacheKeyForDevEUIDevice(string devEUI) => string.Concat("deveui:", devEUI);
-
-        /// <summary>
->>>>>>> 50b676a4
         /// Gets a device by DevEUI.
         /// </summary>
         public async Task<LoRaDevice> GetDeviceByDevEUIAsync(string devEUI)
@@ -223,28 +165,6 @@
             return loRaDevice;
         }
 
-<<<<<<< HEAD
-=======
-        /// <summary>
-        /// Checks whether a <see cref="LoRaDevice"/> is valid for a <see cref="LoRaPayloadData"/>
-        /// It validates that the device has a <see cref="LoRaDevice.NwkSKey"/> and mic check.
-        /// </summary>
-        /// <param name="logError">Indicates if error should be log if mic check fails.</param>
-        private bool IsValidDeviceForPayload(LoRaDevice loRaDevice, LoRaPayloadData loraPayload, bool logError)
-        {
-            if (string.IsNullOrEmpty(loRaDevice.NwkSKey))
-                return false;
-
-            var checkMicResult = loRaDevice.ValidateMic(loraPayload);
-            if (!checkMicResult && logError)
-            {
-                this.logger.LogDebug($"{loRaDevice.DevEUI} with devAddr {loRaDevice.DevAddr} check MIC failed");
-            }
-
-            return checkMicResult;
-        }
-
->>>>>>> 50b676a4
         // Creates cache key for join device loader: "joinloader:{devEUI}"
         private static string GetJoinDeviceLoaderCacheKey(string devEUI) => string.Concat("joinloader:", devEUI);
 
@@ -261,11 +181,7 @@
                 return this.cache.GetOrCreate(GetJoinDeviceLoaderCacheKey(ioTHubDeviceInfo.DevEUI), (entry) =>
                 {
                     entry.SlidingExpiration = TimeSpan.FromMinutes(INTERVAL_TO_CACHE_DEVICE_IN_JOIN_PROCESS_IN_MINUTES);
-<<<<<<< HEAD
-                    return new JoinDeviceLoader(ioTHubDeviceInfo, this.deviceFactory, this.deviceCache);
-=======
-                    return new JoinDeviceLoader(ioTHubDeviceInfo, this.deviceFactory, this.loggerFactory.CreateLogger<JoinDeviceLoader>());
->>>>>>> 50b676a4
+                    return new JoinDeviceLoader(ioTHubDeviceInfo, this.deviceFactory, this.deviceCache, this.loggerFactory.CreateLogger<JoinDeviceLoader>());
                 });
             }
         }
@@ -351,21 +267,7 @@
         /// </summary>
         public void ResetDeviceCache()
         {
-<<<<<<< HEAD
             this.deviceCache.Reset();
-=======
-            var oldResetCacheToken = this.resetCacheToken;
-            this.resetCacheToken = new CancellationTokenSource();
-            this.resetCacheChangeToken = new CancellationChangeToken(this.resetCacheToken.Token);
-
-            if (oldResetCacheToken != null && !oldResetCacheToken.IsCancellationRequested && oldResetCacheToken.Token.CanBeCanceled)
-            {
-                oldResetCacheToken.Cancel();
-                oldResetCacheToken.Dispose();
-
-                this.logger.LogInformation("Device cache cleared");
-            }
->>>>>>> 50b676a4
         }
 
         public void Dispose() => this.deviceCache.Dispose();
