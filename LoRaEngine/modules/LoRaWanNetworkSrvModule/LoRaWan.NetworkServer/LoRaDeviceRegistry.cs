--- conflicted
+++ resolved
@@ -5,10 +5,6 @@
 {
     using System;
     using System.Collections.Generic;
-<<<<<<< HEAD
-    using System.Diagnostics.Metrics;
-=======
->>>>>>> cb648d02
     using System.Threading;
     using System.Threading.Tasks;
     using LoRaTools.Utils;
