// Copyright (c) Microsoft. All rights reserved.
// Licensed under the MIT license. See LICENSE file in the project root for full license information.

using System.Runtime.CompilerServices;

[assembly: InternalsVisibleTo("DynamicProxyGenAssembly2")]

namespace LoRaWan.NetworkServer.BasicsStation.Processors
{
    using System;
    using System.Diagnostics.Metrics;
    using System.Linq;
    using System.Net.NetworkInformation;
    using System.Net.WebSockets;
    using System.Text.Json;
    using System.Threading;
    using System.Threading.Tasks;
    using LoRaTools.LoRaMessage;
    using LoRaWan.NetworkServer.BasicsStation.JsonHandlers;
    using Microsoft.AspNetCore.Http;
    using Microsoft.AspNetCore.Routing;
    using Microsoft.Extensions.Logging;

    internal class LnsProtocolMessageProcessor : ILnsProtocolMessageProcessor
    {
        private static readonly Action<ILogger, string, string, Exception> LogReceivedMessage =
            LoggerMessage.Define<string, string>(LogLevel.Information, default, "Received '{Type}' message: '{Json}'.");

        private readonly IBasicsStationConfigurationService basicsStationConfigurationService;
        private readonly WebSocketWriterRegistry<StationEui, string> socketWriterRegistry;
        private readonly IPacketForwarder downstreamSender;
        private readonly IMessageDispatcher messageDispatcher;
        private readonly ILogger<LnsProtocolMessageProcessor> logger;
        private readonly RegistryMetricTagBag registryMetricTagBag;
<<<<<<< HEAD
=======
        private readonly Counter<int> joinRequestCounter;
        private readonly Counter<int> uplinkMessageCounter;
        private readonly Counter<int> unhandledExceptionCount;
>>>>>>> 7e732980

        public LnsProtocolMessageProcessor(IBasicsStationConfigurationService basicsStationConfigurationService,
                                           WebSocketWriterRegistry<StationEui, string> socketWriterRegistry,
                                           IPacketForwarder packetForwarder,
                                           IMessageDispatcher messageDispatcher,
                                           ILogger<LnsProtocolMessageProcessor> logger,
                                           RegistryMetricTagBag registryMetricTagBag)
        {
            this.basicsStationConfigurationService = basicsStationConfigurationService;
            this.socketWriterRegistry = socketWriterRegistry;
            this.downstreamSender = packetForwarder;
            this.messageDispatcher = messageDispatcher;
            this.logger = logger;
            this.registryMetricTagBag = registryMetricTagBag;
<<<<<<< HEAD
=======
            this.joinRequestCounter = meter?.CreateCounter<int>(MetricRegistry.JoinRequests);
            this.uplinkMessageCounter = meter?.CreateCounter<int>(MetricRegistry.D2CMessagesReceived);
            this.unhandledExceptionCount = meter?.CreateCounter<int>(MetricRegistry.UnhandledExceptions);
>>>>>>> 7e732980
        }

        internal async Task<HttpContext> ProcessIncomingRequestAsync(HttpContext httpContext,
                                                                     Func<HttpContext, WebSocket, CancellationToken, Task> handler,
                                                                     CancellationToken cancellationToken)
        {
            if (httpContext is null) throw new ArgumentNullException(nameof(httpContext));

            if (!httpContext.WebSockets.IsWebSocketRequest)
            {
                httpContext.Response.StatusCode = 400;
                return httpContext;
            }

            try
            {
                using var socket = await httpContext.WebSockets.AcceptWebSocketAsync();
                this.logger.Log(LogLevel.Debug, "WebSocket connection from {RemoteIpAddress} established", httpContext.Connection.RemoteIpAddress);

                try
                {
                    await handler(httpContext, socket, cancellationToken);
                    await socket.CloseAsync(WebSocketCloseStatus.NormalClosure, "Goodbye", cancellationToken);
                }
                catch (OperationCanceledException ex)
#pragma warning disable CA1508 // Avoid dead conditional code (false positive)
                    when (ex is { InnerException: WebSocketException { WebSocketErrorCode: WebSocketError.ConnectionClosedPrematurely } })
#pragma warning restore CA1508 // Avoid dead conditional code
                {
                    // This can happen if the basic station client is losing connectivity
                    this.logger.LogDebug(ex, ex.Message);
                }
            }
            catch (Exception ex) when (ExceptionFilterUtility.False(() => this.logger.LogError(ex, "An exception occurred while processing requests: {Exception}.", ex),
                                                                    () => this.unhandledExceptionCount?.Add(1)))
            {
                throw;
            }

            return httpContext;
        }

        public Task HandleDiscoveryAsync(HttpContext httpContext, CancellationToken cancellationToken) =>
            ProcessIncomingRequestAsync(httpContext, InternalHandleDiscoveryAsync, cancellationToken);

        public Task HandleDataAsync(HttpContext httpContext, CancellationToken cancellationToken) =>
            ProcessIncomingRequestAsync(httpContext,
                                        (httpContext, socket, ct) => InternalHandleDataAsync(httpContext.Request.RouteValues, socket, ct),
                                        cancellationToken);

        /// <returns>A boolean stating if more requests are expected on this endpoint. If false, the underlying socket should be closed.</returns>
        internal async Task InternalHandleDiscoveryAsync(HttpContext httpContext, WebSocket socket, CancellationToken cancellationToken)
        {
            await using var message = socket.ReadTextMessages(cancellationToken);
            if (!await message.MoveNextAsync())
            {
                this.logger.LogWarning($"Did not receive discovery request from station.");
            }
            else
            {
                var json = message.Current;
                var stationEui = LnsDiscovery.QueryReader.Read(json);
                this.logger.LogInformation("Received discovery request from: {StationEui}", stationEui);

                try
                {
                    var scheme = httpContext.Request.IsHttps ? "wss" : "ws";
                    var url = new Uri($"{scheme}://{httpContext.Request.Host}{BasicsStationNetworkServer.DataEndpoint}/{stationEui}");

                    var networkInterface = NetworkInterface.GetAllNetworkInterfaces()
                                                           .SingleOrDefault(ni => ni.GetIPProperties()
                                                                                    .UnicastAddresses
                                                                                    .Any(info => info.Address.Equals(httpContext.Connection.LocalIpAddress)));

                    var muxs = Id6.Format(networkInterface is { } someNetworkInterface
                                              ? someNetworkInterface.GetPhysicalAddress().Convert48To64() : 0,
                                          Id6.FormatOptions.FixedWidth);

                    var response = Json.Write(w => LnsDiscovery.WriteResponse(w, stationEui, muxs, url));
                    await socket.SendAsync(response, WebSocketMessageType.Text, true, cancellationToken);
                }
                catch (Exception ex)
                {
                    var response = Json.Write(w => LnsDiscovery.WriteResponse(w, stationEui, ex.Message));
                    await socket.SendAsync(response, WebSocketMessageType.Text, true, cancellationToken);
                    throw;
                }
            }
        }

        internal async Task InternalHandleDataAsync(RouteValueDictionary routeValues, WebSocket socket, CancellationToken cancellationToken)
        {
            var stationEui = routeValues.TryGetValue(BasicsStationNetworkServer.RouterIdPathParameterName, out var sEui) ?
                StationEui.Parse(sEui.ToString())
                : throw new InvalidOperationException($"{BasicsStationNetworkServer.RouterIdPathParameterName} was not present on path.");

            using var scope = this.logger.BeginEuiScope(stationEui);
            this.registryMetricTagBag.StationEui.Value = stationEui;

            var channel = new WebSocketTextChannel(socket, sendTimeout: TimeSpan.FromSeconds(3));
            var handle = this.socketWriterRegistry.Register(stationEui, channel);

            try
            {
                using var cancellationTokenSource = new CancellationTokenSource();
                using var linkedCancellationTokenSource = CancellationTokenSource.CreateLinkedTokenSource(cancellationTokenSource.Token, cancellationToken);
                var task = channel.ProcessSendQueueAsync(linkedCancellationTokenSource.Token);

                await using var message = socket.ReadTextMessages(cancellationToken);
                while (await message.MoveNextAsync())
                    await HandleDataMessageAsync(stationEui, handle, message.Current, cancellationToken);

                cancellationTokenSource.Cancel(); // cancel send queue processing, then...

                try
                {
                    await task; // ...wait for its task to complete (practically instantaneous)
                }
                catch (OperationCanceledException)
                {
                    // ignore because it is expected
                }
            }
            finally
            {
                _ = this.socketWriterRegistry.Deregister(stationEui);
            }
        }

        private async Task HandleDataMessageAsync(StationEui stationEui,
                                                  IWebSocketWriterHandle<string> socket,
                                                  string json,
                                                  CancellationToken cancellationToken)
        {
            switch (LnsData.MessageTypeReader.Read(json))
            {
                case LnsMessageType.Version:
                    var stationVersion = LnsData.VersionMessageReader.Read(json);
                    this.logger.LogInformation("Received 'version' message for station '{StationVersion}'.", stationVersion);
                    var routerConfigResponse = await this.basicsStationConfigurationService.GetRouterConfigMessageAsync(stationEui, cancellationToken);
                    await socket.SendAsync(routerConfigResponse, cancellationToken);
                    break;
                case LnsMessageType.JoinRequest:
                    LogReceivedMessage(this.logger, "jreq", json, null);
                    try
                    {
                        var jreq = LnsData.JoinRequestFrameReader.Read(json);

                        var routerRegion = await this.basicsStationConfigurationService.GetRegionAsync(stationEui, cancellationToken);
                        var rxpk = new BasicStationToRxpk(jreq.RadioMetadata, routerRegion);

                        var loraRequest = new LoRaRequest(rxpk, this.downstreamSender, DateTime.UtcNow);
                        loraRequest.SetPayload(new LoRaPayloadJoinRequestLns(jreq.MacHeader,
                                                                             jreq.JoinEui,
                                                                             jreq.DevEui,
                                                                             jreq.DevNonce,
                                                                             jreq.Mic));
                        loraRequest.SetRegion(routerRegion);
                        loraRequest.SetStationEui(stationEui);
                        this.messageDispatcher.DispatchRequest(loraRequest);

                    }
                    catch (JsonException)
                    {
                        this.logger.LogInformation("Received unexpected 'jreq' message: {Json}.", json);
                    }
                    break;
                case LnsMessageType.UplinkDataFrame:
                    LogReceivedMessage(this.logger, "updf", json, null);
                    try
                    {
                        var updf = LnsData.UpstreamDataFrameReader.Read(json);

                        using var scope = this.logger.BeginDeviceAddressScope(updf.DevAddr);
                        this.uplinkMessageCounter?.Add(1);

                        var routerRegion = await this.basicsStationConfigurationService.GetRegionAsync(stationEui, cancellationToken);
                        var rxpk = new BasicStationToRxpk(updf.RadioMetadata, routerRegion);

                        var loraRequest = new LoRaRequest(rxpk, this.downstreamSender, DateTime.UtcNow);
                        loraRequest.SetPayload(new LoRaPayloadDataLns(updf.DevAddr,
                                                                      updf.MacHeader,
                                                                      updf.Control,
                                                                      updf.Counter,
                                                                      updf.Options,
                                                                      updf.Payload,
                                                                      updf.Port,
                                                                      updf.Mic,
                                                                      this.logger));
                        loraRequest.SetRegion(routerRegion);
                        loraRequest.SetStationEui(stationEui);
                        this.messageDispatcher.DispatchRequest(loraRequest);
                    }
                    catch (JsonException)
                    {
                        this.logger.LogError("Received unexpected 'updf' message: {Json}.", json);
                    }
                    break;
                case LnsMessageType.TransmitConfirmation:
                    LogReceivedMessage(this.logger, "dntxed", json, null);
                    break;
                case var messageType and (LnsMessageType.DownlinkMessage or LnsMessageType.RouterConfig):
                    throw new NotSupportedException($"'{messageType}' is not a valid message type for this endpoint and is only valid for 'downstream' messages.");
                case var messageType and (LnsMessageType.ProprietaryDataFrame
                                          or LnsMessageType.MulticastSchedule
                                          or LnsMessageType.TimeSync
                                          or LnsMessageType.RunCommand
                                          or LnsMessageType.RemoteShell):
                    this.logger.LogWarning("'{MessageType}' ({MessageTypeBasicStationString}) is not handled in current LoRaWan Network Server implementation.", messageType, messageType.ToBasicStationString());
                    break;
                default:
                    throw new SwitchExpressionException();
            }
        }

        internal async Task CloseSocketAsync(WebSocket socket, CancellationToken cancellationToken)
        {
            if (socket.State is WebSocketState.Open)
            {
                this.logger.LogDebug("Closing websocket.");
                await socket.CloseAsync(WebSocketCloseStatus.NormalClosure, nameof(WebSocketCloseStatus.NormalClosure), cancellationToken);
                this.logger.LogDebug("WebSocket connection closed");
            }
        }
    }
}<|MERGE_RESOLUTION|>--- conflicted
+++ resolved
@@ -32,19 +32,17 @@
         private readonly IMessageDispatcher messageDispatcher;
         private readonly ILogger<LnsProtocolMessageProcessor> logger;
         private readonly RegistryMetricTagBag registryMetricTagBag;
-<<<<<<< HEAD
-=======
         private readonly Counter<int> joinRequestCounter;
         private readonly Counter<int> uplinkMessageCounter;
         private readonly Counter<int> unhandledExceptionCount;
->>>>>>> 7e732980
 
         public LnsProtocolMessageProcessor(IBasicsStationConfigurationService basicsStationConfigurationService,
                                            WebSocketWriterRegistry<StationEui, string> socketWriterRegistry,
                                            IPacketForwarder packetForwarder,
                                            IMessageDispatcher messageDispatcher,
                                            ILogger<LnsProtocolMessageProcessor> logger,
-                                           RegistryMetricTagBag registryMetricTagBag)
+                                           RegistryMetricTagBag registryMetricTagBag,
+                                           Meter meter)
         {
             this.basicsStationConfigurationService = basicsStationConfigurationService;
             this.socketWriterRegistry = socketWriterRegistry;
@@ -52,12 +50,9 @@
             this.messageDispatcher = messageDispatcher;
             this.logger = logger;
             this.registryMetricTagBag = registryMetricTagBag;
-<<<<<<< HEAD
-=======
             this.joinRequestCounter = meter?.CreateCounter<int>(MetricRegistry.JoinRequests);
             this.uplinkMessageCounter = meter?.CreateCounter<int>(MetricRegistry.D2CMessagesReceived);
             this.unhandledExceptionCount = meter?.CreateCounter<int>(MetricRegistry.UnhandledExceptions);
->>>>>>> 7e732980
         }
 
         internal async Task<HttpContext> ProcessIncomingRequestAsync(HttpContext httpContext,
