--- conflicted
+++ resolved
@@ -30,8 +30,6 @@
         private readonly WebSocketWriterRegistry<StationEui, string> socketWriterRegistry;
         private readonly IPacketForwarder downstreamSender;
         private readonly IMessageDispatcher messageDispatcher;
-        private readonly IConcentratorDeduplication upstreamDeduplication;
-        private readonly IConcentratorDeduplication joinRequestDeduplication;
         private readonly ILogger<LnsProtocolMessageProcessor> logger;
         private readonly RegistryMetricTagBag registryMetricTagBag;
         private readonly Counter<int> joinRequestCounter;
@@ -40,24 +38,14 @@
                                            WebSocketWriterRegistry<StationEui, string> socketWriterRegistry,
                                            IPacketForwarder packetForwarder,
                                            IMessageDispatcher messageDispatcher,
-<<<<<<< HEAD
-                                           IConcentratorDeduplication upstreamDeduplication,
-                                           IConcentratorDeduplication joinRequestDeduplication,
-                                           ILogger<LnsProtocolMessageProcessor> logger)
-=======
-                                           IConcentratorDeduplication<UpstreamDataFrame> upstreamDeduplication,
-                                           IConcentratorDeduplication<JoinRequestFrame> joinRequestDeduplication,
                                            ILogger<LnsProtocolMessageProcessor> logger,
                                            RegistryMetricTagBag registryMetricTagBag,
                                            Meter meter)
->>>>>>> 18621523
         {
             this.basicsStationConfigurationService = basicsStationConfigurationService;
             this.socketWriterRegistry = socketWriterRegistry;
             this.downstreamSender = packetForwarder;
             this.messageDispatcher = messageDispatcher;
-            this.upstreamDeduplication = upstreamDeduplication;
-            this.joinRequestDeduplication = joinRequestDeduplication;
             this.logger = logger;
             this.registryMetricTagBag = registryMetricTagBag;
             this.joinRequestCounter = meter?.CreateCounter<int>(MetricRegistry.JoinRequests);
@@ -208,16 +196,8 @@
                     {
                         var jreq = LnsData.JoinRequestFrameReader.Read(json);
 
-<<<<<<< HEAD
-=======
-                        if (this.joinRequestDeduplication.ShouldDrop(jreq, stationEui))
-                        {
-                            break;
-                        }
-
                         this.joinRequestCounter?.Add(1);
 
->>>>>>> 18621523
                         var routerRegion = await this.basicsStationConfigurationService.GetRegionAsync(stationEui, cancellationToken);
                         var rxpk = new BasicStationToRxpk(jreq.RadioMetadata, routerRegion);
 
