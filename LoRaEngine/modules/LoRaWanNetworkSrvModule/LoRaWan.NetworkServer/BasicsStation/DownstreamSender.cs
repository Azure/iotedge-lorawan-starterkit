// Copyright (c) Microsoft. All rights reserved.
// Licensed under the MIT license. See LICENSE file in the project root for full license information.

namespace LoRaWan.NetworkServer.BasicsStation
{
    using System;
    using System.IO;
    using System.Text;
    using System.Text.Json;
    using System.Threading;
    using System.Threading.Tasks;
    using LoRaTools.LoRaPhysical;
    using LoRaTools.Regions;
    using Microsoft.Extensions.Logging;

    internal class DownstreamSender : IPacketForwarder
    {
        private static readonly Action<ILogger, StationEui, string, Exception> LogSendingMessage =
            LoggerMessage.Define<StationEui, string>(LogLevel.Debug, default,
                                                     "Sending message to station with EUI '{StationEui}'. Payload '{Payload}'.");

        private readonly WebSocketWriterRegistry<StationEui, string> socketWriterRegistry;
        private readonly IBasicsStationConfigurationService basicsStationConfigurationService;
        private readonly ILogger<DownstreamSender> logger;
        private readonly Random random = new Random();

        public DownstreamSender(WebSocketWriterRegistry<StationEui, string> socketWriterRegistry,
                                IBasicsStationConfigurationService basicsStationConfigurationService,
                                ILogger<DownstreamSender> logger)
        {
            this.socketWriterRegistry = socketWriterRegistry;
            this.basicsStationConfigurationService = basicsStationConfigurationService;
            this.logger = logger;
        }

        public async Task SendDownstreamAsync(DownlinkPktFwdMessage message)
        {
            if (message is null) throw new ArgumentNullException(nameof(message));
            if (message.StationEui == default) throw new ArgumentException($"A proper StationEui needs to be set. Received '{message.StationEui}'.");

            if (this.socketWriterRegistry.TryGetHandle(message.StationEui, out var webSocketWriterHandle))
            {
                var region = await this.basicsStationConfigurationService.GetRegionAsync(message.StationEui, CancellationToken.None);
                var payload = Message(message, region);
                LogSendingMessage(this.logger, message.StationEui, message.Txpk.Data, null);
                await webSocketWriterHandle.SendAsync(payload, CancellationToken.None);
            }
            else
            {
                this.logger.LogWarning("Could not retrieve an active connection for Station with EUI '{StationEui}'. The payload '{Payload}' will be dropped.", message.StationEui, message.Txpk.Data);
            }
        }

        private string Message(DownlinkPktFwdMessage message, Region region)
        {
            using var ms = new MemoryStream();
            using var writer = new Utf8JsonWriter(ms);

            writer.WriteStartObject();

            writer.WriteString("msgtype", LnsMessageType.DownlinkMessage.ToBasicStationString());
            writer.WriteString("DevEui", message.DevEui);

            // 0 is for Class A devices, 2 is for Class C devices
            // Ideally there Class C downlink frame which answers an uplink which have RxDelay set
            var deviceClassType = message.LnsRxDelay == 0 ? LoRaDeviceClassType.C : LoRaDeviceClassType.A;
            writer.WriteNumber("dC", (int)deviceClassType);

            // Getting and writing payload bytes
            var pduBytes = Convert.FromBase64String(message.Txpk.Data);
            var pduChars = new char[pduBytes.Length * 2];
            Hexadecimal.Write(pduBytes, pduChars);
            writer.WriteString("pdu", pduChars);

#pragma warning disable CA5394 // Do not use insecure randomness. This is fine as not used for any crypto operations.
            writer.WriteNumber("diid", this.random.Next(int.MinValue, int.MaxValue));
#pragma warning restore CA5394 // Do not use insecure randomness

#pragma warning disable CS0618 // Type or member is obsolete
            var dataRate = region.GetDRFromFreqAndChan(message.Txpk.Datr);
#pragma warning restore CS0618 // Type or member is obsolete

            if (deviceClassType is LoRaDeviceClassType.A)
            {
                writer.WriteNumber("RxDelay", message.LnsRxDelay);
                writer.WriteNumber("RX1DR", dataRate);
                writer.WriteNumber("RX1Freq", (ulong)(message.Txpk.Freq * 1e6));
<<<<<<< HEAD
                writer.WriteNumber("RX2DR", region.GetDefaultRX2ReceiveWindow(message.DeviceJoinInfo).DataRate);
                writer.WriteNumber("RX2Freq", (ulong)(region.GetDefaultRX2ReceiveWindow(message.DeviceJoinInfo).Frequency * 1e6));
=======
                writer.WriteNumber("RX2DR", region.GetDefaultRX2ReceiveWindow().DataRate);
                writer.WriteNumber("RX2Freq", (ulong)region.GetDefaultRX2ReceiveWindow().Frequency);
>>>>>>> db8c3700
                writer.WriteNumber("xtime", message.Xtime);
            }
            else if (deviceClassType is LoRaDeviceClassType.C)
            {
                writer.WriteNumber("RX2DR", dataRate);
                writer.WriteNumber("RX2Freq", (ulong)(message.Txpk.Freq * 1e6));
            }

            if (message.AntennaPreference.HasValue)
            {
                writer.WriteNumber("rctx", message.AntennaPreference.Value);
            }

            writer.WriteNumber("priority", 0); // Currently always setting to maximum priority.

            writer.WriteEndObject();

            writer.Flush();
            return Encoding.UTF8.GetString(ms.ToArray());
        }
    }
}<|MERGE_RESOLUTION|>--- conflicted
+++ resolved
@@ -85,13 +85,8 @@
                 writer.WriteNumber("RxDelay", message.LnsRxDelay);
                 writer.WriteNumber("RX1DR", dataRate);
                 writer.WriteNumber("RX1Freq", (ulong)(message.Txpk.Freq * 1e6));
-<<<<<<< HEAD
                 writer.WriteNumber("RX2DR", region.GetDefaultRX2ReceiveWindow(message.DeviceJoinInfo).DataRate);
-                writer.WriteNumber("RX2Freq", (ulong)(region.GetDefaultRX2ReceiveWindow(message.DeviceJoinInfo).Frequency * 1e6));
-=======
-                writer.WriteNumber("RX2DR", region.GetDefaultRX2ReceiveWindow().DataRate);
-                writer.WriteNumber("RX2Freq", (ulong)region.GetDefaultRX2ReceiveWindow().Frequency);
->>>>>>> db8c3700
+                writer.WriteNumber("RX2Freq", (ulong)region.GetDefaultRX2ReceiveWindow(message.DeviceJoinInfo).Frequency);
                 writer.WriteNumber("xtime", message.Xtime);
             }
             else if (deviceClassType is LoRaDeviceClassType.C)
