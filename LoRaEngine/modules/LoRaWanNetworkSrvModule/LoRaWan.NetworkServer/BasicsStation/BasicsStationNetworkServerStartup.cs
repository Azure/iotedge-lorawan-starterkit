--- conflicted
+++ resolved
@@ -79,11 +79,8 @@
                         .AddHttpClient()
                         .AddApiClient(NetworkServerConfiguration, ApiVersion.LatestVersion)
                         .AddSingleton(NetworkServerConfiguration)
-<<<<<<< HEAD
-=======
                         .AddSingleton<ModuleConnectionHost>()
                         .AddSingleton<ILnsRemoteCall, LnsRemoteCall>()
->>>>>>> cac5e880
                         .AddSingleton<ILoRaDeviceFrameCounterUpdateStrategyProvider, LoRaDeviceFrameCounterUpdateStrategyProvider>()
                         .AddSingleton<IDeduplicationStrategyFactory, DeduplicationStrategyFactory>()
                         .AddSingleton<ILoRaADRStrategyProvider, LoRaADRStrategyProvider>()
