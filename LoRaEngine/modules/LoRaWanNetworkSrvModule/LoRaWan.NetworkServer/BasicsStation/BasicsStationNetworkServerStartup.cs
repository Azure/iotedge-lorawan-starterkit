// Copyright (c) Microsoft. All rights reserved.
// Licensed under the MIT license. See LICENSE file in the project root for full license information.

namespace LoRaWan.NetworkServer.BasicsStation
{
    using System;
    using System.Diagnostics.Metrics;
    using System.Globalization;
    using System.Net.Http;
    using System.Threading;
    using System.Threading.Tasks;
    using Logger;
    using LoRaTools.ADR;
    using LoRaTools.CommonAPI;
    using LoRaTools.NetworkServerDiscovery;
    using LoRaWan;
    using LoRaWan.NetworkServer;
    using LoRaWan.NetworkServer.ADR;
    using LoRaWan.NetworkServer.BasicsStation.ModuleConnection;
    using LoRaWan.NetworkServer.BasicsStation.Processors;
    using Microsoft.ApplicationInsights;
    using Microsoft.ApplicationInsights.Extensibility;
    using Microsoft.AspNetCore.Builder;
    using Microsoft.AspNetCore.Hosting;
    using Microsoft.AspNetCore.Http;
    using Microsoft.AspNetCore.Server.Kestrel.Https;
    using Microsoft.Azure.Devices.Client;
    using Microsoft.Extensions.Configuration;
    using Microsoft.Extensions.DependencyInjection;
    using Microsoft.Extensions.Hosting;
    using Microsoft.Extensions.Logging;
    using Microsoft.Extensions.Logging.ApplicationInsights;
    using Prometheus;

    internal sealed class BasicsStationNetworkServerStartup
    {
        public IConfiguration Configuration { get; }
        public NetworkServerConfiguration NetworkServerConfiguration { get; }

        public BasicsStationNetworkServerStartup(IConfiguration configuration)
        {
            Configuration = configuration;
            NetworkServerConfiguration = NetworkServerConfiguration.CreateFromEnvironmentVariables();
        }

        public void ConfigureServices(IServiceCollection services)
        {
            ITransportSettings[] settings = { new AmqpTransportSettings(TransportType.Amqp_Tcp_Only) };
            var loraModuleFactory = new LoRaModuleClientFactory(settings);

            var appInsightsKey = Configuration.GetValue<string>("APPINSIGHTS_INSTRUMENTATIONKEY");
            var useApplicationInsights = !string.IsNullOrEmpty(appInsightsKey);
            _ = services.AddLogging(loggingBuilder =>
                        {
                            _ = loggingBuilder.ClearProviders();
                            var logLevel = int.TryParse(NetworkServerConfiguration.LogLevel, NumberStyles.Integer, CultureInfo.InvariantCulture, out var logLevelNum)
                                ? (LogLevel)logLevelNum is var level && Enum.IsDefined(typeof(LogLevel), level) ? level : throw new InvalidCastException()
                                : Enum.Parse<LogLevel>(NetworkServerConfiguration.LogLevel, true);

                            _ = loggingBuilder.SetMinimumLevel(logLevel);
                            _ = loggingBuilder.AddLoRaConsoleLogger(c => c.LogLevel = logLevel);

                            if (NetworkServerConfiguration.LogToTcp)
                            {
                                _ = loggingBuilder.AddTcpLogger(new TcpLoggerConfiguration(logLevel, NetworkServerConfiguration.LogToTcpAddress,
                                                                                           NetworkServerConfiguration.LogToTcpPort,
                                                                                           NetworkServerConfiguration.GatewayID));
                            }
                            if (NetworkServerConfiguration.LogToHub)
                                _ = loggingBuilder.AddIotHubLogger(c => c.LogLevel = logLevel);

                            if (useApplicationInsights)
                            {
                                _ = loggingBuilder.AddApplicationInsights(appInsightsKey)
                                                  .AddFilter<ApplicationInsightsLoggerProvider>(string.Empty, logLevel);
                                _ = services.AddSingleton<ITelemetryInitializer>(_ => new TelemetryInitializer(NetworkServerConfiguration));
                            }
                        })
                        .AddMemoryCache()
                        .AddHttpClient()
                        .AddApiClient(NetworkServerConfiguration, ApiVersion.LatestVersion)
                        .AddSingleton(NetworkServerConfiguration)
<<<<<<< HEAD
                        .AddSingleton<ModuleConnectionHost>()
=======
>>>>>>> 357a328e
                        .AddSingleton<ILnsRemoteCallHandler, LnsRemoteCallHandler>()
                        .AddSingleton<ILoRaDeviceFrameCounterUpdateStrategyProvider, LoRaDeviceFrameCounterUpdateStrategyProvider>()
                        .AddSingleton<IDeduplicationStrategyFactory, DeduplicationStrategyFactory>()
                        .AddSingleton<ILoRaADRStrategyProvider, LoRaADRStrategyProvider>()
                        .AddSingleton<ILoRAADRManagerFactory, LoRAADRManagerFactory>()
                        .AddSingleton<ILoRaDeviceClientConnectionManager, LoRaDeviceClientConnectionManager>()
                        .AddSingleton<ILoRaPayloadDecoder, LoRaPayloadDecoder>()
                        .AddSingleton<IFunctionBundlerProvider, FunctionBundlerProvider>()
                        .AddSingleton<ILoRaDataRequestHandler, DefaultLoRaDataRequestHandler>()
                        .AddSingleton<ILoRaDeviceFactory, LoRaDeviceFactory>()
                        .AddSingleton<ILoRaDeviceRegistry, LoRaDeviceRegistry>()
                        .AddSingleton<IJoinRequestMessageHandler, JoinRequestMessageHandler>()
                        .AddSingleton<IMessageDispatcher, MessageDispatcher>()
                        .AddSingleton<IBasicsStationConfigurationService, BasicsStationConfigurationService>()
                        .AddSingleton<IClassCDeviceMessageSender, DefaultClassCDevicesMessageSender>()
                        .AddSingleton<ILoRaModuleClientFactory>(loraModuleFactory)
                        .AddSingleton<LoRaDeviceAPIServiceBase, LoRaDeviceAPIService>()
                        .AddSingleton<WebSocketWriterRegistry<StationEui, string>>()
                        .AddSingleton<IDownstreamMessageSender, DownstreamMessageSender>()
                        .AddSingleton<LoRaDeviceCache>()
                        .AddSingleton(new LoRaDeviceCacheOptions { MaxUnobservedLifetime = TimeSpan.FromDays(10), RefreshInterval = TimeSpan.FromDays(2), ValidationInterval = TimeSpan.FromMinutes(10) })
                        .AddTransient<ILnsProtocolMessageProcessor, LnsProtocolMessageProcessor>()
                        .AddTransient<ICupsProtocolMessageProcessor, CupsProtocolMessageProcessor>()
                        .AddSingleton<IConcentratorDeduplication, ConcentratorDeduplication>()
                        .AddSingleton(new RegistryMetricTagBag(NetworkServerConfiguration))
                        .AddSingleton(_ => new Meter(MetricRegistry.Namespace, MetricRegistry.Version))
                        .AddHostedService(sp =>
                            new MetricExporterHostedService(
                                new CompositeMetricExporter(useApplicationInsights ? new ApplicationInsightsMetricExporter(sp.GetRequiredService<TelemetryClient>(),
                                                                                                                           sp.GetRequiredService<RegistryMetricTagBag>(),
                                                                                                                           sp.GetRequiredService<ILogger<ApplicationInsightsMetricExporter>>()) : null,
                                                            new PrometheusMetricExporter(sp.GetRequiredService<RegistryMetricTagBag>(), sp.GetRequiredService<ILogger<PrometheusMetricExporter>>()))));

            if (useApplicationInsights)
            {
                _ = services.AddApplicationInsightsTelemetry(appInsightsKey)
                            .AddSingleton<ITracing, ApplicationInsightsTracing>();
            }
            else
            {
                _ = services.AddSingleton<ITracing, NoopTracing>();
            }

            if (NetworkServerConfiguration.ClientCertificateMode is not ClientCertificateMode.NoCertificate)
                _ = services.AddSingleton<IClientCertificateValidatorService, ClientCertificateValidatorService>();
            if (NetworkServerConfiguration.RunningAsIoTEdgeModule)
            {
                _ = services.AddSingleton<ModuleConnectionHost>();
            }
        }

#pragma warning disable CA1822 // Mark members as static
        // Startup class methods should not be static
        public void Configure(IApplicationBuilder app, IWebHostEnvironment env)
#pragma warning restore CA1822 // Mark members as static
        {
            if (env.IsDevelopment())
            {
                _ = app.UseDeveloperExceptionPage();
            }

            // TO DO: When certificate generation is properly handled, enable https redirection
            // app.UseHttpsRedirection();

            // Manually set the class C as otherwise the DI fails.
            var classCMessageSender = app.ApplicationServices.GetService<IClassCDeviceMessageSender>();
            var dataHandlerImplementation = app.ApplicationServices.GetService<ILoRaDataRequestHandler>();
            dataHandlerImplementation.SetClassCMessageSender(classCMessageSender);



            _ = app.UseRouting()
                   .UseWebSockets()
                   .UseEndpoints(endpoints =>
                   {
                       _ = endpoints.MapMetrics();

                       Map(HttpMethod.Get, ILnsDiscovery.EndpointName,
                           context => context.Request.Host.Port is BasicsStationNetworkServer.LnsPort or BasicsStationNetworkServer.LnsSecurePort,
                           (ILnsProtocolMessageProcessor processor) => processor.HandleDiscoveryAsync);

                       Map(HttpMethod.Get, $"{BasicsStationNetworkServer.DataEndpoint}/{{{BasicsStationNetworkServer.RouterIdPathParameterName}:required}}",
                           context => context.Request.Host.Port is BasicsStationNetworkServer.LnsPort or BasicsStationNetworkServer.LnsSecurePort,
                           (ILnsProtocolMessageProcessor processor) => processor.HandleDataAsync);

                       Map(HttpMethod.Post, BasicsStationNetworkServer.UpdateInfoEndpoint,
                           context => context.Connection.LocalPort is BasicsStationNetworkServer.CupsPort,
                           (ICupsProtocolMessageProcessor processor) => processor.HandleUpdateInfoAsync);

                       void Map<TService>(HttpMethod method, string pattern,
                                          Predicate<HttpContext> predicate,
                                          Func<TService, Func<HttpContext, CancellationToken, Task>> handlerMapper)
                       {
                           _ = endpoints.MapMethods(pattern, new[] { method.ToString() }, async context =>
                           {
                               if (!predicate(context))
                               {
                                   context.Response.StatusCode = (int)System.Net.HttpStatusCode.MethodNotAllowed;
                                   return;
                               }
                               var processor = context.RequestServices.GetRequiredService<TService>();
                               var handler = handlerMapper(processor);
                               await handler(context, context.RequestAborted);
                           });
                       }
                   });
        }
    }
}<|MERGE_RESOLUTION|>--- conflicted
+++ resolved
@@ -80,10 +80,6 @@
                         .AddHttpClient()
                         .AddApiClient(NetworkServerConfiguration, ApiVersion.LatestVersion)
                         .AddSingleton(NetworkServerConfiguration)
-<<<<<<< HEAD
-                        .AddSingleton<ModuleConnectionHost>()
-=======
->>>>>>> 357a328e
                         .AddSingleton<ILnsRemoteCallHandler, LnsRemoteCallHandler>()
                         .AddSingleton<ILoRaDeviceFrameCounterUpdateStrategyProvider, LoRaDeviceFrameCounterUpdateStrategyProvider>()
                         .AddSingleton<IDeduplicationStrategyFactory, DeduplicationStrategyFactory>()
