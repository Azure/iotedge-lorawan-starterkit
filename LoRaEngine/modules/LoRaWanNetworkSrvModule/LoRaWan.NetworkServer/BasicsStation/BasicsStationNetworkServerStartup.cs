--- conflicted
+++ resolved
@@ -75,14 +75,10 @@
                         .AddSingleton<LoRaDeviceAPIServiceBase, LoRaDeviceAPIService>()
                         .AddSingleton<WebSocketWriterRegistry<StationEui, string>>()
                         .AddSingleton<IPacketForwarder, DownstreamSender>()
-<<<<<<< HEAD
                         .AddSingleton<LoRaDeviceCache>()
                         .AddSingleton(x => new LoRaDeviceCacheOptions { MaxUnobservedLifetime = TimeSpan.FromDays(10), RefreshInterval = TimeSpan.FromDays(2), ValidationInterval = TimeSpan.FromMinutes(10) })
                         .AddTransient<ILnsProtocolMessageProcessor, LnsProtocolMessageProcessor>();
-=======
-                        .AddTransient<ILnsProtocolMessageProcessor, LnsProtocolMessageProcessor>()
                         .AddSingleton<IConcentratorDeduplication, ConcentratorDeduplication>();
->>>>>>> 853c2668
 
             if (useApplicationInsights)
                 _ = services.AddApplicationInsightsTelemetry(appInsightsKey);
