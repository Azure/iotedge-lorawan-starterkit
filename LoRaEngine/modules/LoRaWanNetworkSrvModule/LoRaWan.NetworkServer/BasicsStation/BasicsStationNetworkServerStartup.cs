--- conflicted
+++ resolved
@@ -90,10 +90,7 @@
                         .AddSingleton<WebSocketWriterRegistry<StationEui, string>>()
                         .AddSingleton<IPacketForwarder, DownstreamSender>()
                         .AddTransient<ILnsProtocolMessageProcessor, LnsProtocolMessageProcessor>()
-<<<<<<< HEAD
-                        .AddSingleton<IConcentratorDeduplication, ConcentratorDeduplication>();
-=======
-                        .AddSingleton(typeof(IConcentratorDeduplication<>), typeof(ConcentratorDeduplication<>))
+                        .AddSingleton<IConcentratorDeduplication, ConcentratorDeduplication>()
                         .AddSingleton(new RegistryMetricTagBag())
                         .AddSingleton(_ => new Meter(MetricRegistry.Namespace, MetricRegistry.Version))
                         .AddHostedService(sp =>
@@ -102,7 +99,6 @@
                                                                                                                            sp.GetRequiredService<RegistryMetricTagBag>()) : null,
                                                             new PrometheusMetricExporter(sp.GetRequiredService<RegistryMetricTagBag>()))))
                         .AddSingleton(_ => new Meter(MetricRegistry.Namespace, MetricRegistry.Version));
->>>>>>> 18621523
 
             if (useApplicationInsights)
                 _ = services.AddApplicationInsightsTelemetry(appInsightsKey);
