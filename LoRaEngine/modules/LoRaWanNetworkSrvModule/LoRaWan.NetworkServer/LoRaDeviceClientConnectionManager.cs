--- conflicted
+++ resolved
@@ -112,20 +112,9 @@
 
         public void Register(LoRaDevice loRaDevice, ILoRaDeviceClient loraDeviceClient)
         {
-<<<<<<< HEAD
             if (loRaDevice is null) throw new ArgumentNullException(nameof(loRaDevice));
 
-            this.managedConnections.AddOrUpdate(
-                this.GetConnectionCacheKey(loRaDevice.DevEUI),
-                new ManagedConnection(loRaDevice, loraDeviceClient),
-                (k, existing) =>
-                {
-                    // Update existing
-                    return new ManagedConnection(loRaDevice, loraDeviceClient);
-                });
-=======
             this.managedConnections[GetConnectionCacheKey(loRaDevice.DevEUI)] = new ManagedConnection(loRaDevice, loraDeviceClient);
->>>>>>> c0a165c0
         }
 
         public void Release(LoRaDevice loRaDevice)
