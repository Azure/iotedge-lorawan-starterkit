// Copyright (c) Microsoft. All rights reserved.
// Licensed under the MIT license. See LICENSE file in the project root for full license information.

namespace LoRaWan.NetworkServer
{
    using System;
    using System.Collections.Concurrent;
    using Microsoft.Extensions.Caching.Memory;
    using Microsoft.Extensions.Logging;

    /// <summary>
    /// Manages <see cref="ILoRaDeviceClient"/> connections for <see cref="LoRaDevice"/>.
    /// </summary>
    public sealed class LoRaDeviceClientConnectionManager : ILoRaDeviceClientConnectionManager
    {
        internal sealed class ManagedConnection : IDisposable
        {
            public ManagedConnection(LoRaDevice loRaDevice, ILoRaDeviceClient deviceClient)
            {
                LoRaDevice = loRaDevice;
                DeviceClient = deviceClient;
            }

            public LoRaDevice LoRaDevice { get; }

            public ILoRaDeviceClient DeviceClient { get; }

            public void Dispose()
            {
                DeviceClient.Dispose();

                // Disposing the Connection Manager should only happen on application shutdown
                // (which in turn triggers the disposal of all managed connections).
                // In that specific case disposing the LoRaDevice will cause the LoRa device to unregister itself again,
                // which causes DeviceClient.Dispose() to be called twice. We do not optimize this case, since the Dispose logic is idempotent.
                LoRaDevice.Dispose();
            }
        }

        readonly IMemoryCache cache;
        readonly ConcurrentDictionary<string, ManagedConnection> managedConnections = new ConcurrentDictionary<string, ManagedConnection>();

        public LoRaDeviceClientConnectionManager(IMemoryCache cache)
        {
            this.cache = cache ?? throw new ArgumentNullException(nameof(cache));
        }

        public bool EnsureConnected(LoRaDevice loRaDevice)
        {
<<<<<<< HEAD
=======
            if (loRaDevice is null) throw new ArgumentNullException(nameof(loRaDevice));

>>>>>>> 580ec7bb
            if (this.managedConnections.TryGetValue(GetConnectionCacheKey(loRaDevice.DevEUI), out var managedConnection))
            {
                if (loRaDevice.KeepAliveTimeout > 0)
                {
                    if (!managedConnection.DeviceClient.EnsureConnected())
                        return false;

                    SetupSchedule(managedConnection);
                }

                return true;
            }

            throw new ManagedConnectionException($"Connection for device {loRaDevice.DevEUI} was not found");
        }

        /// <summary>
        /// Sets the schedule for a device client disconnect.
        /// </summary>
        private void SetupSchedule(ManagedConnection managedConnection)
        {
            var key = GetScheduleCacheKey(managedConnection.LoRaDevice.DevEUI);
            // Touching an existing item will update the last access item
            // Creating will start the expiration count
            _ = this.cache.GetOrCreate(
                    key,
                    (ce) =>
                    {
                        ce.SlidingExpiration = TimeSpan.FromSeconds(managedConnection.LoRaDevice.KeepAliveTimeout);
                        _ = ce.RegisterPostEvictionCallback(OnScheduledDisconnect);

                        Logger.Log(managedConnection.LoRaDevice.DevEUI, $"client connection timeout set to {managedConnection.LoRaDevice.KeepAliveTimeout} seconds (sliding expiration)", LogLevel.Debug);

                        return managedConnection;
                    });
        }

        void OnScheduledDisconnect(object key, object value, EvictionReason reason, object state)
        {
            var managedConnection = (ManagedConnection)value;

            if (!managedConnection.LoRaDevice.TryDisconnect())
            {
                Logger.Log(managedConnection.LoRaDevice.DevEUI, $"scheduled device disconnection has been postponed. Device client connection is active", LogLevel.Information);
                SetupSchedule(managedConnection);
            }
        }

        private static string GetConnectionCacheKey(string devEUI) => string.Concat("connection:", devEUI);

        private static string GetScheduleCacheKey(string devEUI) => string.Concat("connection:schedule:", devEUI);

        public ILoRaDeviceClient GetClient(LoRaDevice loRaDevice)
        {
<<<<<<< HEAD
=======
            if (loRaDevice is null) throw new ArgumentNullException(nameof(loRaDevice));
>>>>>>> 580ec7bb
            if (this.managedConnections.TryGetValue(GetConnectionCacheKey(loRaDevice.DevEUI), out var managedConnection))
                return managedConnection.DeviceClient;

            throw new ManagedConnectionException($"Connection for device {loRaDevice.DevEUI} was not found");
        }

        public void Register(LoRaDevice loRaDevice, ILoRaDeviceClient loraDeviceClient)
        {
<<<<<<< HEAD
            this.managedConnections.AddOrUpdate(
                GetConnectionCacheKey(loRaDevice.DevEUI),
                new ManagedConnection(loRaDevice, loraDeviceClient),
                (k, existing) =>
                {
                    // Update existing
                    return new ManagedConnection(loRaDevice, loraDeviceClient);
                });
=======
            if (loRaDevice is null) throw new ArgumentNullException(nameof(loRaDevice));

            this.managedConnections[GetConnectionCacheKey(loRaDevice.DevEUI)] = new ManagedConnection(loRaDevice, loraDeviceClient);
>>>>>>> 580ec7bb
        }

        public void Release(LoRaDevice loRaDevice)
        {
<<<<<<< HEAD
=======
            if (loRaDevice is null) throw new ArgumentNullException(nameof(loRaDevice));

>>>>>>> 580ec7bb
            if (this.managedConnections.TryRemove(GetConnectionCacheKey(loRaDevice.DevEUI), out var removedItem))
            {
                removedItem.Dispose();
            }
        }

        /// <summary>
        /// Tries to trigger scanning of expired items
        /// For tests only.
        /// </summary>
        public void TryScanExpiredItems()
        {
            _ = this.cache.TryGetValue(string.Empty, out _);
        }

        public void Dispose()
        {
            // The LoRaDeviceClientConnectionManager does not own the cache, but it owns all the managed connections.

            foreach (var it in this.managedConnections)
            {
                it.Value.Dispose();
            }
        }
    }
}<|MERGE_RESOLUTION|>--- conflicted
+++ resolved
@@ -47,11 +47,8 @@
 
         public bool EnsureConnected(LoRaDevice loRaDevice)
         {
-<<<<<<< HEAD
-=======
             if (loRaDevice is null) throw new ArgumentNullException(nameof(loRaDevice));
 
->>>>>>> 580ec7bb
             if (this.managedConnections.TryGetValue(GetConnectionCacheKey(loRaDevice.DevEUI), out var managedConnection))
             {
                 if (loRaDevice.KeepAliveTimeout > 0)
@@ -106,10 +103,7 @@
 
         public ILoRaDeviceClient GetClient(LoRaDevice loRaDevice)
         {
-<<<<<<< HEAD
-=======
             if (loRaDevice is null) throw new ArgumentNullException(nameof(loRaDevice));
->>>>>>> 580ec7bb
             if (this.managedConnections.TryGetValue(GetConnectionCacheKey(loRaDevice.DevEUI), out var managedConnection))
                 return managedConnection.DeviceClient;
 
@@ -118,29 +112,15 @@
 
         public void Register(LoRaDevice loRaDevice, ILoRaDeviceClient loraDeviceClient)
         {
-<<<<<<< HEAD
-            this.managedConnections.AddOrUpdate(
-                GetConnectionCacheKey(loRaDevice.DevEUI),
-                new ManagedConnection(loRaDevice, loraDeviceClient),
-                (k, existing) =>
-                {
-                    // Update existing
-                    return new ManagedConnection(loRaDevice, loraDeviceClient);
-                });
-=======
             if (loRaDevice is null) throw new ArgumentNullException(nameof(loRaDevice));
 
             this.managedConnections[GetConnectionCacheKey(loRaDevice.DevEUI)] = new ManagedConnection(loRaDevice, loraDeviceClient);
->>>>>>> 580ec7bb
         }
 
         public void Release(LoRaDevice loRaDevice)
         {
-<<<<<<< HEAD
-=======
             if (loRaDevice is null) throw new ArgumentNullException(nameof(loRaDevice));
 
->>>>>>> 580ec7bb
             if (this.managedConnections.TryRemove(GetConnectionCacheKey(loRaDevice.DevEUI), out var removedItem))
             {
                 removedItem.Dispose();
