// Copyright (c) Microsoft. All rights reserved.
// Licensed under the MIT license. See LICENSE file in the project root for full license information.

#pragma warning disable CA1707 // Identifiers should not contain underscores

namespace LoRaWan.Core
{
    using System;
    using System.Collections.Generic;
    using System.Linq;

    /// <summary>
    /// Defines an API version.
    /// </summary>
    public sealed class ApiVersion : IComparable<ApiVersion>
    {
        /// <summary>
        /// Defines the request query string containing the requested api version.
        /// </summary>
        public const string QueryStringParamName = "api-version";

        /// <summary>
        /// Defines the request/response header name containing the current version.
        /// </summary>
        public const string HttpHeaderName = "api-version";

        /// <summary>
        /// Gets the latest version released.
        /// Update this once a new API version is released.
        /// </summary>
        public static ApiVersion LatestVersion => Version_2020_10_09;

        /// <summary>
        /// Gets the Version from 0.1 and 0.2 had not versioning information.
        /// </summary>
        public static ApiVersion Version_0_2_Or_Earlier { get; }

        /// <summary>
        /// Gets the Version 0.3 -> Released on 2018-12-16.
        /// </summary>
        public static ApiVersion Version_2018_12_16_Preview { get; }

        /// <summary>
        /// Gets 2018-12-16-preview version
        /// Gets intermediary Version 0.5
        /// Added GetDeviceByDevEUI method
        /// Backward compatible with <see cref="Version_2018_12_16_Preview" />.
        /// </summary>
        public static ApiVersion Version_2019_02_12_Preview { get; }

        /// <summary>
        /// Gets 2019-02-20-preview version.
        /// </summary>
        public static ApiVersion Version_2019_02_20_Preview { get; }

        /// <summary>
        /// Gets 2019-03-08-preview version
        /// Added GetPreferredGateway method
        /// Removed deduplication and adr, both are available in Bundler only
        /// Not backward compatible.
        /// </summary>
        public static ApiVersion Version_2019_03_08_Preview { get; }

        /// <summary>
        /// Gets release 1.0.0 version
        /// Not backward compatible.
        /// </summary>
        public static ApiVersion Version_2019_03_26 { get; }

        /// <summary>
        /// Gets Version_2019_04_02 version: 1.0.1
        /// Not backward compatible.
        /// </summary>
        public static ApiVersion Version_2019_04_02 { get; }

        /// <summary>
        /// Gets 2019-04-15-preview version
        /// Added Dev Addr Cache
        /// Not backward compatible.
        /// </summary>
        public static ApiVersion Version_2019_04_15_Preview { get; }

        /// <summary>
        /// Gets 2019-07-05 version
        /// Changed ARM template & release 1.0.1
        /// backward compatible.
        /// </summary>
        public static ApiVersion Version_2019_07_05 { get; }

        /// <summary>
        /// Gets 2019_07_16 version
        /// Fix iothub query error
        /// Adds nwkSKey to response
        /// not backward compatible (fixes to iothub bug).
        /// </summary>
        public static ApiVersion Version_2019_07_16 { get; }

        /// <summary>
        /// Gets 2020_08_11 version
        /// Upgrade dotnet versions
        /// backward compatible.
        /// </summary>
        public static ApiVersion Version_2020_08_11 { get; }

        /// <summary>
        /// Gets2020_10_09 version
        /// Fix function major issue
        /// Not backward compatible.
        /// </summary>
        public static ApiVersion Version_2020_10_09 { get; }

        /// <summary>
        /// Gets the version that is assumed in case none is specified.
        /// </summary>
        public static ApiVersion DefaultVersion => Version_0_2_Or_Earlier;

        /// <summary>
        /// Returns all known versions.
        /// </summary>
        public static IEnumerable<ApiVersion> ApiVersions
        {
            get
            {
                yield return Version_0_2_Or_Earlier;
                yield return Version_2018_12_16_Preview;
                yield return Version_2019_02_12_Preview;
                yield return Version_2019_02_20_Preview;
                yield return Version_2019_03_08_Preview;
                yield return Version_2019_03_26;
                yield return Version_2019_04_02;
                yield return Version_2019_04_15_Preview;
                yield return Version_2019_07_05;
                yield return Version_2019_07_16;
                yield return Version_2020_08_11;
                yield return Version_2020_10_09;
            }
        }

        /// <summary>
        /// Parses a <see cref="string"/> to a <see cref="ApiVersion"/>.
        /// Returns a <see cref="ApiVersion"/> where <see cref="ApiVersion.IsKnown"/> is false if the version is not known.
        /// </summary>
        /// <param name="version">Version string to be parsed.</param>
        /// <param name="returnAsKnown">Should return the <see cref="ApiVersion"/> as known.</param>
        /// <returns>The <see cref="ApiVersion"/> from <paramref name="version"/>.</returns>
        public static ApiVersion Parse(string version, bool returnAsKnown = false)
        {
            return ApiVersions.FirstOrDefault(v => string.Equals(version, v.Version, StringComparison.OrdinalIgnoreCase))
                ?? new ApiVersion(version, name: null, isKnown: returnAsKnown);
        }

        private ApiVersion(string version, string name = null, bool isKnown = true)
        {
            Version = version;
            Name = name ?? version;
            IsKnown = isKnown;
        }

        static ApiVersion()
        {
            // Version_0_2_Or_Earlier
            Version_0_2_Or_Earlier = new ApiVersion(string.Empty, "0.2 or earlier");

            // Version_2018_12_16_Preview, not backward compatible
            Version_2018_12_16_Preview = new ApiVersion("2018-12-16-preview");
            Version_2018_12_16_Preview.MinCompatibleVersion = Version_2018_12_16_Preview;

            // Version_2019_02_12_Preview, not backward compatible
            Version_2019_02_12_Preview = new ApiVersion("2019-02-12-preview");
            Version_2019_02_12_Preview.MinCompatibleVersion = Version_2019_02_12_Preview;

            Version_2019_02_20_Preview = new ApiVersion("2019-02-20-preview");
            Version_2019_02_20_Preview.MinCompatibleVersion = Version_2019_02_20_Preview;

            Version_2019_03_08_Preview = new ApiVersion("2019-03-08-preview");
            Version_2019_03_08_Preview.MinCompatibleVersion = Version_2019_03_08_Preview;

            Version_2019_03_26 = new ApiVersion("2019-03-26");
            Version_2019_03_26.MinCompatibleVersion = Version_2019_03_26;

            Version_2019_04_02 = new ApiVersion("2019-04-02");
            Version_2019_04_02.MinCompatibleVersion = Version_2019_04_02;

            Version_2019_04_15_Preview = new ApiVersion("2019-04-15-Preview");
            Version_2019_04_15_Preview.MinCompatibleVersion = Version_2019_04_15_Preview;

            Version_2019_07_05 = new ApiVersion("2019-07-05")
            {
                MinCompatibleVersion = Version_2019_04_15_Preview
            };

            Version_2019_07_16 = new ApiVersion("2019-07-16");
            Version_2019_07_16.MinCompatibleVersion = Version_2019_07_16;

            Version_2020_08_11 = new ApiVersion("2020-08-11")
            {
                MinCompatibleVersion = Version_2019_07_16
            };

            Version_2020_10_09 = new ApiVersion("2020-10-09");
            Version_2020_10_09.MinCompatibleVersion = Version_2020_10_09;
        }

        /// <summary>
        /// Gets the version number.
        /// </summary>
        public string Version { get; }

        /// <summary>
        /// Gets the version name (by default equals to version number).
        /// </summary>
        public string Name { get; }

        /// <summary>
        /// Gets a value indicating whether the version is known.
        /// An unkown version might indicate a version that was created after the running code was deployed.
        /// </summary>
        public bool IsKnown { get; }

        /// <summary>
        /// Gets the minimum required version for backward compatibility.
        /// </summary>
        public ApiVersion MinCompatibleVersion { get; private set; }

        /// <summary>
        /// Gets if a current version can be used when <paramref name="other"/> is requested.
        /// </summary>
        /// <param name="other">Version to be verified.</param>
        /// <returns>True if the <paramref name="other"/> is supported by the current version.</returns>
        public bool SupportsVersion(ApiVersion other)
        {
            return other != null &&
                other.IsKnown &&
                IsKnown &&
                this >= other &&
                (MinCompatibleVersion == null || MinCompatibleVersion <= other);
        }

        public override int GetHashCode() => Version.GetHashCode(StringComparison.Ordinal);

        public int CompareTo(ApiVersion other)
        {
            if (other is null) throw new ArgumentNullException(nameof(other));

            if (Equals(other)) return 0;
            return string.Compare(Version, other.Version, StringComparison.Ordinal);
        }

        public override string ToString() => Version.ToString();

        public override bool Equals(object obj) =>
            obj is ApiVersion version &&
            Version == version.Version &&
            Name == version.Name &&
            IsKnown == version.IsKnown;

<<<<<<< HEAD
        public static bool operator <(ApiVersion value1, ApiVersion value2) =>
            value1.CompareTo(value2) < 0;

        public static bool operator <=(ApiVersion value1, ApiVersion value2) =>
            value1.CompareTo(value2) <= 0;

        public static bool operator >=(ApiVersion value1, ApiVersion value2) =>
            value1.CompareTo(value2) >= 0;

        public static bool operator >(ApiVersion value1, ApiVersion value2) =>
            value1.CompareTo(value2) > 0;
=======
        public static bool operator <(ApiVersion value1, ApiVersion value2)
        {
            if (value1 is null) throw new ArgumentNullException(nameof(value1));

            return value1.CompareTo(value2) < 0;
        }

        public static bool operator <=(ApiVersion value1, ApiVersion value2)
        {
            if (value1 is null) throw new ArgumentNullException(nameof(value1));

            return value1.CompareTo(value2) <= 0;
        }

        public static bool operator >=(ApiVersion value1, ApiVersion value2)
        {
            if (value1 is null) throw new ArgumentNullException(nameof(value1));

            return value1.CompareTo(value2) >= 0;
        }

        public static bool operator >(ApiVersion value1, ApiVersion value2)
        {
            if (value1 is null) throw new ArgumentNullException(nameof(value1));

            return value1.CompareTo(value2) > 0;
        }
>>>>>>> 580ec7bb
    }
}<|MERGE_RESOLUTION|>--- conflicted
+++ resolved
@@ -254,7 +254,6 @@
             Name == version.Name &&
             IsKnown == version.IsKnown;
 
-<<<<<<< HEAD
         public static bool operator <(ApiVersion value1, ApiVersion value2) =>
             value1.CompareTo(value2) < 0;
 
@@ -266,34 +265,5 @@
 
         public static bool operator >(ApiVersion value1, ApiVersion value2) =>
             value1.CompareTo(value2) > 0;
-=======
-        public static bool operator <(ApiVersion value1, ApiVersion value2)
-        {
-            if (value1 is null) throw new ArgumentNullException(nameof(value1));
-
-            return value1.CompareTo(value2) < 0;
-        }
-
-        public static bool operator <=(ApiVersion value1, ApiVersion value2)
-        {
-            if (value1 is null) throw new ArgumentNullException(nameof(value1));
-
-            return value1.CompareTo(value2) <= 0;
-        }
-
-        public static bool operator >=(ApiVersion value1, ApiVersion value2)
-        {
-            if (value1 is null) throw new ArgumentNullException(nameof(value1));
-
-            return value1.CompareTo(value2) >= 0;
-        }
-
-        public static bool operator >(ApiVersion value1, ApiVersion value2)
-        {
-            if (value1 is null) throw new ArgumentNullException(nameof(value1));
-
-            return value1.CompareTo(value2) > 0;
-        }
->>>>>>> 580ec7bb
     }
 }