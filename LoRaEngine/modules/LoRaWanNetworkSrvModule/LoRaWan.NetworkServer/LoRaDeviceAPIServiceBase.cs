--- conflicted
+++ resolved
@@ -80,14 +80,9 @@
 
         protected LoRaDeviceAPIServiceBase(NetworkServerConfiguration configuration)
         {
-<<<<<<< HEAD
+            if (configuration is null) throw new ArgumentNullException(nameof(configuration));
             AuthCode = configuration.FacadeAuthCode;
             URL = SanitizeApiURL(configuration.FacadeServerUrl);
-=======
-            if (configuration is null) throw new ArgumentNullException(nameof(configuration));
-            this.AuthCode = configuration.FacadeAuthCode;
-            this.URL = this.SanitizeApiURL(configuration.FacadeServerUrl);
->>>>>>> a21ab672
         }
 
         protected static ByteArrayContent PreparePostContent(string requestBody)
