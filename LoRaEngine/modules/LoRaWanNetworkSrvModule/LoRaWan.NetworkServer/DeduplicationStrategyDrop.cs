--- conflicted
+++ resolved
@@ -37,11 +37,7 @@
         {
             var result = await this.loRaDeviceAPIService.CheckDuplicateMsgAsync(this.loRaDevice.DevEUI, fctUp, gatewayId, fcntDown);
 
-<<<<<<< HEAD
-            return Process(result, fcntUp);
-=======
-            return this.Process(result, fctUp);
->>>>>>> a21ab672
+            return Process(result, fctUp);
         }
     }
 }