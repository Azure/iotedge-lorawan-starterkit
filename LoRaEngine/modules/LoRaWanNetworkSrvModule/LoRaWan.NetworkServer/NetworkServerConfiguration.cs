// Copyright (c) Microsoft. All rights reserved.
// Licensed under the MIT license. See LICENSE file in the project root for full license information.

namespace LoRaWan.NetworkServer
{
    using System;
    using System.Collections.Generic;
    using System.Linq;
    using Microsoft.AspNetCore.Server.Kestrel.Https;
    using Microsoft.Azure.Devices.Client;

    // Network server configuration
    public class NetworkServerConfiguration
    {
        /// <summary>
        /// Gets or sets a value indicating whether the server is running as an IoT Edge module.
        /// </summary>
        public bool RunningAsIoTEdgeModule { get; set; }

        /// <summary>
        /// Gets or sets the iot hub host name.
        /// </summary>
        public string IoTHubHostName { get; set; }

        /// <summary>
        /// Gets or sets the gateway host name.
        /// </summary>
        public string GatewayHostName { get; set; }

        /// <summary>
        /// Gets or sets a value indicating whether the gateway (edgeHub) is enabled.
        /// </summary>
        public bool EnableGateway { get; set; } = true;

        /// <summary>
        /// Gets or sets the gateway identifier.
        /// </summary>
        public string GatewayID { get; set; }

        /// <summary>
        /// Gets or sets the HTTP proxy url.
        /// </summary>
        public string HttpsProxy { get; set; }

        /// <summary>
        /// Gets or sets the 2nd receive windows datarate.
        /// </summary>
        public DataRateIndex? Rx2DataRate { get; set; }

        /// <summary>
        /// Gets or sets the 2nd receive windows data frequency.
        /// </summary>
        public Hertz? Rx2Frequency { get; set; }

        /// <summary>
        /// Gets or sets the IoT Edge timeout in milliseconds, 0 keeps default value,.
        /// </summary>
        public uint IoTEdgeTimeout { get; set; }

        /// <summary>
        /// Gets or sets the Azure Facade function URL.
        /// </summary>
        public Uri FacadeServerUrl { get; set; }

        /// <summary>
        /// Gets or sets the Azure Facade Function auth code.
        /// </summary>
        public string FacadeAuthCode { get; set; }

        /// <summary>
        /// Gets or sets a value indicating whether logging to console is enabled.
        /// </summary>
        public bool LogToConsole { get; set; } = true;

        /// <summary>
        /// Gets or sets  the logging level.
        /// Default: 4 (Log level: Error).
        /// </summary>
        public string LogLevel { get; set; } = "4";

        /// <summary>
        /// Gets or sets a value indicating whether logging to TCP is enabled (used for integration tests mainly).
        /// Default is false.
        /// </summary>
        public bool LogToTcp { get; set; }

        /// <summary>
        /// Gets or sets a value indicating whether logging to IoT Hub is enabled.
        /// Default is false.
        /// </summary>
        public bool LogToHub { get; set; }

        /// <summary>
        /// Gets or sets TCP address to send log to.
        /// </summary>
        public string LogToTcpAddress { get; set; }

        /// <summary>
        /// Gets or sets TCP port to send logs to.
        /// </summary>
        public int LogToTcpPort { get; set; } = 6000;

        /// <summary>
        /// Gets or sets the gateway netword id.
        /// </summary>
        public NetId NetId { get; set; } = new NetId(1);

        /// <summary>
        /// Gets list of allowed dev addresses.
        /// </summary>
        public HashSet<DevAddr> AllowedDevAddresses { get; internal set; }

        /// <summary>
        /// Path of the .pfx certificate to be used for LNS Server endpoint
        /// </summary>
        public string LnsServerPfxPath { get; internal set; }

        /// <summary>
        /// Password of the .pfx certificate to be used for LNS Server endpoint
        /// </summary>
        public string LnsServerPfxPassword { get; internal set; }

        /// <summary>
        /// Specifies the client certificate mode with which the server should be run
        /// Allowed values can be found at https://docs.microsoft.com/dotnet/api/microsoft.aspnetcore.server.kestrel.https.clientcertificatemode?view=aspnetcore-6.0
        /// </summary>
        public ClientCertificateMode ClientCertificateMode { get; internal set; }

        /// <summary>
        /// Gets the version of the LNS.
        /// </summary>
        public string LnsVersion { get; private set; }

        /// <summary>
        /// Gets the connection string of Redis server for Pub/Sub functionality in Cloud only deployments.
        /// </summary>
        public string RedisConnectionString { get; private set; }

        /// Specifies the pool size for upstream AMQP connection
        /// </summary>
        public uint IotHubConnectionPoolSize { get; internal set; } = 1;

        /// <summary>
        /// Specifies the Processing Delay in Milliseconds
        /// </summary>
        public int ProcessingDelayInMilliseconds { get; set; } = Constants.DefaultProcessingDelayInMilliseconds;

        // Creates a new instance of NetworkServerConfiguration by reading values from environment variables
        public static NetworkServerConfiguration CreateFromEnvironmentVariables()
        {
            var config = new NetworkServerConfiguration();

            // Create case insensitive dictionary from environment variables
            var envVars = new CaseInsensitiveEnvironmentVariables(Environment.GetEnvironmentVariables());
            config.ProcessingDelayInMilliseconds = envVars.GetEnvVar("PROCESSING_DELAY_IN_MS", config.ProcessingDelayInMilliseconds);
            config.RunningAsIoTEdgeModule = !envVars.GetEnvVar("CLOUD_DEPLOYMENT", false);
            config.IoTHubHostName = envVars.GetEnvVar("IOTEDGE_IOTHUBHOSTNAME", string.Empty);
            config.GatewayHostName = envVars.GetEnvVar("IOTEDGE_GATEWAYHOSTNAME", string.Empty);
            config.EnableGateway = envVars.GetEnvVar("ENABLE_GATEWAY", true);
            if (!config.RunningAsIoTEdgeModule && config.EnableGateway)
            {
                throw new NotSupportedException("ENABLE_GATEWAY cannot be true if RunningAsIoTEdgeModule is false.");
            }
            config.GatewayID = envVars.GetEnvVar("IOTEDGE_DEVICEID", string.Empty);
            config.HttpsProxy = envVars.GetEnvVar("HTTPS_PROXY", string.Empty);
            config.Rx2DataRate = envVars.GetEnvVar("RX2_DATR", -1) is var datrNum && (DataRateIndex)datrNum is var datr && Enum.IsDefined(datr) ? datr : null;
            config.Rx2Frequency = envVars.GetEnvVar("RX2_FREQ") is { } someFreq ? Hertz.Mega(someFreq) : null;
            config.IoTEdgeTimeout = envVars.GetEnvVar("IOTEDGE_TIMEOUT", config.IoTEdgeTimeout);

            // facadeurl is allowed to be null as the value is coming from the twin in production.
            var facadeUrl = envVars.GetEnvVar("FACADE_SERVER_URL", string.Empty);
            config.FacadeServerUrl = string.IsNullOrEmpty(facadeUrl) ? null : new Uri(envVars.GetEnvVar("FACADE_SERVER_URL", string.Empty));
            config.FacadeAuthCode = envVars.GetEnvVar("FACADE_AUTH_CODE", string.Empty);
            config.LogLevel = envVars.GetEnvVar("LOG_LEVEL", config.LogLevel);
            config.LogToConsole = envVars.GetEnvVar("LOG_TO_CONSOLE", config.LogToConsole);
            config.LogToTcp = envVars.GetEnvVar("LOG_TO_TCP", config.LogToTcp);
            config.LogToHub = envVars.GetEnvVar("LOG_TO_HUB", config.LogToHub);
            config.LogToTcpAddress = envVars.GetEnvVar("LOG_TO_TCP_ADDRESS", string.Empty);
            config.LogToTcpPort = envVars.GetEnvVar("LOG_TO_TCP_PORT", config.LogToTcpPort);
            config.NetId = new NetId(envVars.GetEnvVar("NETID", config.NetId.NetworkId));
            config.AllowedDevAddresses = envVars.GetEnvVar("AllowedDevAddresses", string.Empty)
                                                .Split(";")
                                                .Select(s => DevAddr.TryParse(s, out var devAddr) ? (true, Value: devAddr) : default)
                                                .Where(a => a is (true, _))
                                                .Select(a => a.Value)
                                                .ToHashSet();
            config.LnsServerPfxPath = envVars.GetEnvVar("LNS_SERVER_PFX_PATH", string.Empty);
            config.LnsServerPfxPassword = envVars.GetEnvVar("LNS_SERVER_PFX_PASSWORD", string.Empty);
            var clientCertificateModeString = envVars.GetEnvVar("CLIENT_CERTIFICATE_MODE", "NoCertificate"); // Defaulting to NoCertificate if missing mode
            config.ClientCertificateMode = Enum.Parse<ClientCertificateMode>(clientCertificateModeString, true);
            config.LnsVersion = envVars.GetEnvVar("LNS_VERSION", string.Empty);

            config.IotHubConnectionPoolSize = envVars.GetEnvVar("IOTHUB_CONNECTION_POOL_SIZE", 1U) is uint size
                                              && size > 0U
                                              && size < AmqpConnectionPoolSettings.AbsoluteMaxPoolSize
                                              ? size
                                              : throw new NotSupportedException($"'IOTHUB_CONNECTION_POOL_SIZE' needs to be between 1 and {AmqpConnectionPoolSettings.AbsoluteMaxPoolSize}.");

            config.RedisConnectionString = envVars.GetEnvVar("REDIS_CONNECTION_STRING", string.Empty);
            if (!config.RunningAsIoTEdgeModule && string.IsNullOrEmpty(config.RedisConnectionString))
<<<<<<< HEAD
                throw new InvalidOperationException($"'REDIS_CONNECTION_STRING' can't be empty if running network server as part of a cloud only deployment.");
=======
                throw new InvalidOperationException("'REDIS_CONNECTION_STRING' can't be empty if running network server as part of a cloud only deployment.");
>>>>>>> 357a328e

            return config;
        }
    }
}<|MERGE_RESOLUTION|>--- conflicted
+++ resolved
@@ -198,11 +198,7 @@
 
             config.RedisConnectionString = envVars.GetEnvVar("REDIS_CONNECTION_STRING", string.Empty);
             if (!config.RunningAsIoTEdgeModule && string.IsNullOrEmpty(config.RedisConnectionString))
-<<<<<<< HEAD
-                throw new InvalidOperationException($"'REDIS_CONNECTION_STRING' can't be empty if running network server as part of a cloud only deployment.");
-=======
                 throw new InvalidOperationException("'REDIS_CONNECTION_STRING' can't be empty if running network server as part of a cloud only deployment.");
->>>>>>> 357a328e
 
             return config;
         }
