--- conflicted
+++ resolved
@@ -107,19 +107,11 @@
         /// </summary>
         public HashSet<string> AllowedDevAddresses { get; internal set; }
 
-<<<<<<< HEAD
         /// <summary>
         /// Use Basic Station Server implementation.
         /// </summary>
         public bool UseBasicStation { get; internal set; }
 
-        // Creates a new instance of NetworkServerConfiguration
-        public NetworkServerConfiguration()
-        {
-        }
-
-=======
->>>>>>> 812f8995
         // Creates a new instance of NetworkServerConfiguration by reading values from environment variables
         public static NetworkServerConfiguration CreateFromEnvironmentVariables()
         {
