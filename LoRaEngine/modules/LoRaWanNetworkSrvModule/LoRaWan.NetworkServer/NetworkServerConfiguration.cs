--- conflicted
+++ resolved
@@ -127,15 +127,13 @@
         public ClientCertificateMode ClientCertificateMode { get; internal set; }
 
         /// <summary>
-<<<<<<< HEAD
         /// Gets the version of the LNS.
         /// </summary>
         public string LnsVersion { get; private set; }
-=======
+
         /// Specifies the pool size for upstream AMQP connection
         /// </summary>
         public uint IotHubConnectionPoolSize { get; internal set; } = 1;
->>>>>>> 7d8389a0
 
         // Creates a new instance of NetworkServerConfiguration by reading values from environment variables
         public static NetworkServerConfiguration CreateFromEnvironmentVariables()
@@ -176,9 +174,7 @@
             config.LnsServerPfxPassword = envVars.GetEnvVar("LNS_SERVER_PFX_PASSWORD", string.Empty);
             var clientCertificateModeString = envVars.GetEnvVar("CLIENT_CERTIFICATE_MODE", "NoCertificate"); // Defaulting to NoCertificate if missing mode
             config.ClientCertificateMode = Enum.Parse<ClientCertificateMode>(clientCertificateModeString, true);
-<<<<<<< HEAD
             config.LnsVersion = envVars.GetEnvVar("LNS_VERSION", string.Empty);
-=======
 
             config.IotHubConnectionPoolSize = envVars.GetEnvVar("IOTHUB_CONNECTION_POOL_SIZE", 1U) is uint size
                                               && size > 0U
@@ -186,7 +182,6 @@
                                               ? size
                                               : throw new NotSupportedException($"'IOTHUB_CONNECTION_POOL_SIZE' needs to be between 1 and {AmqpConnectionPoolSettings.AbsoluteMaxPoolSize}.");
 
->>>>>>> 7d8389a0
             return config;
         }
     }
