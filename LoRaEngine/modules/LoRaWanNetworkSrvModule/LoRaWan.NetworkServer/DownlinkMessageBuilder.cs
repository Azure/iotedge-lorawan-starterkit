// Copyright (c) Microsoft. All rights reserved.
// Licensed under the MIT license. See LICENSE file in the project root for full license information.

namespace LoRaWan.NetworkServer
{
    using System;
    using System.Collections.Generic;
    using System.Linq;
    using System.Security.Cryptography;
    using LoRaTools;
    using LoRaTools.ADR;
    using LoRaTools.LoRaMessage;
    using LoRaTools.LoRaPhysical;
    using LoRaTools.Mac;
    using LoRaTools.Regions;
    using LoRaTools.Utils;
    using Microsoft.Extensions.Logging;
    using Newtonsoft.Json;

    /// <summary>
    /// Helper class to create <see cref="DownlinkMessage"/>.
    /// </summary>
    internal static class DownlinkMessageBuilder
    {
        private static readonly RandomNumberGenerator RndKeysGenerator = RandomNumberGenerator.Create();

        /// <summary>
        /// Creates downlink message with ack for confirmation or cloud to device message.
        /// </summary>
        internal static DownlinkMessageBuilderResponse CreateDownlinkMessage(
            NetworkServerConfiguration configuration,
            LoRaDevice loRaDevice,
            LoRaRequest request,
            LoRaOperationTimeWatcher timeWatcher,
            IReceivedLoRaCloudToDeviceMessage cloudToDeviceMessage,
            bool fpending,
            uint fcntDown,
            LoRaADRResult loRaADRResult,
            ILogger logger)
        {
            var fcntDownToSend = ValidateAndConvert16bitFCnt(fcntDown);

            var upstreamPayload = (LoRaPayloadData)request.Payload;
            var radioMetadata = request.RadioMetadata;
            var loRaRegion = request.Region;
            var isMessageTooLong = false;

            // default fport
            var fctrl = FrameControlFlags.None;
            if (upstreamPayload.MessageType == MacMessageType.ConfirmedDataUp)
            {
                // Confirm receiving message to device
                fctrl = FrameControlFlags.Ack;
            }

            // Calculate receive window
            var receiveWindow = timeWatcher.ResolveReceiveWindowToUse(loRaDevice);
            if (receiveWindow == Constants.InvalidReceiveWindow)
            {
                // No valid receive window. Abandon the message
                isMessageTooLong = true;
                return new DownlinkMessageBuilderResponse(null, isMessageTooLong, receiveWindow);
            }

            var rndToken = new byte[2];

            RndKeysGenerator.GetBytes(rndToken);

            DataRateIndex datr;
            Hertz freq;
<<<<<<< HEAD
            long tmst;
            var lnsRxDelay = 0;
=======
            ushort lnsRxDelay = 0;
>>>>>>> 2cef3383

            var deviceJoinInfo = request.Region.LoRaRegion == LoRaRegionType.CN470RP2
                ? new DeviceJoinInfo(loRaDevice.ReportedCN470JoinChannel, loRaDevice.DesiredCN470JoinChannel)
                : null;

            if (receiveWindow == Constants.ReceiveWindow2)
            {
                lnsRxDelay = (ushort)timeWatcher.GetReceiveWindow2Delay(loRaDevice);
                freq = loRaRegion.GetDownstreamRX2Freq(configuration.Rx2Frequency, logger, deviceJoinInfo);
                datr = loRaRegion.GetDownstreamRX2DataRate(configuration.Rx2DataRate, loRaDevice.ReportedRX2DataRate, logger, deviceJoinInfo);
            }
            else
            {
                datr = loRaRegion.GetDownstreamDataRate(radioMetadata.DataRate, loRaDevice.ReportedRX1DROffset);

                // The logic for passing CN470 join channel will change as part of #561
                if (!loRaRegion.TryGetDownstreamChannelFrequency(radioMetadata.Frequency, out freq, deviceJoinInfo: deviceJoinInfo))
                {
                    logger.LogError("there was a problem in setting the frequency in the downstream message packet forwarder settings");
                    return new DownlinkMessageBuilderResponse(null, false, receiveWindow);
                }

                lnsRxDelay = (ushort)timeWatcher.GetReceiveWindow1Delay(loRaDevice);
            }

            // get max. payload size based on data rate from LoRaRegion
            var maxPayloadSize = loRaRegion.GetMaxPayloadSize(datr);

            // Deduct 8 bytes from max payload size.
            maxPayloadSize -= Constants.LoraProtocolOverheadSize;

            var availablePayloadSize = maxPayloadSize;

            var macCommands = new List<MacCommand>();

            FramePort? fport = null;
            var requiresDeviceAcknowlegement = false;
            var macCommandType = Cid.Zero;

            byte[] frmPayload = null;

            if (cloudToDeviceMessage != null)
            {
                // Get C2D Mac coomands
                var macCommandsC2d = PrepareMacCommandAnswer(null, cloudToDeviceMessage.MacCommands, request, null, logger);

                // Calculate total C2D payload size
                var totalC2dSize = cloudToDeviceMessage.GetPayload()?.Length ?? 0;
                totalC2dSize += macCommandsC2d?.Sum(x => x.Length) ?? 0;

                // Total C2D payload will fit
                if (availablePayloadSize >= totalC2dSize)
                {
                    // Add frmPayload
                    frmPayload = cloudToDeviceMessage.GetPayload();

                    // Add C2D Mac commands
                    if (macCommandsC2d?.Count > 0)
                    {
                        foreach (var macCommand in macCommandsC2d)
                        {
                            macCommands.Add(macCommand);
                        }
                    }

                    // Deduct frmPayload size from available payload size, continue processing and log
                    availablePayloadSize -= (uint)totalC2dSize;

                    if (cloudToDeviceMessage.Confirmed)
                    {
                        requiresDeviceAcknowlegement = true;
                        loRaDevice.LastConfirmedC2DMessageID = cloudToDeviceMessage.MessageId ?? Constants.C2D_MSG_ID_PLACEHOLDER;
                    }

                    if (cloudToDeviceMessage.Fport.IsAppSpecific() || cloudToDeviceMessage.Fport.IsReserved())
                    {
                        fport = cloudToDeviceMessage.Fport;
                    }

                    logger.LogInformation($"cloud to device message: {((frmPayload?.Length ?? 0) == 0 ? "empty" : ConversionHelper.ByteArrayToString(frmPayload))}, id: {cloudToDeviceMessage.MessageId ?? "undefined"}, fport: {(byte)(fport ?? FramePort.MacCommand)}, confirmed: {requiresDeviceAcknowlegement}, cidType: {macCommandType}, macCommand: {macCommands.Count > 0}");
                    Array.Reverse(frmPayload);
                }
                else
                {
                    // Flag message to be abandoned and log`
                    logger.LogDebug($"cloud to device message: empty, id: {cloudToDeviceMessage.MessageId ?? "undefined"}, fport: 0, confirmed: {requiresDeviceAcknowlegement} too long for current receive window. Abandoning.");
                    isMessageTooLong = true;
                }
            }

            // Get request Mac commands
            var macCommandsRequest = PrepareMacCommandAnswer(upstreamPayload.MacCommands, null, request, loRaADRResult, logger);

            // Calculate request Mac commands size
            var macCommandsRequestSize = macCommandsRequest?.Sum(x => x.Length) ?? 0;

            // Try adding request Mac commands
            if (availablePayloadSize >= macCommandsRequestSize)
            {
                if (macCommandsRequest?.Count > 0)
                {
                    foreach (var macCommand in macCommandsRequest)
                    {
                        macCommands.Add(macCommand);
                    }
                }
            }

            if (fpending || isMessageTooLong)
            {
                fctrl |= FrameControlFlags.DownlinkFramePending;
            }

            if (upstreamPayload.IsDataRateNetworkControlled)
            {
                fctrl |= FrameControlFlags.Adr;
            }

            var srcDevAddr = upstreamPayload.DevAddr.Span;
            var reversedDevAddr = new byte[srcDevAddr.Length];
            for (var i = reversedDevAddr.Length - 1; i >= 0; --i)
            {
                reversedDevAddr[i] = srcDevAddr[^(1 + i)];
            }

            var msgType = requiresDeviceAcknowlegement ? MacMessageType.ConfirmedDataDown : MacMessageType.UnconfirmedDataDown;
            var ackLoRaMessage = new LoRaPayloadData(
                msgType,
                reversedDevAddr,
                fctrl,
                BitConverter.GetBytes(fcntDownToSend),
                macCommands,
                fport,
                frmPayload,
                1,
                loRaDevice.Supports32BitFCnt ? fcntDown : null);

            // todo: check the device twin preference if using confirmed or unconfirmed down
<<<<<<< HEAD
            logger.LogInformation($"sending a downstream message with ID {ConversionHelper.ByteArrayToString(rndToken)}");

            var downlinkPktFwdMessage = ackLoRaMessage.Serialize(loRaDevice.AppSKey, loRaDevice.NwkSKey, datr, freq, tmst, loRaDevice.DevEUI, (ushort)lnsRxDelay, rxpk.Rfch, rxpk.Time, request.StationEui);
=======
            var downlinkMessage = BuildDownstreamMessage(loRaDevice, request.StationEui, logger, radioMetadata.UpInfo.Xtime, datr, loRaRegion.GetDownstreamRX2DataRate(configuration.Rx2DataRate, loRaDevice.ReportedRX2DataRate, logger, deviceJoinInfo), freq, loRaRegion.GetDownstreamRX2Freq(configuration.Rx2Frequency, logger, deviceJoinInfo), lnsRxDelay, ackLoRaMessage, radioMetadata.UpInfo.AntennaPreference);
>>>>>>> 2cef3383

            if (logger.IsEnabled(LogLevel.Debug))
                logger.LogDebug($"{ackLoRaMessage.MessageType} {JsonConvert.SerializeObject(downlinkMessage)}");

            return new DownlinkMessageBuilderResponse(downlinkMessage, isMessageTooLong, receiveWindow);
        }

        private static DownlinkMessage BuildDownstreamMessage(LoRaDevice loRaDevice, StationEui stationEUI, ILogger logger, ulong xTime, DataRateIndex rx1Datr, DataRateIndex rx2Datr, Hertz freqRx1, Hertz freqRx2, ushort lnsRxDelay, LoRaPayloadData loRaMessage, uint antennaPreference = 0)
        {
            var messageBytes = loRaMessage.Serialize(loRaDevice.AppSKey, loRaDevice.NwkSKey);
            var downlinkMessage = new DownlinkMessage(
                messageBytes,
                xTime,
                rx1Datr,
                rx2Datr,
                freqRx1,
                freqRx2,
                DevEui.Parse(loRaDevice.DevEUI),
                lnsRxDelay,
                stationEUI,
                antennaPreference
                );

            if (logger.IsEnabled(LogLevel.Debug))
                logger.LogDebug($"{loRaMessage.MessageType} {JsonConvert.SerializeObject(downlinkMessage)}");
            return downlinkMessage;
        }

        private static ushort ValidateAndConvert16bitFCnt(uint fcntDown)
        {
            if (fcntDown == 0)
            {
                throw new ArgumentOutOfRangeException(nameof(fcntDown));
            }

            return (ushort)fcntDown;
        }

        internal static DownlinkMessageBuilderResponse CreateDownlinkMessage(
            NetworkServerConfiguration configuration,
            LoRaDevice loRaDevice,
            Region loRaRegion,
            IReceivedLoRaCloudToDeviceMessage cloudToDeviceMessage,
            uint fcntDown,
            ILogger logger)
        {
            var fcntDownToSend = ValidateAndConvert16bitFCnt(fcntDown);

            // default fport
            var macCommandType = Cid.Zero;

            var rndToken = new byte[2];
            RndKeysGenerator.GetBytes(rndToken);

            var isMessageTooLong = false;

            // Class C always uses RX2
            DataRateIndex datr;
            Hertz freq;

            // Class C always use RX2
            freq = loRaRegion.GetDownstreamRX2Freq(configuration.Rx2Frequency, logger);
            datr = loRaRegion.GetDownstreamRX2DataRate(configuration.Rx2DataRate, loRaDevice.ReportedRX2DataRate, logger);

            // get max. payload size based on data rate from LoRaRegion
            var maxPayloadSize = loRaRegion.GetMaxPayloadSize(datr);

            // Deduct 8 bytes from max payload size.
            maxPayloadSize -= Constants.LoraProtocolOverheadSize;

            var availablePayloadSize = maxPayloadSize;

            var macCommands = PrepareMacCommandAnswer(null, cloudToDeviceMessage.MacCommands, null, null, logger);

            // Calculate total C2D payload size
            var totalC2dSize = cloudToDeviceMessage.GetPayload()?.Length ?? 0;
            totalC2dSize += macCommands?.Sum(x => x.Length) ?? 0;

            // Total C2D payload will NOT fit
            if (availablePayloadSize < totalC2dSize)
            {
                isMessageTooLong = true;
                return new DownlinkMessageBuilderResponse(null, isMessageTooLong, Constants.ReceiveWindow2);
            }

            if (macCommands?.Count > 0)
            {
                macCommandType = macCommands.First().Cid;
            }

            if (cloudToDeviceMessage.Confirmed)
            {
                loRaDevice.LastConfirmedC2DMessageID = cloudToDeviceMessage.MessageId ?? Constants.C2D_MSG_ID_PLACEHOLDER;
            }

            var frmPayload = cloudToDeviceMessage.GetPayload();

            if (logger.IsEnabled(LogLevel.Information))
            {
                logger.LogInformation($"cloud to device message: {ConversionHelper.ByteArrayToString(frmPayload)}, id: {cloudToDeviceMessage.MessageId ?? "undefined"}, fport: {cloudToDeviceMessage.Fport}, confirmed: {cloudToDeviceMessage.Confirmed}, cidType: {macCommandType}");
            }

            Array.Reverse(frmPayload);

            var payloadDevAddr = ConversionHelper.StringToByteArray(loRaDevice.DevAddr);
            var reversedDevAddr = new byte[payloadDevAddr.Length];
            for (var i = reversedDevAddr.Length - 1; i >= 0; --i)
            {
                reversedDevAddr[i] = payloadDevAddr[^(1 + i)];
            }

            var msgType = cloudToDeviceMessage.Confirmed ? MacMessageType.ConfirmedDataDown : MacMessageType.UnconfirmedDataDown;
            var ackLoRaMessage = new LoRaPayloadData(
                msgType,
                reversedDevAddr,
                FrameControlFlags.None,
                BitConverter.GetBytes(fcntDownToSend),
                macCommands,
                cloudToDeviceMessage.Fport,
                frmPayload,
                1,
                loRaDevice.Supports32BitFCnt ? fcntDown : null);

            var loraDownLinkMessage = BuildDownstreamMessage(loRaDevice, loRaDevice.LastProcessingStationEui, logger, 0, datr, datr, freq, freq, 0, ackLoRaMessage);
            if (logger.IsEnabled(LogLevel.Debug))
                logger.LogDebug($"{ackLoRaMessage.MessageType} {JsonConvert.SerializeObject(loraDownLinkMessage)}");

            // Class C always uses RX2.
            return new DownlinkMessageBuilderResponse(loraDownLinkMessage, isMessageTooLong, Constants.ReceiveWindow2);
        }

        /// <summary>
        /// Prepare the Mac Commands to be sent in the downstream message.
        /// </summary>
        private static ICollection<MacCommand> PrepareMacCommandAnswer(
            IEnumerable<MacCommand> requestedMacCommands,
            IEnumerable<MacCommand> serverMacCommands,
            LoRaRequest loRaRequest,
            LoRaADRResult loRaADRResult,
            ILogger logger)
        {
            var cids = new HashSet<Cid>();
            var macCommands = new List<MacCommand>();

            if (requestedMacCommands != null)
            {
                foreach (var requestedMacCommand in requestedMacCommands)
                {
                    switch (requestedMacCommand.Cid)
                    {
                        case Cid.LinkCheckCmd:
                        case Cid.Zero:
                        case Cid.One:
                        case Cid.LinkADRCmd:
                            if (loRaRequest != null)
                            {
                                var linkCheckAnswer = new LinkCheckAnswer(loRaRequest.Region.GetModulationMargin(loRaRequest.RadioMetadata.DataRate, loRaRequest.RadioMetadata.UpInfo.SignalNoiseRatio), 1);
                                if (cids.Add(Cid.LinkCheckCmd))
                                {
                                    macCommands.Add(linkCheckAnswer);
                                    logger.LogInformation($"answering to a MAC command request {linkCheckAnswer}");
                                }
                            }
                            break;
                        case Cid.DutyCycleCmd:
                        case Cid.RXParamCmd:
                        case Cid.DevStatusCmd:
                        case Cid.NewChannelCmd:
                        case Cid.RXTimingCmd:
                        default:
                            break;
                    }
                }
            }

            if (serverMacCommands != null)
            {
                foreach (var macCmd in serverMacCommands)
                {
                    if (macCmd != null)
                    {
                        try
                        {
                            if (cids.Add(macCmd.Cid))
                            {
                                macCommands.Add(macCmd);
                            }
                            else
                            {
                                logger.LogError($"could not send the cloud to device MAC command {macCmd.Cid}, as such a property was already present in the message. Please resend the cloud to device message");
                            }

                            logger.LogInformation($"cloud to device MAC command {macCmd.Cid} received {macCmd}");
                        }
                        catch (MacCommandException ex) when (ExceptionFilterUtility.True(() => logger.LogError(ex.ToString())))
                        {
                            // continue
                        }
                    }
                }
            }

            // ADR Part.
            // Currently only replying on ADR Req
            if (loRaADRResult?.CanConfirmToDevice == true)
            {
                const int placeholderChannel = 25;
                var linkADR = new LinkADRRequest((byte)loRaADRResult.DataRate, (byte)loRaADRResult.TxPower, placeholderChannel, 0, (byte)loRaADRResult.NbRepetition);
                macCommands.Add(linkADR);
                logger.LogInformation($"performing a rate adaptation: DR {loRaADRResult.DataRate}, transmit power {loRaADRResult.TxPower}, #repetition {loRaADRResult.NbRepetition}");
            }

            return macCommands;
        }
    }
}<|MERGE_RESOLUTION|>--- conflicted
+++ resolved
@@ -68,12 +68,7 @@
 
             DataRateIndex datr;
             Hertz freq;
-<<<<<<< HEAD
-            long tmst;
-            var lnsRxDelay = 0;
-=======
-            ushort lnsRxDelay = 0;
->>>>>>> 2cef3383
+            ushort lnsRxDelay;
 
             var deviceJoinInfo = request.Region.LoRaRegion == LoRaRegionType.CN470RP2
                 ? new DeviceJoinInfo(loRaDevice.ReportedCN470JoinChannel, loRaDevice.DesiredCN470JoinChannel)
@@ -212,13 +207,7 @@
                 loRaDevice.Supports32BitFCnt ? fcntDown : null);
 
             // todo: check the device twin preference if using confirmed or unconfirmed down
-<<<<<<< HEAD
-            logger.LogInformation($"sending a downstream message with ID {ConversionHelper.ByteArrayToString(rndToken)}");
-
-            var downlinkPktFwdMessage = ackLoRaMessage.Serialize(loRaDevice.AppSKey, loRaDevice.NwkSKey, datr, freq, tmst, loRaDevice.DevEUI, (ushort)lnsRxDelay, rxpk.Rfch, rxpk.Time, request.StationEui);
-=======
             var downlinkMessage = BuildDownstreamMessage(loRaDevice, request.StationEui, logger, radioMetadata.UpInfo.Xtime, datr, loRaRegion.GetDownstreamRX2DataRate(configuration.Rx2DataRate, loRaDevice.ReportedRX2DataRate, logger, deviceJoinInfo), freq, loRaRegion.GetDownstreamRX2Freq(configuration.Rx2Frequency, logger, deviceJoinInfo), lnsRxDelay, ackLoRaMessage, radioMetadata.UpInfo.AntennaPreference);
->>>>>>> 2cef3383
 
             if (logger.IsEnabled(LogLevel.Debug))
                 logger.LogDebug($"{ackLoRaMessage.MessageType} {JsonConvert.SerializeObject(downlinkMessage)}");
