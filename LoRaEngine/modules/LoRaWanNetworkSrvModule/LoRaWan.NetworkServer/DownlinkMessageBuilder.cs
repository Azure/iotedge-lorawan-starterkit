--- conflicted
+++ resolved
@@ -16,6 +16,7 @@
     using LoRaTools.Utils;
     using Microsoft.Extensions.Logging;
     using Newtonsoft.Json;
+    using static RxDelay;
 
     /// <summary>
     /// Helper class to create <see cref="DownlinkMessage"/>.
@@ -68,10 +69,6 @@
 
             DataRateIndex datr;
             Hertz freq;
-<<<<<<< HEAD
-=======
-            ushort lnsRxDelay;
->>>>>>> 5be7fc25
 
             var deviceJoinInfo = request.Region.LoRaRegion == LoRaRegionType.CN470RP2
                 ? new DeviceJoinInfo(loRaDevice.ReportedCN470JoinChannel, loRaDevice.DesiredCN470JoinChannel)
@@ -204,7 +201,7 @@
 
             // following calculation is making sure that ReportedRXDelay is chosen if not default,
             // otherwise for class C devices a LnsRxDelay of 0 is chosen, for class A devices a value of 1 is chosen
-            var lnsRxDelay = Math.Max(loRaDevice.ClassType is LoRaDeviceClassType.C ? (ushort)0 : (ushort)1, loRaDevice.ReportedRXDelay);
+            var lnsRxDelay = Math.Max((loRaDevice.ClassType is LoRaDeviceClassType.C ? RxDelay0 : RxDelay1).ToSeconds(), loRaDevice.ReportedRXDelay.ToSeconds());
             // todo: check the device twin preference if using confirmed or unconfirmed down
             var downlinkMessage = BuildDownstreamMessage(loRaDevice,
                                                          request.StationEui,
@@ -214,7 +211,7 @@
                                                          loRaRegion.GetDownstreamRX2DataRate(configuration.Rx2DataRate, loRaDevice.ReportedRX2DataRate, logger, deviceJoinInfo),
                                                          receiveWindow == Constants.ReceiveWindow2 ? default : freq,
                                                          loRaRegion.GetDownstreamRX2Freq(configuration.Rx2Frequency, logger, deviceJoinInfo),
-                                                         lnsRxDelay,
+                                                         (RxDelay)lnsRxDelay,
                                                          ackLoRaMessage,
                                                          radioMetadata.UpInfo.AntennaPreference);
 
@@ -224,7 +221,7 @@
             return new DownlinkMessageBuilderResponse(downlinkMessage, isMessageTooLong, receiveWindow);
         }
 
-        private static DownlinkMessage BuildDownstreamMessage(LoRaDevice loRaDevice, StationEui stationEUI, ILogger logger, ulong xTime, DataRateIndex rx1Datr, DataRateIndex rx2Datr, Hertz freqRx1, Hertz freqRx2, ushort lnsRxDelay, LoRaPayloadData loRaMessage, uint? antennaPreference = null)
+        private static DownlinkMessage BuildDownstreamMessage(LoRaDevice loRaDevice, StationEui stationEUI, ILogger logger, ulong xTime, DataRateIndex rx1Datr, DataRateIndex rx2Datr, Hertz freqRx1, Hertz freqRx2, RxDelay lnsRxDelay, LoRaPayloadData loRaMessage, uint? antennaPreference = null)
         {
             var messageBytes = loRaMessage.Serialize(loRaDevice.AppSKey.Value, loRaDevice.NwkSKey.Value);
             var downlinkMessage = new DownlinkMessage(
