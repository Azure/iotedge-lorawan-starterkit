--- conflicted
+++ resolved
@@ -94,13 +94,9 @@
                     return new DownlinkMessageBuilderResponse(null, false, receiveWindow);
                 }
             }
-<<<<<<< HEAD
-            var rx2 = (loRaRegion.GetDownstreamRX2DataRate(configuration.Rx2DataRate, loRaDevice.ReportedRX2DataRate, deviceJoinInfo, logger), loRaRegion.GetDownstreamRX2Freq(configuration.Rx2Frequency, deviceJoinInfo, logger));
-=======
-
-            var rx2 = new ReceiveWindow(loRaRegion.GetDownstreamRX2DataRate(configuration.Rx2DataRate, loRaDevice.ReportedRX2DataRate, logger, deviceJoinInfo),
-                                        loRaRegion.GetDownstreamRX2Freq(configuration.Rx2Frequency, logger, deviceJoinInfo));
->>>>>>> a46b9c47
+
+            var rx2 = new ReceiveWindow(loRaRegion.GetDownstreamRX2DataRate(configuration.Rx2DataRate, loRaDevice.ReportedRX2DataRate, deviceJoinInfo, logger),
+                                        loRaRegion.GetDownstreamRX2Freq(configuration.Rx2Frequency, deviceJoinInfo, logger));
 
             // get max. payload size based on data rate from LoRaRegion
             var maxPayloadSize = loRaRegion.GetMaxPayloadSize(datr);
