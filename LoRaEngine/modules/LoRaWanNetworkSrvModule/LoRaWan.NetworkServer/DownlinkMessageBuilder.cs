// Copyright (c) Microsoft. All rights reserved.
// Licensed under the MIT license. See LICENSE file in the project root for full license information.

namespace LoRaWan.NetworkServer
{
    using System;
    using System.Collections.Generic;
    using System.Linq;
    using System.Security.Cryptography;
    using LoRaTools;
    using LoRaTools.ADR;
    using LoRaTools.LoRaMessage;
    using LoRaTools.LoRaPhysical;
    using LoRaTools.Mac;
    using LoRaTools.Regions;
    using LoRaTools.Utils;
    using Microsoft.Extensions.Logging;
    using Newtonsoft.Json;

    /// <summary>
    /// Helper class to create <see cref="DownlinkMessage"/>.
    /// </summary>
    internal static class DownlinkMessageBuilder
    {
        private static readonly RandomNumberGenerator RndKeysGenerator = RandomNumberGenerator.Create();

        /// <summary>
        /// Creates downlink message with ack for confirmation or cloud to device message.
        /// </summary>
        internal static DownlinkMessageBuilderResponse CreateDownlinkMessage(
            NetworkServerConfiguration configuration,
            LoRaDevice loRaDevice,
            LoRaRequest request,
            LoRaOperationTimeWatcher timeWatcher,
            IReceivedLoRaCloudToDeviceMessage cloudToDeviceMessage,
            bool fpending,
            uint fcntDown,
            LoRaADRResult loRaADRResult,
            ILogger logger)
        {
            var fcntDownToSend = ValidateAndConvert16bitFCnt(fcntDown);

            var upstreamPayload = (LoRaPayloadData)request.Payload;
            var radioMetadata = request.RadioMetadata;
            var loRaRegion = request.Region;
            var isMessageTooLong = false;

            // default fport
            var fctrl = FrameControlFlags.None;
            if (upstreamPayload.MessageType == MacMessageType.ConfirmedDataUp)
            {
                // Confirm receiving message to device
                fctrl = FrameControlFlags.Ack;
            }

            // Calculate receive window
            var receiveWindow = timeWatcher.ResolveReceiveWindowToUse(loRaDevice);
            if (receiveWindow == Constants.InvalidReceiveWindow)
            {
                // No valid receive window. Abandon the message
                isMessageTooLong = true;
                return new DownlinkMessageBuilderResponse(null, isMessageTooLong, receiveWindow);
            }

            var rndToken = new byte[2];

            RndKeysGenerator.GetBytes(rndToken);

            DataRateIndex datr;
            Hertz freq;
            ushort lnsRxDelay = 0;

            var deviceJoinInfo = request.Region.LoRaRegion == LoRaRegionType.CN470RP2
                ? new DeviceJoinInfo(loRaDevice.ReportedCN470JoinChannel, loRaDevice.DesiredCN470JoinChannel)
                : null;

            if (receiveWindow == Constants.ReceiveWindow2)
            {
                lnsRxDelay = (ushort)timeWatcher.GetReceiveWindow2Delay(loRaDevice);
                freq = loRaRegion.GetDownstreamRX2Freq(configuration.Rx2Frequency, logger, deviceJoinInfo);
                datr = loRaRegion.GetDownstreamRX2DataRate(configuration.Rx2DataRate, loRaDevice.ReportedRX2DataRate, logger, deviceJoinInfo);
            }
            else
            {
                datr = loRaRegion.GetDownstreamDataRate(radioMetadata.DataRate, loRaDevice.ReportedRX1DROffset);

                // The logic for passing CN470 join channel will change as part of #561
                if (!loRaRegion.TryGetDownstreamChannelFrequency(radioMetadata.Frequency, out freq, deviceJoinInfo: deviceJoinInfo))
                {
                    logger.LogError("there was a problem in setting the frequency in the downstream message packet forwarder settings");
                    return new DownlinkMessageBuilderResponse(null, false, receiveWindow);
                }

                lnsRxDelay = (ushort)timeWatcher.GetReceiveWindow1Delay(loRaDevice);
            }

            // get max. payload size based on data rate from LoRaRegion
            var maxPayloadSize = loRaRegion.GetMaxPayloadSize(datr);

            // Deduct 8 bytes from max payload size.
            maxPayloadSize -= Constants.LoraProtocolOverheadSize;

            var availablePayloadSize = maxPayloadSize;

            var macCommands = new List<MacCommand>();

            FramePort? fport = null;
            var requiresDeviceAcknowlegement = false;
            var macCommandType = Cid.Zero;

            byte[] frmPayload = null;

            if (cloudToDeviceMessage != null)
            {
                // Get C2D Mac coomands
                var macCommandsC2d = PrepareMacCommandAnswer(null, cloudToDeviceMessage.MacCommands, request, null, logger);

                // Calculate total C2D payload size
                var totalC2dSize = cloudToDeviceMessage.GetPayload()?.Length ?? 0;
                totalC2dSize += macCommandsC2d?.Sum(x => x.Length) ?? 0;

                // Total C2D payload will fit
                if (availablePayloadSize >= totalC2dSize)
                {
                    // Add frmPayload
                    frmPayload = cloudToDeviceMessage.GetPayload();

                    // Add C2D Mac commands
                    if (macCommandsC2d?.Count > 0)
                    {
                        foreach (var macCommand in macCommandsC2d)
                        {
                            macCommands.Add(macCommand);
                        }
                    }

                    // Deduct frmPayload size from available payload size, continue processing and log
                    availablePayloadSize -= (uint)totalC2dSize;

                    if (cloudToDeviceMessage.Confirmed)
                    {
                        requiresDeviceAcknowlegement = true;
                        loRaDevice.LastConfirmedC2DMessageID = cloudToDeviceMessage.MessageId ?? Constants.C2D_MSG_ID_PLACEHOLDER;
                    }

                    if (cloudToDeviceMessage.Fport.IsAppSpecific() || cloudToDeviceMessage.Fport.IsReserved())
                    {
                        fport = cloudToDeviceMessage.Fport;
                    }

                    logger.LogInformation($"cloud to device message: {((frmPayload?.Length ?? 0) == 0 ? "empty" : ConversionHelper.ByteArrayToString(frmPayload))}, id: {cloudToDeviceMessage.MessageId ?? "undefined"}, fport: {(byte)(fport ?? FramePort.MacCommand)}, confirmed: {requiresDeviceAcknowlegement}, cidType: {macCommandType}, macCommand: {macCommands.Count > 0}");
                    Array.Reverse(frmPayload);
                }
                else
                {
                    // Flag message to be abandoned and log`
                    logger.LogDebug($"cloud to device message: empty, id: {cloudToDeviceMessage.MessageId ?? "undefined"}, fport: 0, confirmed: {requiresDeviceAcknowlegement} too long for current receive window. Abandoning.");
                    isMessageTooLong = true;
                }
            }

            // Get request Mac commands
            var macCommandsRequest = PrepareMacCommandAnswer(upstreamPayload.MacCommands, null, request, loRaADRResult, logger);

            // Calculate request Mac commands size
            var macCommandsRequestSize = macCommandsRequest?.Sum(x => x.Length) ?? 0;

            // Try adding request Mac commands
            if (availablePayloadSize >= macCommandsRequestSize)
            {
                if (macCommandsRequest?.Count > 0)
                {
                    foreach (var macCommand in macCommandsRequest)
                    {
                        macCommands.Add(macCommand);
                    }
                }
            }

            if (fpending || isMessageTooLong)
            {
                fctrl |= FrameControlFlags.DownlinkFramePending;
            }

            if (upstreamPayload.IsDataRateNetworkControlled)
            {
                fctrl |= FrameControlFlags.Adr;
            }

            var srcDevAddr = upstreamPayload.DevAddr.Span;
            var reversedDevAddr = new byte[srcDevAddr.Length];
            for (var i = reversedDevAddr.Length - 1; i >= 0; --i)
            {
                reversedDevAddr[i] = srcDevAddr[^(1 + i)];
            }

            var msgType = requiresDeviceAcknowlegement ? MacMessageType.ConfirmedDataDown : MacMessageType.UnconfirmedDataDown;
            var ackLoRaMessage = new LoRaPayloadData(
                msgType,
                reversedDevAddr,
                fctrl,
                BitConverter.GetBytes(fcntDownToSend),
                macCommands,
                fport,
                frmPayload,
                1,
                loRaDevice.Supports32BitFCnt ? fcntDown : null);

            // todo: check the device twin preference if using confirmed or unconfirmed down
            var downlinkMessage = BuildDownstreamMessage(loRaDevice, request.StationEui, logger, radioMetadata.UpInfo.Xtime, datr, loRaRegion.GetDownstreamRX2DataRate(configuration.Rx2DataRate, loRaDevice.ReportedRX2DataRate, logger, deviceJoinInfo), freq, loRaRegion.GetDownstreamRX2Freq(configuration.Rx2Frequency, logger, deviceJoinInfo), lnsRxDelay, ackLoRaMessage, radioMetadata.UpInfo.AntennaPreference);

            if (logger.IsEnabled(LogLevel.Debug))
                logger.LogDebug($"{ackLoRaMessage.MessageType} {JsonConvert.SerializeObject(downlinkMessage)}");

            return new DownlinkMessageBuilderResponse(downlinkMessage, isMessageTooLong, receiveWindow);
        }

        private static DownlinkMessage BuildDownstreamMessage(LoRaDevice loRaDevice, StationEui stationEUI, ILogger logger, ulong xTime, DataRateIndex rx1Datr, DataRateIndex rx2Datr, Hertz freqRx1, Hertz freqRx2, ushort lnsRxDelay, LoRaPayloadData loRaMessage, uint antennaPreference = 0)
        {
            var messageBytes = loRaMessage.Serialize(loRaDevice.AppSKey, loRaDevice.NwkSKey);
            var downlinkMessage = new DownlinkMessage(
                messageBytes,
                xTime,
                rx1Datr,
                rx2Datr,
                freqRx1,
                freqRx2,
                DevEui.Parse(loRaDevice.DevEUI),
                lnsRxDelay,
                stationEUI,
                antennaPreference
                );

            if (logger.IsEnabled(LogLevel.Debug))
                logger.LogDebug($"{loRaMessage.MessageType} {JsonConvert.SerializeObject(downlinkMessage)}");
            return downlinkMessage;
        }

        private static ushort ValidateAndConvert16bitFCnt(uint fcntDown)
        {
            if (fcntDown == 0)
            {
                throw new ArgumentOutOfRangeException(nameof(fcntDown));
            }

            return (ushort)fcntDown;
        }

        internal static DownlinkMessageBuilderResponse CreateDownlinkMessage(
            NetworkServerConfiguration configuration,
            LoRaDevice loRaDevice,
            Region loRaRegion,
            IReceivedLoRaCloudToDeviceMessage cloudToDeviceMessage,
            uint fcntDown,
            ILogger logger)
        {
            var fcntDownToSend = ValidateAndConvert16bitFCnt(fcntDown);

            // default fport
            var macCommandType = Cid.Zero;

            var rndToken = new byte[2];
            RndKeysGenerator.GetBytes(rndToken);

            var isMessageTooLong = false;

            // Class C always uses RX2
            DataRateIndex datr;
            Hertz freq;

            // Class C always use RX2
            freq = loRaRegion.GetDownstreamRX2Freq(configuration.Rx2Frequency, logger);
            datr = loRaRegion.GetDownstreamRX2DataRate(configuration.Rx2DataRate, loRaDevice.ReportedRX2DataRate, logger);

            // get max. payload size based on data rate from LoRaRegion
            var maxPayloadSize = loRaRegion.GetMaxPayloadSize(datr);

            // Deduct 8 bytes from max payload size.
            maxPayloadSize -= Constants.LoraProtocolOverheadSize;

            var availablePayloadSize = maxPayloadSize;

            var macCommands = PrepareMacCommandAnswer(null, cloudToDeviceMessage.MacCommands, null, null, logger);

            // Calculate total C2D payload size
            var totalC2dSize = cloudToDeviceMessage.GetPayload()?.Length ?? 0;
            totalC2dSize += macCommands?.Sum(x => x.Length) ?? 0;

            // Total C2D payload will NOT fit
            if (availablePayloadSize < totalC2dSize)
            {
                isMessageTooLong = true;
                return new DownlinkMessageBuilderResponse(null, isMessageTooLong, Constants.ReceiveWindow2);
            }

            if (macCommands?.Count > 0)
            {
                macCommandType = macCommands.First().Cid;
            }

            if (cloudToDeviceMessage.Confirmed)
            {
                loRaDevice.LastConfirmedC2DMessageID = cloudToDeviceMessage.MessageId ?? Constants.C2D_MSG_ID_PLACEHOLDER;
            }

            var frmPayload = cloudToDeviceMessage.GetPayload();

            if (logger.IsEnabled(LogLevel.Information))
            {
                logger.LogInformation($"cloud to device message: {ConversionHelper.ByteArrayToString(frmPayload)}, id: {cloudToDeviceMessage.MessageId ?? "undefined"}, fport: {cloudToDeviceMessage.Fport}, confirmed: {cloudToDeviceMessage.Confirmed}, cidType: {macCommandType}");
            }

            Array.Reverse(frmPayload);

            var payloadDevAddr = ConversionHelper.StringToByteArray(loRaDevice.DevAddr);
            var reversedDevAddr = new byte[payloadDevAddr.Length];
            for (var i = reversedDevAddr.Length - 1; i >= 0; --i)
            {
                reversedDevAddr[i] = payloadDevAddr[^(1 + i)];
            }

            var msgType = cloudToDeviceMessage.Confirmed ? MacMessageType.ConfirmedDataDown : MacMessageType.UnconfirmedDataDown;
            var ackLoRaMessage = new LoRaPayloadData(
                msgType,
                reversedDevAddr,
                FrameControlFlags.None,
                BitConverter.GetBytes(fcntDownToSend),
                macCommands,
                cloudToDeviceMessage.Fport,
                frmPayload,
                1,
                loRaDevice.Supports32BitFCnt ? fcntDown : null);

            var loraDownLinkMessage = BuildDownstreamMessage(loRaDevice, loRaDevice.LastProcessingStationEui, logger, 0, datr, datr, freq, freq, 0, ackLoRaMessage);
            if (logger.IsEnabled(LogLevel.Debug))
                logger.LogDebug($"{ackLoRaMessage.MessageType} {JsonConvert.SerializeObject(loraDownLinkMessage)}");

            // Class C always uses RX2.
            return new DownlinkMessageBuilderResponse(loraDownLinkMessage, isMessageTooLong, Constants.ReceiveWindow2);
        }

        /// <summary>
        /// Prepare the Mac Commands to be sent in the downstream message.
        /// </summary>
        private static ICollection<MacCommand> PrepareMacCommandAnswer(
            IEnumerable<MacCommand> requestedMacCommands,
            IEnumerable<MacCommand> serverMacCommands,
            LoRaRequest loRaRequest,
            LoRaADRResult loRaADRResult,
            ILogger logger)
        {
            var cids = new HashSet<Cid>();
            var macCommands = new List<MacCommand>();

            if (requestedMacCommands != null)
            {
                foreach (var requestedMacCommand in requestedMacCommands)
                {
                    switch (requestedMacCommand.Cid)
                    {
                        case Cid.LinkCheckCmd:
<<<<<<< HEAD
                        {
                            if (loRaRequest != null)
                            {
                                var linkCheckAnswer = new LinkCheckAnswer(loRaRequest.Region.GetModulationMargin(loRaRequest.RadioMetadata.DataRate, loRaRequest.RadioMetadata.UpInfo.SignalNoiseRatio), 1);
                                if (macCommands.TryAdd((int)Cid.LinkCheckCmd, linkCheckAnswer))
                                {
                                    logger.LogInformation($"answering to a MAC command request {linkCheckAnswer}");
                                }
                            }

                            break;
                        }
=======
>>>>>>> 0f8e2121
                        case Cid.Zero:
                        case Cid.One:
                        case Cid.LinkADRCmd:
                            if (loRaRequest != null)
                            {
<<<<<<< HEAD
                                var linkCheckAnswer = new LinkCheckAnswer(loRaRequest.Region.GetModulationMargin(loRaRequest.RadioMetadata.DataRate, loRaRequest.RadioMetadata.UpInfo.SignalNoiseRatio), 1);
                                if (macCommands.TryAdd((int)Cid.LinkCheckCmd, linkCheckAnswer))
=======
                                var linkCheckAnswer = new LinkCheckAnswer(rxpk.GetModulationMargin(), 1);
                                if (cids.Add(Cid.LinkCheckCmd))
>>>>>>> 0f8e2121
                                {
                                    macCommands.Add(linkCheckAnswer);
                                    logger.LogInformation($"answering to a MAC command request {linkCheckAnswer}");
                                }
                            }
                            break;
                        case Cid.DutyCycleCmd:
                        case Cid.RXParamCmd:
                        case Cid.DevStatusCmd:
                        case Cid.NewChannelCmd:
                        case Cid.RXTimingCmd:
                        default:
                            break;
                    }
                }
            }

            if (serverMacCommands != null)
            {
                foreach (var macCmd in serverMacCommands)
                {
                    if (macCmd != null)
                    {
                        try
                        {
                            if (cids.Add(macCmd.Cid))
                            {
                                macCommands.Add(macCmd);
                            }
                            else
                            {
                                logger.LogError($"could not send the cloud to device MAC command {macCmd.Cid}, as such a property was already present in the message. Please resend the cloud to device message");
                            }

                            logger.LogInformation($"cloud to device MAC command {macCmd.Cid} received {macCmd}");
                        }
                        catch (MacCommandException ex) when (ExceptionFilterUtility.True(() => logger.LogError(ex.ToString())))
                        {
                            // continue
                        }
                    }
                }
            }

            // ADR Part.
            // Currently only replying on ADR Req
            if (loRaADRResult?.CanConfirmToDevice == true)
            {
                const int placeholderChannel = 25;
                var linkADR = new LinkADRRequest((byte)loRaADRResult.DataRate, (byte)loRaADRResult.TxPower, placeholderChannel, 0, (byte)loRaADRResult.NbRepetition);
                macCommands.Add(linkADR);
                logger.LogInformation($"performing a rate adaptation: DR {loRaADRResult.DataRate}, transmit power {loRaADRResult.TxPower}, #repetition {loRaADRResult.NbRepetition}");
            }

            return macCommands;
        }
    }
}<|MERGE_RESOLUTION|>--- conflicted
+++ resolved
@@ -359,33 +359,13 @@
                     switch (requestedMacCommand.Cid)
                     {
                         case Cid.LinkCheckCmd:
-<<<<<<< HEAD
-                        {
-                            if (loRaRequest != null)
-                            {
-                                var linkCheckAnswer = new LinkCheckAnswer(loRaRequest.Region.GetModulationMargin(loRaRequest.RadioMetadata.DataRate, loRaRequest.RadioMetadata.UpInfo.SignalNoiseRatio), 1);
-                                if (macCommands.TryAdd((int)Cid.LinkCheckCmd, linkCheckAnswer))
-                                {
-                                    logger.LogInformation($"answering to a MAC command request {linkCheckAnswer}");
-                                }
-                            }
-
-                            break;
-                        }
-=======
->>>>>>> 0f8e2121
                         case Cid.Zero:
                         case Cid.One:
                         case Cid.LinkADRCmd:
                             if (loRaRequest != null)
                             {
-<<<<<<< HEAD
                                 var linkCheckAnswer = new LinkCheckAnswer(loRaRequest.Region.GetModulationMargin(loRaRequest.RadioMetadata.DataRate, loRaRequest.RadioMetadata.UpInfo.SignalNoiseRatio), 1);
-                                if (macCommands.TryAdd((int)Cid.LinkCheckCmd, linkCheckAnswer))
-=======
-                                var linkCheckAnswer = new LinkCheckAnswer(rxpk.GetModulationMargin(), 1);
                                 if (cids.Add(Cid.LinkCheckCmd))
->>>>>>> 0f8e2121
                                 {
                                     macCommands.Add(linkCheckAnswer);
                                     logger.LogInformation($"answering to a MAC command request {linkCheckAnswer}");
