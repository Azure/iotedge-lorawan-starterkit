// Copyright (c) Microsoft. All rights reserved.
// Licensed under the MIT license. See LICENSE file in the project root for full license information.

namespace LoRaWan.NetworkServer
{
    using System;
    using System.Collections.Generic;
    using System.Linq;
    using System.Security.Cryptography;
    using LoRaTools;
    using LoRaTools.ADR;
    using LoRaTools.LoRaMessage;
    using LoRaTools.LoRaPhysical;
    using LoRaTools.Mac;
    using LoRaTools.Regions;
    using LoRaTools.Utils;
    using Microsoft.Extensions.Logging;
    using Newtonsoft.Json;
    using static ReceiveWindowNumber;
    using static RxDelay;

    /// <summary>
    /// Helper class to create <see cref="DownlinkMessage"/>.
    /// </summary>
    internal static class DownlinkMessageBuilder
    {
        private static readonly RandomNumberGenerator RndKeysGenerator = RandomNumberGenerator.Create();

        /// <summary>
        /// Creates downlink message with ack for confirmation or cloud to device message.
        /// </summary>
        internal static DownlinkMessageBuilderResponse CreateDownlinkMessage(
            NetworkServerConfiguration configuration,
            LoRaDevice loRaDevice,
            LoRaRequest request,
            LoRaOperationTimeWatcher timeWatcher,
            IReceivedLoRaCloudToDeviceMessage cloudToDeviceMessage,
            bool fpending,
            uint fcntDown,
            LoRaADRResult loRaADRResult,
            ILogger logger)
        {
            var fcntDownToSend = ValidateAndConvert16bitFCnt(fcntDown);

            var upstreamPayload = (LoRaPayloadData)request.Payload;
            var radioMetadata = request.RadioMetadata;
            var loRaRegion = request.Region;
            var isMessageTooLong = false;

            // default fport
            var fctrl = FrameControlFlags.None;
            if (upstreamPayload.MessageType == MacMessageType.ConfirmedDataUp)
            {
                // Confirm receiving message to device
                fctrl = FrameControlFlags.Ack;
            }

            // Calculate receive window
            var receiveWindow = timeWatcher.ResolveReceiveWindowToUse(loRaDevice);
            if (receiveWindow is null)
            {
                // No valid receive window. Abandon the message
                isMessageTooLong = true;
                return new DownlinkMessageBuilderResponse(null, isMessageTooLong, receiveWindow);
            }

            var rndToken = new byte[2];

            RndKeysGenerator.GetBytes(rndToken);

            DataRateIndex datr;
            Hertz freq;

            var deviceJoinInfo = request.Region.LoRaRegion == LoRaRegionType.CN470RP2
                ? new DeviceJoinInfo(loRaDevice.ReportedCN470JoinChannel, loRaDevice.DesiredCN470JoinChannel)
                : null;

            if (loRaRegion is DwellTimeLimitedRegion someRegion)
                someRegion.UseDwellTimeSetting(loRaDevice.ReportedDwellTimeSetting);

            if (receiveWindow is ReceiveWindow2)
            {
                freq = loRaRegion.GetDownstreamRX2Freq(configuration.Rx2Frequency, logger, deviceJoinInfo);
                datr = loRaRegion.GetDownstreamRX2DataRate(configuration.Rx2DataRate, loRaDevice.ReportedRX2DataRate, logger, deviceJoinInfo);
            }
            else
            {
                datr = loRaRegion.GetDownstreamDataRate(radioMetadata.DataRate, loRaDevice.ReportedRX1DROffset);

                // The logic for passing CN470 join channel will change as part of #561
                if (!loRaRegion.TryGetDownstreamChannelFrequency(radioMetadata.Frequency, out freq, deviceJoinInfo: deviceJoinInfo))
                {
                    logger.LogError("there was a problem in setting the frequency in the downstream message packet forwarder settings");
                    return new DownlinkMessageBuilderResponse(null, false, receiveWindow);
                }
            }

            var rx2 = new ReceiveWindow(loRaRegion.GetDownstreamRX2DataRate(configuration.Rx2DataRate, loRaDevice.ReportedRX2DataRate, logger, deviceJoinInfo),
                                        loRaRegion.GetDownstreamRX2Freq(configuration.Rx2Frequency, logger, deviceJoinInfo));

            // get max. payload size based on data rate from LoRaRegion
            var maxPayloadSize = loRaRegion.GetMaxPayloadSize(datr);

            // Deduct 8 bytes from max payload size.
            maxPayloadSize -= Constants.LoraProtocolOverheadSize;

            var availablePayloadSize = maxPayloadSize;

            var macCommands = new List<MacCommand>();

            FramePort? fport = null;
            var requiresDeviceAcknowlegement = false;
            var macCommandType = Cid.Zero;

            byte[] frmPayload = null;

            if (cloudToDeviceMessage != null)
            {
                // Get C2D Mac coomands
                var macCommandsC2d = PrepareMacCommandAnswer(null, cloudToDeviceMessage.MacCommands, request, null, logger);

                // Calculate total C2D payload size
                var totalC2dSize = cloudToDeviceMessage.GetPayload()?.Length ?? 0;
                totalC2dSize += macCommandsC2d?.Sum(x => x.Length) ?? 0;

                // Total C2D payload will fit
                if (availablePayloadSize >= totalC2dSize)
                {
                    // Add frmPayload
                    frmPayload = cloudToDeviceMessage.GetPayload();

                    // Add C2D Mac commands
                    if (macCommandsC2d?.Count > 0)
                    {
                        foreach (var macCommand in macCommandsC2d)
                        {
                            macCommands.Add(macCommand);
                        }
                    }

                    // Deduct frmPayload size from available payload size, continue processing and log
                    availablePayloadSize -= (uint)totalC2dSize;

                    if (cloudToDeviceMessage.Confirmed)
                    {
                        requiresDeviceAcknowlegement = true;
                        loRaDevice.LastConfirmedC2DMessageID = cloudToDeviceMessage.MessageId ?? Constants.C2D_MSG_ID_PLACEHOLDER;
                    }

                    if (cloudToDeviceMessage.Fport.IsAppSpecific() || cloudToDeviceMessage.Fport.IsReserved())
                    {
                        fport = cloudToDeviceMessage.Fport;
                    }

                    logger.LogInformation($"cloud to device message: {((frmPayload?.Length ?? 0) == 0 ? "empty" : frmPayload.ToHex())}, id: {cloudToDeviceMessage.MessageId ?? "undefined"}, fport: {(byte)(fport ?? FramePort.MacCommand)}, confirmed: {requiresDeviceAcknowlegement}, cidType: {macCommandType}, macCommand: {macCommands.Count > 0}");
                    Array.Reverse(frmPayload);
                }
                else
                {
                    // Flag message to be abandoned and log`
                    logger.LogDebug($"cloud to device message: empty, id: {cloudToDeviceMessage.MessageId ?? "undefined"}, fport: 0, confirmed: {requiresDeviceAcknowlegement} too long for current receive window. Abandoning.");
                    isMessageTooLong = true;
                }
            }

            // Get request Mac commands
            var macCommandsRequest = PrepareMacCommandAnswer(upstreamPayload.MacCommands, null, request, loRaADRResult, logger);

            // Calculate request Mac commands size
            var macCommandsRequestSize = macCommandsRequest?.Sum(x => x.Length) ?? 0;

            // Try adding request Mac commands
            if (availablePayloadSize >= macCommandsRequestSize)
            {
                if (macCommandsRequest?.Count > 0)
                {
                    foreach (var macCommand in macCommandsRequest)
                    {
                        macCommands.Add(macCommand);
                    }
                }
            }

            if (fpending || isMessageTooLong)
            {
                fctrl |= FrameControlFlags.DownlinkFramePending;
            }

            if (upstreamPayload.IsDataRateNetworkControlled)
            {
                fctrl |= FrameControlFlags.Adr;
            }

            var msgType = requiresDeviceAcknowlegement ? MacMessageType.ConfirmedDataDown : MacMessageType.UnconfirmedDataDown;
            var ackLoRaMessage = new LoRaPayloadData(
                msgType,
                upstreamPayload.DevAddr,
                fctrl,
                fcntDownToSend,
                macCommands,
                fport,
                frmPayload,
                1,
                loRaDevice.Supports32BitFCnt ? fcntDown : null);

            // following calculation is making sure that ReportedRXDelay is chosen if not default,
            // todo: check the device twin preference if using confirmed or unconfirmed down
            var downlinkMessage = BuildDownstreamMessage(loRaDevice,
                                                         request.StationEui,
                                                         logger,
                                                         radioMetadata.UpInfo.Xtime,
<<<<<<< HEAD
                                                         receiveWindow == Constants.ReceiveWindow2 ? null : new ReceiveWindow(datr, freq),
=======
                                                         receiveWindow is ReceiveWindow2 ? null : (datr, freq),
>>>>>>> ee9c41c3
                                                         rx2,
                                                         loRaDevice.ReportedRXDelay,
                                                         ackLoRaMessage,
                                                         loRaDevice.ClassType,
                                                         radioMetadata.UpInfo.AntennaPreference);

            if (logger.IsEnabled(LogLevel.Debug))
                logger.LogDebug($"{ackLoRaMessage.MessageType} {JsonConvert.SerializeObject(downlinkMessage)}");

            return new DownlinkMessageBuilderResponse(downlinkMessage, isMessageTooLong, receiveWindow);
        }

        private static DownlinkMessage BuildDownstreamMessage(LoRaDevice loRaDevice,
                                                              StationEui stationEUI,
                                                              ILogger logger,
                                                              ulong xTime,
                                                              ReceiveWindow? rx1,
                                                              ReceiveWindow rx2,
                                                              RxDelay lnsRxDelay,
                                                              LoRaPayloadData loRaMessage,
                                                              LoRaDeviceClassType deviceClassType,
                                                              uint? antennaPreference = null)
        {
            var messageBytes = loRaMessage.Serialize(loRaDevice.AppSKey.Value, loRaDevice.NwkSKey.Value);
            var downlinkMessage = new DownlinkMessage(
                messageBytes,
                xTime,
                rx1, rx2,
                loRaDevice.DevEUI,
                lnsRxDelay,
                deviceClassType,
                stationEUI,
                antennaPreference
                );

            if (logger.IsEnabled(LogLevel.Debug))
                logger.LogDebug($"{loRaMessage.MessageType} {JsonConvert.SerializeObject(downlinkMessage)}");
            return downlinkMessage;
        }

        private static ushort ValidateAndConvert16bitFCnt(uint fcntDown)
        {
            if (fcntDown == 0)
            {
                throw new ArgumentOutOfRangeException(nameof(fcntDown));
            }

            return (ushort)fcntDown;
        }

        internal static DownlinkMessageBuilderResponse CreateDownlinkMessage(
            NetworkServerConfiguration configuration,
            LoRaDevice loRaDevice,
            Region loRaRegion,
            IReceivedLoRaCloudToDeviceMessage cloudToDeviceMessage,
            uint fcntDown,
            ILogger logger)
        {
            var fcntDownToSend = ValidateAndConvert16bitFCnt(fcntDown);

            // default fport
            var macCommandType = Cid.Zero;

            var rndToken = new byte[2];
            RndKeysGenerator.GetBytes(rndToken);

            var isMessageTooLong = false;

            // Class C always uses RX2
            DataRateIndex datr;
            Hertz freq;

            // Class C always use RX2
            freq = loRaRegion.GetDownstreamRX2Freq(configuration.Rx2Frequency, logger);
            datr = loRaRegion.GetDownstreamRX2DataRate(configuration.Rx2DataRate, loRaDevice.ReportedRX2DataRate, logger);

            // get max. payload size based on data rate from LoRaRegion
            var maxPayloadSize = loRaRegion.GetMaxPayloadSize(datr);

            // Deduct 8 bytes from max payload size.
            maxPayloadSize -= Constants.LoraProtocolOverheadSize;

            var availablePayloadSize = maxPayloadSize;

            var macCommands = PrepareMacCommandAnswer(null, cloudToDeviceMessage.MacCommands, null, null, logger);

            // Calculate total C2D payload size
            var totalC2dSize = cloudToDeviceMessage.GetPayload()?.Length ?? 0;
            totalC2dSize += macCommands?.Sum(x => x.Length) ?? 0;

            // Total C2D payload will NOT fit
            if (availablePayloadSize < totalC2dSize)
            {
                isMessageTooLong = true;
                return new DownlinkMessageBuilderResponse(null, isMessageTooLong, ReceiveWindow2);
            }

            if (macCommands?.Count > 0)
            {
                macCommandType = macCommands.First().Cid;
            }

            if (cloudToDeviceMessage.Confirmed)
            {
                loRaDevice.LastConfirmedC2DMessageID = cloudToDeviceMessage.MessageId ?? Constants.C2D_MSG_ID_PLACEHOLDER;
            }

            var frmPayload = cloudToDeviceMessage.GetPayload();

            if (logger.IsEnabled(LogLevel.Information))
            {
                logger.LogInformation($"cloud to device message: {frmPayload.ToHex()}, id: {cloudToDeviceMessage.MessageId ?? "undefined"}, fport: {cloudToDeviceMessage.Fport}, confirmed: {cloudToDeviceMessage.Confirmed}, cidType: {macCommandType}");
            }

            Array.Reverse(frmPayload);

            var msgType = cloudToDeviceMessage.Confirmed ? MacMessageType.ConfirmedDataDown : MacMessageType.UnconfirmedDataDown;
            var ackLoRaMessage = new LoRaPayloadData(
                msgType,
                loRaDevice.DevAddr.Value,
                FrameControlFlags.None,
                fcntDownToSend,
                macCommands,
                cloudToDeviceMessage.Fport,
                frmPayload,
                1,
                loRaDevice.Supports32BitFCnt ? fcntDown : null);

            var loraDownLinkMessage = BuildDownstreamMessage(loRaDevice: loRaDevice,
                                                             stationEUI: loRaDevice.LastProcessingStationEui,
                                                             logger: logger,
                                                             xTime: 0,
                                                             null,
                                                             new ReceiveWindow(datr, freq),
                                                             RxDelay0,
                                                             ackLoRaMessage,
                                                             LoRaDeviceClassType.C);
            if (logger.IsEnabled(LogLevel.Debug))
                logger.LogDebug($"{ackLoRaMessage.MessageType} {JsonConvert.SerializeObject(loraDownLinkMessage)}");

            // Class C always uses RX2.
            return new DownlinkMessageBuilderResponse(loraDownLinkMessage, isMessageTooLong, ReceiveWindow2);
        }

        /// <summary>
        /// Prepare the Mac Commands to be sent in the downstream message.
        /// </summary>
        private static ICollection<MacCommand> PrepareMacCommandAnswer(
            IEnumerable<MacCommand> requestedMacCommands,
            IEnumerable<MacCommand> serverMacCommands,
            LoRaRequest loRaRequest,
            LoRaADRResult loRaADRResult,
            ILogger logger)
        {
            var cids = new HashSet<Cid>();
            var macCommands = new List<MacCommand>();

            if (requestedMacCommands != null)
            {
                foreach (var requestedMacCommand in requestedMacCommands)
                {
                    switch (requestedMacCommand.Cid)
                    {
                        case Cid.LinkCheckCmd:
                        case Cid.Zero:
                        case Cid.One:
                        case Cid.LinkADRCmd:
                            if (loRaRequest != null)
                            {
                                var linkCheckAnswer = new LinkCheckAnswer(loRaRequest.Region.GetModulationMargin(loRaRequest.RadioMetadata.DataRate, loRaRequest.RadioMetadata.UpInfo.SignalNoiseRatio), 1);
                                if (cids.Add(Cid.LinkCheckCmd))
                                {
                                    macCommands.Add(linkCheckAnswer);
                                    logger.LogInformation($"answering to a MAC command request {linkCheckAnswer}");
                                }
                            }
                            break;
                        case Cid.DutyCycleCmd:
                        case Cid.RXParamCmd:
                        case Cid.DevStatusCmd:
                        case Cid.NewChannelCmd:
                        case Cid.RXTimingCmd:
                        case Cid.TxParamSetupCmd:
                        default:
                            break;
                    }
                }
            }

            if (serverMacCommands != null)
            {
                foreach (var macCmd in serverMacCommands)
                {
                    if (macCmd != null)
                    {
                        try
                        {
                            if (cids.Add(macCmd.Cid))
                            {
                                macCommands.Add(macCmd);
                            }
                            else
                            {
                                logger.LogError($"could not send the cloud to device MAC command {macCmd.Cid}, as such a property was already present in the message. Please resend the cloud to device message");
                            }

                            logger.LogInformation($"cloud to device MAC command {macCmd.Cid} received {macCmd}");
                        }
                        catch (MacCommandException ex) when (ExceptionFilterUtility.True(() => logger.LogError(ex.ToString())))
                        {
                            // continue
                        }
                    }
                }
            }

            // ADR Part.
            // Currently only replying on ADR Req
            if (loRaADRResult?.CanConfirmToDevice == true)
            {
                const int placeholderChannel = 25;
                var linkADR = new LinkADRRequest((byte)loRaADRResult.DataRate, (byte)loRaADRResult.TxPower, placeholderChannel, 0, (byte)loRaADRResult.NbRepetition);
                macCommands.Add(linkADR);
                logger.LogInformation($"performing a rate adaptation: DR {loRaADRResult.DataRate}, transmit power {loRaADRResult.TxPower}, #repetition {loRaADRResult.NbRepetition}");
            }

            return macCommands;
        }
    }
}<|MERGE_RESOLUTION|>--- conflicted
+++ resolved
@@ -209,11 +209,7 @@
                                                          request.StationEui,
                                                          logger,
                                                          radioMetadata.UpInfo.Xtime,
-<<<<<<< HEAD
-                                                         receiveWindow == Constants.ReceiveWindow2 ? null : new ReceiveWindow(datr, freq),
-=======
-                                                         receiveWindow is ReceiveWindow2 ? null : (datr, freq),
->>>>>>> ee9c41c3
+                                                         receiveWindow is ReceiveWindow2 ? null : new ReceiveWindow(datr, freq),
                                                          rx2,
                                                          loRaDevice.ReportedRXDelay,
                                                          ackLoRaMessage,
