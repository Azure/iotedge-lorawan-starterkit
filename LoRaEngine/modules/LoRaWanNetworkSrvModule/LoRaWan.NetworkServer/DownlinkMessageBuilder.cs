// Copyright (c) Microsoft. All rights reserved.
// Licensed under the MIT license. See LICENSE file in the project root for full license information.

namespace LoRaWan.NetworkServer
{
    using System;
    using System.Collections.Generic;
    using System.Linq;
    using System.Security.Cryptography;
    using LoRaTools;
    using LoRaTools.ADR;
    using LoRaTools.LoRaMessage;
    using LoRaTools.LoRaPhysical;
    using LoRaTools.Mac;
    using LoRaTools.Regions;
    using Microsoft.Extensions.Logging;
    using Newtonsoft.Json;
<<<<<<< HEAD
    using static ReceiveWindowNumber;
=======
    using static RxDelay;
>>>>>>> ad545dcd

    /// <summary>
    /// Helper class to create <see cref="DownlinkMessage"/>.
    /// </summary>
    internal static class DownlinkMessageBuilder
    {
        private static readonly RandomNumberGenerator RndKeysGenerator = RandomNumberGenerator.Create();

        /// <summary>
        /// Creates downlink message with ack for confirmation or cloud to device message.
        /// </summary>
        internal static DownlinkMessageBuilderResponse CreateDownlinkMessage(
            NetworkServerConfiguration configuration,
            LoRaDevice loRaDevice,
            LoRaRequest request,
            LoRaOperationTimeWatcher timeWatcher,
            IReceivedLoRaCloudToDeviceMessage cloudToDeviceMessage,
            bool fpending,
            uint fcntDown,
            LoRaADRResult loRaADRResult,
            ILogger logger)
        {
            var fcntDownToSend = ValidateAndConvert16bitFCnt(fcntDown);

            var upstreamPayload = (LoRaPayloadData)request.Payload;
            var radioMetadata = request.RadioMetadata;
            var loRaRegion = request.Region;
            var isMessageTooLong = false;

            // default fport
            var fctrl = FrameControlFlags.None;
            if (upstreamPayload.MessageType == MacMessageType.ConfirmedDataUp)
            {
                // Confirm receiving message to device
                fctrl = FrameControlFlags.Ack;
            }

            // Calculate receive window
            var receiveWindow = timeWatcher.ResolveReceiveWindowToUse(loRaDevice);
            if (receiveWindow is null)
            {
                // No valid receive window. Abandon the message
                isMessageTooLong = true;
                return new DownlinkMessageBuilderResponse(null, isMessageTooLong, receiveWindow);
            }

            var rndToken = new byte[2];

            RndKeysGenerator.GetBytes(rndToken);

            DataRateIndex datr;
            Hertz freq;

            var deviceJoinInfo = request.Region.LoRaRegion == LoRaRegionType.CN470RP2
                ? new DeviceJoinInfo(loRaDevice.ReportedCN470JoinChannel, loRaDevice.DesiredCN470JoinChannel)
                : null;

            if (loRaRegion is DwellTimeLimitedRegion someRegion)
                someRegion.UseDwellTimeSetting(loRaDevice.ReportedDwellTimeSetting);

            if (receiveWindow is ReceiveWindow2)
            {
                freq = loRaRegion.GetDownstreamRX2Freq(configuration.Rx2Frequency, logger, deviceJoinInfo);
                datr = loRaRegion.GetDownstreamRX2DataRate(configuration.Rx2DataRate, loRaDevice.ReportedRX2DataRate, logger, deviceJoinInfo);
            }
            else
            {
                datr = loRaRegion.GetDownstreamDataRate(radioMetadata.DataRate, loRaDevice.ReportedRX1DROffset);

                // The logic for passing CN470 join channel will change as part of #561
                if (!loRaRegion.TryGetDownstreamChannelFrequency(radioMetadata.Frequency, out freq, deviceJoinInfo: deviceJoinInfo))
                {
                    logger.LogError("there was a problem in setting the frequency in the downstream message packet forwarder settings");
                    return new DownlinkMessageBuilderResponse(null, false, receiveWindow);
                }
            }
            var rx2 = (loRaRegion.GetDownstreamRX2DataRate(configuration.Rx2DataRate, loRaDevice.ReportedRX2DataRate, logger, deviceJoinInfo), loRaRegion.GetDownstreamRX2Freq(configuration.Rx2Frequency, logger, deviceJoinInfo));

            // get max. payload size based on data rate from LoRaRegion
            var maxPayloadSize = loRaRegion.GetMaxPayloadSize(datr);

            // Deduct 8 bytes from max payload size.
            maxPayloadSize -= Constants.LoraProtocolOverheadSize;

            var availablePayloadSize = maxPayloadSize;

            var macCommands = new List<MacCommand>();

            FramePort? fport = null;
            var requiresDeviceAcknowlegement = false;
            var macCommandType = Cid.Zero;

            byte[] frmPayload = null;

            if (cloudToDeviceMessage != null)
            {
                // Get C2D Mac coomands
                var macCommandsC2d = PrepareMacCommandAnswer(null, cloudToDeviceMessage.MacCommands, request, null, logger);

                // Calculate total C2D payload size
                var totalC2dSize = cloudToDeviceMessage.GetPayload()?.Length ?? 0;
                totalC2dSize += macCommandsC2d?.Sum(x => x.Length) ?? 0;

                // Total C2D payload will fit
                if (availablePayloadSize >= totalC2dSize)
                {
                    // Add frmPayload
                    frmPayload = cloudToDeviceMessage.GetPayload();

                    // Add C2D Mac commands
                    if (macCommandsC2d?.Count > 0)
                    {
                        foreach (var macCommand in macCommandsC2d)
                        {
                            macCommands.Add(macCommand);
                        }
                    }

                    // Deduct frmPayload size from available payload size, continue processing and log
                    availablePayloadSize -= (uint)totalC2dSize;

                    if (cloudToDeviceMessage.Confirmed)
                    {
                        requiresDeviceAcknowlegement = true;
                        loRaDevice.LastConfirmedC2DMessageID = cloudToDeviceMessage.MessageId ?? Constants.C2D_MSG_ID_PLACEHOLDER;
                    }

                    if (cloudToDeviceMessage.Fport.IsAppSpecific() || cloudToDeviceMessage.Fport.IsReserved())
                    {
                        fport = cloudToDeviceMessage.Fport;
                    }

                    logger.LogInformation($"cloud to device message: {((frmPayload?.Length ?? 0) == 0 ? "empty" : frmPayload.ToHex())}, id: {cloudToDeviceMessage.MessageId ?? "undefined"}, fport: {(byte)(fport ?? FramePort.MacCommand)}, confirmed: {requiresDeviceAcknowlegement}, cidType: {macCommandType}, macCommand: {macCommands.Count > 0}");
                    Array.Reverse(frmPayload);
                }
                else
                {
                    // Flag message to be abandoned and log`
                    logger.LogDebug($"cloud to device message: empty, id: {cloudToDeviceMessage.MessageId ?? "undefined"}, fport: 0, confirmed: {requiresDeviceAcknowlegement} too long for current receive window. Abandoning.");
                    isMessageTooLong = true;
                }
            }

            // Get request Mac commands
            var macCommandsRequest = PrepareMacCommandAnswer(upstreamPayload.MacCommands, null, request, loRaADRResult, logger);

            // Calculate request Mac commands size
            var macCommandsRequestSize = macCommandsRequest?.Sum(x => x.Length) ?? 0;

            // Try adding request Mac commands
            if (availablePayloadSize >= macCommandsRequestSize)
            {
                if (macCommandsRequest?.Count > 0)
                {
                    foreach (var macCommand in macCommandsRequest)
                    {
                        macCommands.Add(macCommand);
                    }
                }
            }

            if (fpending || isMessageTooLong)
            {
                fctrl |= FrameControlFlags.DownlinkFramePending;
            }

            if (upstreamPayload.IsDataRateNetworkControlled)
            {
                fctrl |= FrameControlFlags.Adr;
            }

            var msgType = requiresDeviceAcknowlegement ? MacMessageType.ConfirmedDataDown : MacMessageType.UnconfirmedDataDown;
            var ackLoRaMessage = new LoRaPayloadData(
                msgType,
                upstreamPayload.DevAddr,
                fctrl,
                fcntDownToSend,
                macCommands,
                fport,
                frmPayload,
                1,
                loRaDevice.Supports32BitFCnt ? fcntDown : null);

            // following calculation is making sure that ReportedRXDelay is chosen if not default,
            // todo: check the device twin preference if using confirmed or unconfirmed down
            var downlinkMessage = BuildDownstreamMessage(loRaDevice,
                                                         request.StationEui,
                                                         logger,
                                                         radioMetadata.UpInfo.Xtime,
                                                         receiveWindow == Constants.ReceiveWindow2 ? null : (datr, freq),
                                                         rx2,
                                                         loRaDevice.ReportedRXDelay,
                                                         ackLoRaMessage,
                                                         loRaDevice.ClassType,
                                                         radioMetadata.UpInfo.AntennaPreference);

            if (logger.IsEnabled(LogLevel.Debug))
                logger.LogDebug($"{ackLoRaMessage.MessageType} {JsonConvert.SerializeObject(downlinkMessage)}");

            return new DownlinkMessageBuilderResponse(downlinkMessage, isMessageTooLong, receiveWindow);
        }

        private static DownlinkMessage BuildDownstreamMessage(LoRaDevice loRaDevice,
                                                              StationEui stationEUI,
                                                              ILogger logger,
                                                              ulong xTime,
                                                              (DataRateIndex, Hertz)? rx1,
                                                              (DataRateIndex, Hertz) rx2,
                                                              RxDelay lnsRxDelay,
                                                              LoRaPayloadData loRaMessage,
                                                              LoRaDeviceClassType deviceClassType,
                                                              uint? antennaPreference = null)
        {
            var messageBytes = loRaMessage.Serialize(loRaDevice.AppSKey.Value, loRaDevice.NwkSKey.Value);
            var downlinkMessage = new DownlinkMessage(
                messageBytes,
                xTime,
                rx1, rx2,
                loRaDevice.DevEUI,
                lnsRxDelay,
                deviceClassType,
                stationEUI,
                antennaPreference
                );

            if (logger.IsEnabled(LogLevel.Debug))
                logger.LogDebug($"{loRaMessage.MessageType} {JsonConvert.SerializeObject(downlinkMessage)}");
            return downlinkMessage;
        }

        private static ushort ValidateAndConvert16bitFCnt(uint fcntDown)
        {
            if (fcntDown == 0)
            {
                throw new ArgumentOutOfRangeException(nameof(fcntDown));
            }

            return (ushort)fcntDown;
        }

        internal static DownlinkMessageBuilderResponse CreateDownlinkMessage(
            NetworkServerConfiguration configuration,
            LoRaDevice loRaDevice,
            Region loRaRegion,
            IReceivedLoRaCloudToDeviceMessage cloudToDeviceMessage,
            uint fcntDown,
            ILogger logger)
        {
            var fcntDownToSend = ValidateAndConvert16bitFCnt(fcntDown);

            // default fport
            var macCommandType = Cid.Zero;

            var rndToken = new byte[2];
            RndKeysGenerator.GetBytes(rndToken);

            var isMessageTooLong = false;

            // Class C always uses RX2
            DataRateIndex datr;
            Hertz freq;

            // Class C always use RX2
            freq = loRaRegion.GetDownstreamRX2Freq(configuration.Rx2Frequency, logger);
            datr = loRaRegion.GetDownstreamRX2DataRate(configuration.Rx2DataRate, loRaDevice.ReportedRX2DataRate, logger);

            // get max. payload size based on data rate from LoRaRegion
            var maxPayloadSize = loRaRegion.GetMaxPayloadSize(datr);

            // Deduct 8 bytes from max payload size.
            maxPayloadSize -= Constants.LoraProtocolOverheadSize;

            var availablePayloadSize = maxPayloadSize;

            var macCommands = PrepareMacCommandAnswer(null, cloudToDeviceMessage.MacCommands, null, null, logger);

            // Calculate total C2D payload size
            var totalC2dSize = cloudToDeviceMessage.GetPayload()?.Length ?? 0;
            totalC2dSize += macCommands?.Sum(x => x.Length) ?? 0;

            // Total C2D payload will NOT fit
            if (availablePayloadSize < totalC2dSize)
            {
                isMessageTooLong = true;
                return new DownlinkMessageBuilderResponse(null, isMessageTooLong, ReceiveWindow2);
            }

            if (macCommands?.Count > 0)
            {
                macCommandType = macCommands.First().Cid;
            }

            if (cloudToDeviceMessage.Confirmed)
            {
                loRaDevice.LastConfirmedC2DMessageID = cloudToDeviceMessage.MessageId ?? Constants.C2D_MSG_ID_PLACEHOLDER;
            }

            var frmPayload = cloudToDeviceMessage.GetPayload();

            if (logger.IsEnabled(LogLevel.Information))
            {
                logger.LogInformation($"cloud to device message: {frmPayload.ToHex()}, id: {cloudToDeviceMessage.MessageId ?? "undefined"}, fport: {cloudToDeviceMessage.Fport}, confirmed: {cloudToDeviceMessage.Confirmed}, cidType: {macCommandType}");
            }

            Array.Reverse(frmPayload);

            var msgType = cloudToDeviceMessage.Confirmed ? MacMessageType.ConfirmedDataDown : MacMessageType.UnconfirmedDataDown;
            var ackLoRaMessage = new LoRaPayloadData(
                msgType,
                loRaDevice.DevAddr.Value,
                FrameControlFlags.None,
                fcntDownToSend,
                macCommands,
                cloudToDeviceMessage.Fport,
                frmPayload,
                1,
                loRaDevice.Supports32BitFCnt ? fcntDown : null);

            var loraDownLinkMessage = BuildDownstreamMessage(loRaDevice: loRaDevice,
                                                             stationEUI: loRaDevice.LastProcessingStationEui,
                                                             logger: logger,
                                                             xTime: 0,
                                                             null,
                                                             (datr, freq),
                                                             RxDelay0,
                                                             ackLoRaMessage,
                                                             LoRaDeviceClassType.C);
            if (logger.IsEnabled(LogLevel.Debug))
                logger.LogDebug($"{ackLoRaMessage.MessageType} {JsonConvert.SerializeObject(loraDownLinkMessage)}");

            // Class C always uses RX2.
            return new DownlinkMessageBuilderResponse(loraDownLinkMessage, isMessageTooLong, ReceiveWindow2);
        }

        /// <summary>
        /// Prepare the Mac Commands to be sent in the downstream message.
        /// </summary>
        private static ICollection<MacCommand> PrepareMacCommandAnswer(
            IEnumerable<MacCommand> requestedMacCommands,
            IEnumerable<MacCommand> serverMacCommands,
            LoRaRequest loRaRequest,
            LoRaADRResult loRaADRResult,
            ILogger logger)
        {
            var cids = new HashSet<Cid>();
            var macCommands = new List<MacCommand>();

            if (requestedMacCommands != null)
            {
                foreach (var requestedMacCommand in requestedMacCommands)
                {
                    switch (requestedMacCommand.Cid)
                    {
                        case Cid.LinkCheckCmd:
                        case Cid.Zero:
                        case Cid.One:
                        case Cid.LinkADRCmd:
                            if (loRaRequest != null)
                            {
                                var linkCheckAnswer = new LinkCheckAnswer(loRaRequest.Region.GetModulationMargin(loRaRequest.RadioMetadata.DataRate, loRaRequest.RadioMetadata.UpInfo.SignalNoiseRatio), 1);
                                if (cids.Add(Cid.LinkCheckCmd))
                                {
                                    macCommands.Add(linkCheckAnswer);
                                    logger.LogInformation($"answering to a MAC command request {linkCheckAnswer}");
                                }
                            }
                            break;
                        case Cid.DutyCycleCmd:
                        case Cid.RXParamCmd:
                        case Cid.DevStatusCmd:
                        case Cid.NewChannelCmd:
                        case Cid.RXTimingCmd:
                        case Cid.TxParamSetupCmd:
                        default:
                            break;
                    }
                }
            }

            if (serverMacCommands != null)
            {
                foreach (var macCmd in serverMacCommands)
                {
                    if (macCmd != null)
                    {
                        try
                        {
                            if (cids.Add(macCmd.Cid))
                            {
                                macCommands.Add(macCmd);
                            }
                            else
                            {
                                logger.LogError($"could not send the cloud to device MAC command {macCmd.Cid}, as such a property was already present in the message. Please resend the cloud to device message");
                            }

                            logger.LogInformation($"cloud to device MAC command {macCmd.Cid} received {macCmd}");
                        }
                        catch (MacCommandException ex) when (ExceptionFilterUtility.True(() => logger.LogError(ex.ToString())))
                        {
                            // continue
                        }
                    }
                }
            }

            // ADR Part.
            // Currently only replying on ADR Req
            if (loRaADRResult?.CanConfirmToDevice == true)
            {
                const int placeholderChannel = 25;
                var linkADR = new LinkADRRequest((byte)loRaADRResult.DataRate, (byte)loRaADRResult.TxPower, placeholderChannel, 0, (byte)loRaADRResult.NbRepetition);
                macCommands.Add(linkADR);
                logger.LogInformation($"performing a rate adaptation: DR {loRaADRResult.DataRate}, transmit power {loRaADRResult.TxPower}, #repetition {loRaADRResult.NbRepetition}");
            }

            return macCommands;
        }
    }
}<|MERGE_RESOLUTION|>--- conflicted
+++ resolved
@@ -15,11 +15,8 @@
     using LoRaTools.Regions;
     using Microsoft.Extensions.Logging;
     using Newtonsoft.Json;
-<<<<<<< HEAD
     using static ReceiveWindowNumber;
-=======
     using static RxDelay;
->>>>>>> ad545dcd
 
     /// <summary>
     /// Helper class to create <see cref="DownlinkMessage"/>.
@@ -209,7 +206,7 @@
                                                          request.StationEui,
                                                          logger,
                                                          radioMetadata.UpInfo.Xtime,
-                                                         receiveWindow == Constants.ReceiveWindow2 ? null : (datr, freq),
+                                                         receiveWindow is ReceiveWindow2 ? null : (datr, freq),
                                                          rx2,
                                                          loRaDevice.ReportedRXDelay,
                                                          ackLoRaMessage,
