--- conflicted
+++ resolved
@@ -226,13 +226,9 @@
             var downlinkPktFwdMessage = ackLoRaMessage.Serialize(loRaDevice.AppSKey, loRaDevice.NwkSKey, datr, freq, tmst, loRaDevice.DevEUI, lnsRxDelay, rxpk.Rfch, rxpk.Time, request.StationEui);
 
             if (logger.IsEnabled(LogLevel.Debug))
-<<<<<<< HEAD
-                logger.LogDebug($"{(LoRaMessageType)ackLoRaMessage.Mhdr.Span[0]} {JsonConvert.SerializeObject(downlinkPktFwdMessage)}");
+                logger.LogDebug($"{ackLoRaMessage.MessageType} {JsonConvert.SerializeObject(downlinkPktFwdMessage)}");
             downlinkPktFwdMessage.DeviceJoinInfo = deviceJoinInfo;
-=======
-                logger.LogDebug($"{ackLoRaMessage.MessageType} {JsonConvert.SerializeObject(downlinkPktFwdMessage)}");
-
->>>>>>> 5e8e620d
+
             return new DownlinkMessageBuilderResponse(downlinkPktFwdMessage, isMessageTooLong, receiveWindow);
         }
 
