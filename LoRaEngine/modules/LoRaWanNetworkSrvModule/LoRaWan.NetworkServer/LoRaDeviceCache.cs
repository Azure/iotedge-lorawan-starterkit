// Copyright (c) Microsoft. All rights reserved.
// Licensed under the MIT license. See LICENSE file in the project root for full license information.

#nullable enable

namespace LoRaWan.NetworkServer
{
    using LoRaTools.LoRaMessage;
    using Microsoft.Extensions.Logging;
    using System;
    using System.Collections.Concurrent;
    using System.Collections.Generic;
    using System.Diagnostics.CodeAnalysis;
    using System.Diagnostics.Metrics;
    using System.Linq;
    using System.Threading;
    using System.Threading.Tasks;

    public class LoRaDeviceCache : IAsyncDisposable
    {
        private readonly LoRaDeviceCacheOptions options;
        private readonly ConcurrentDictionary<DevAddr, ConcurrentDictionary<DevEui, LoRaDevice>> devAddrCache = new();
        private readonly ConcurrentDictionary<DevEui, LoRaDevice> euiCache = new();
        private readonly object syncLock = new object();
        private readonly NetworkServerConfiguration configuration;
        private readonly ILogger<LoRaDeviceCache> logger;
#pragma warning disable CA2213 // Disposable fields should be disposed (false positive)
        private CancellationTokenSource? ctsDispose;
#pragma warning restore CA2213 // Disposable fields should be disposed
        private readonly StatisticsTracker statisticsTracker = new StatisticsTracker();
        private readonly Counter<int>? deviceCacheHits;

        public LoRaDeviceCache(LoRaDeviceCacheOptions options, NetworkServerConfiguration configuration, ILogger<LoRaDeviceCache> logger, Meter meter)
        {
            if (meter is null) throw new ArgumentNullException(nameof(meter));

            this.options = options;
            this.ctsDispose = new CancellationTokenSource();

            _ = RefreshCacheAsync(this.ctsDispose.Token);

            this.configuration = configuration;
            this.logger = logger;
            this.deviceCacheHits = meter.CreateCounter<int>(MetricRegistry.DeviceCacheHits);
        }

        protected virtual void OnRefresh() { }

        private async Task RefreshCacheAsync(CancellationToken cancellationToken)
        {
            try
            {
                while (!cancellationToken.IsCancellationRequested)
                {
                    try
                    {
                        await Task.Delay(this.options.ValidationInterval, cancellationToken);
                    }
                    catch (TaskCanceledException)
                    {
                        break;
                    }

                    OnRefresh();

                    // remove any devices that were not seen for the configured amount of time

                    var now = DateTimeOffset.UtcNow;

                    var itemsToRemove = this.euiCache.Values.Where(x => now - x.LastSeen > this.options.MaxUnobservedLifetime);
                    foreach (var expiredDevice in itemsToRemove)
                    {
                        _ = await RemoveAsync(expiredDevice);
                    }

                    // refresh the devices that were not refreshed within the configured time window

                    var itemsToRefresh = this.euiCache.Values.Where(x => now - x.LastUpdate > this.options.RefreshInterval).ToList();
                    var tasks = new List<Task>(itemsToRefresh.Count);

                    foreach (var item in itemsToRefresh)
                    {
                        tasks.Add(RefreshDeviceAsync(item, cancellationToken));
                    }

                    while (tasks.Count > 0)
                    {
                        var t = await Task.WhenAny(tasks);
                        _ = tasks.Remove(t);

                        try
                        {
                            await t;
                        }
                        catch (TaskCanceledException)
                        {
                            // ignore canceled task for now (so all remaining tasks can be awaited),
                            // but outer loop will eventually break due to cancellation
                        }
                        catch (LoRaProcessingException ex)
                        {
                            // retry on next iteration
                            this.logger.LogError(ex, "Failed to refresh device.");
                        }
                    }
                }
            }
            catch (Exception ex) when (ExceptionFilterUtility.False(() => this.logger.LogError(ex, "Exception when refreshing cache: {Exception}.", ex)))
            { }
        }

        protected virtual async Task RefreshDeviceAsync(LoRaDevice device, CancellationToken cancellationToken)
        {
            _ = device ?? throw new ArgumentNullException(nameof(device));
            await using (device.BeginDeviceClientConnectionActivity())
                _ = await device.InitializeAsync(this.configuration, cancellationToken);
        }

        public virtual async Task<bool> RemoveAsync(LoRaDevice device)
        {
            _ = device ?? throw new ArgumentNullException(nameof(device));

            var result = true;

            lock (this.syncLock)
            {
                result &= this.euiCache.Remove(device.DevEUI, out _);

                if (device.DevAddr is { } someDevAddr &&
                     this.devAddrCache.TryGetValue(someDevAddr, out var devicesByDevAddr))
                {
                    result &= devicesByDevAddr.Remove(device.DevEUI, out _);
                    if (devicesByDevAddr.IsEmpty)
                    {
                        result &= this.devAddrCache.Remove(someDevAddr, out _);
                    }
                }
            }

            await device.DisposeAsync();

            return result;
        }

        public void CleanupOldDevAddrForDevice(LoRaDevice device, DevAddr oldDevAddr)
        {
            _ = device ?? throw new ArgumentNullException(nameof(device));
            if (device.DevAddr == oldDevAddr) throw new InvalidOperationException($"The old devAddr '{oldDevAddr}' to be removed, is still active.");

            lock (this.syncLock)
            {
                if (!this.devAddrCache.TryGetValue(oldDevAddr, out var devicesByDevAddr) ||
                    !devicesByDevAddr.TryGetValue(device.DevEUI, out var cachedDevice))
                {
                    throw new InvalidOperationException($"Device does not exist in cache with this {nameof(oldDevAddr)}:{oldDevAddr} and {nameof(device.DevEUI)}:{device.DevEUI}");
                }

                if (!ReferenceEquals(cachedDevice, device))
                {
                    throw new InvalidOperationException($"Device does not match exist device in cache with this {nameof(oldDevAddr)}:{oldDevAddr} and {nameof(device.DevEUI)}:{device.DevEUI}");
                }

                _ = devicesByDevAddr.TryRemove(device.DevEUI, out _);
                if (devicesByDevAddr.IsEmpty)
                {
                    _ = this.devAddrCache.TryRemove(oldDevAddr, out _);
                }
            }

            this.logger.LogDebug($"previous device devAddr ({oldDevAddr}) removed from cache.");
        }

        public virtual bool HasRegistrations(DevAddr devAddr)
        {
            return RegistrationCount(devAddr) > 0;
        }

        public virtual bool HasRegistrationsForOtherGateways(DevAddr devAddr)
        {
            return this.devAddrCache.TryGetValue(devAddr, out var items) && items.Any(x => !x.Value.IsOurDevice);
        }

        public int RegistrationCount(DevAddr devAddr)
        {
            return this.devAddrCache.TryGetValue(devAddr, out var items) ? items.Count : 0;
        }

        public void Register(LoRaDevice device)
        {
            _ = device ?? throw new ArgumentNullException(nameof(device));

            lock (this.syncLock)
            {
                if (this.euiCache.TryGetValue(device.DevEUI, out var existingDevice))
                {
                    // joins do register without DevAddr and then re-register with the DevAddr
                    // however, the references need to match
                    if (!ReferenceEquals(existingDevice, device))
                    {
                        throw new InvalidOperationException($"{device.DevEUI} already registered. We would overwrite a device client");
                    }
                }
                else
                {
                    this.euiCache[device.DevEUI] = device;
                }

                if (device.DevAddr is { } someDevAddr)
                {
                    var devAddrLookup = this.devAddrCache.GetOrAdd(someDevAddr, _ => new ConcurrentDictionary<DevEui, LoRaDevice>());
                    devAddrLookup[device.DevEUI] = device;
                }
                device.LastSeen = DateTimeOffset.UtcNow;
                this.logger.LogDebug($"Device registered in cache.");
            }
        }

        public Task ResetAsync()
        {
            return CleanupAllDevicesAsync();
        }

        public virtual bool TryGetForPayload(LoRaPayload payload, [MaybeNullWhen(returnValue: false)] out LoRaDevice device)
        {
            _ = payload ?? throw new ArgumentNullException(nameof(payload));

            device = null;

            lock (this.syncLock)
            {
                if (this.devAddrCache.TryGetValue(payload.DevAddr, out var devices))
                {
                    device = devices.Values.FirstOrDefault(x => x.NwkSKey is not null && ValidateMic(x, payload));
                }
            }

            TrackCacheStats(device);
            return device is not null;
        }

        protected virtual bool ValidateMic(LoRaDevice device, LoRaPayload loRaPayload)
        {
            _ = device ?? throw new ArgumentNullException(nameof(device));
            _ = loRaPayload ?? throw new ArgumentNullException(nameof(loRaPayload));
            return device.ValidateMic((LoRaPayloadData)loRaPayload);
        }

        public bool TryGetByDevEui(DevEui devEui, [MaybeNullWhen(returnValue: false)] out LoRaDevice device)
        {
            lock (this.syncLock)
            {
                _ = this.euiCache.TryGetValue(devEui, out device);
            }

            TrackCacheStats(device);
            return device is not null;
        }

        public CacheStatistics CalculateStatistics() => new CacheStatistics(this.statisticsTracker.Hit, this.statisticsTracker.Miss, this.euiCache.Count);

        private void TrackCacheStats(LoRaDevice? device)
        {
            if (device is not null)
            {
                device.LastSeen = DateTimeOffset.UtcNow;
                this.statisticsTracker.IncrementHit();
                this.deviceCacheHits?.Add(1);
            }
            else
            {
                this.statisticsTracker.IncrementMiss();
            }
        }

        private async Task CleanupAllDevicesAsync()
        {
            var devices = this.euiCache.Values;

            lock (this.syncLock)
            {
                this.euiCache.Clear();
                this.devAddrCache.Clear();
<<<<<<< HEAD
            }

            this.logger.LogInformation($"{nameof(LoRaDeviceCache)} cleared.");

            foreach (var disposals in from chunk in devices.Chunk(20)
                                      select from device in chunk
                                             select device.DisposeAsync().AsTask())
            {
                await Task.WhenAll(disposals);
=======
>>>>>>> cd9015c8
            }

            this.logger.LogInformation($"{nameof(LoRaDeviceCache)} cleared.");

            await Parallel.ForEachAsync(devices, new ParallelOptions { MaxDegreeOfParallelism = 20 },
                                        (device, _) => device.DisposeAsync());
        }

        private class StatisticsTracker
        {
            private int hit;
            private int miss;

            internal int Hit => this.hit;
            internal int Miss => this.miss;

            internal void IncrementHit() => Interlocked.Increment(ref hit);
            internal void IncrementMiss() => Interlocked.Increment(ref miss);
        }

        public async ValueTask DisposeAsync()
        {
            await DisposeAsync(true);
            GC.SuppressFinalize(this);
        }

        protected virtual async ValueTask DisposeAsync(bool dispose)
        {
            if (dispose)
            {
                lock (this.syncLock)
                {
                    this.ctsDispose?.Cancel();
                    this.ctsDispose?.Dispose();
                    this.ctsDispose = null;
                }

                await CleanupAllDevicesAsync();
            }
        }
    }

    public sealed record CacheStatistics(int Hit, int Miss, int Count);

    public sealed record LoRaDeviceCacheOptions
    {
        /// <summary>
        /// How often the validation of the device cache is run.
        /// The local device cache will be evaluated after the specified
        /// time and all devices that need to be removed or
        /// refreshed are processed.
        /// </summary>
        public TimeSpan ValidationInterval { get; init; }

        /// <summary>
        /// The time we allow a device to be not sending any
        /// messages, before we consider it stale and remove
        /// it from the cache. This should be a high value,
        /// as LoRa sensors are optimized for saving power and
        /// might only send a message, once a week for example.
        /// </summary>
        public TimeSpan MaxUnobservedLifetime { get; init; }

        /// <summary>
        /// If a device is in cache and it exeeds this time
        /// since the last refresh, a twin refresh is triggered
        /// and the cached data is updated.
        /// </summary>
        public TimeSpan RefreshInterval { get; init; }
    }
}<|MERGE_RESOLUTION|>--- conflicted
+++ resolved
@@ -280,18 +280,6 @@
             {
                 this.euiCache.Clear();
                 this.devAddrCache.Clear();
-<<<<<<< HEAD
-            }
-
-            this.logger.LogInformation($"{nameof(LoRaDeviceCache)} cleared.");
-
-            foreach (var disposals in from chunk in devices.Chunk(20)
-                                      select from device in chunk
-                                             select device.DisposeAsync().AsTask())
-            {
-                await Task.WhenAll(disposals);
-=======
->>>>>>> cd9015c8
             }
 
             this.logger.LogInformation($"{nameof(LoRaDeviceCache)} cleared.");
