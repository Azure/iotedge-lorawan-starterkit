--- conflicted
+++ resolved
@@ -272,35 +272,11 @@
             if (desiredTwin.Contains(TwinProperty.AppSKey))
             {
                 // ABP Case
-<<<<<<< HEAD
-                AppSKey = twin.Properties.Desired[TwinProperty.AppSKey].Value as string;
-
-                if (!twin.Properties.Desired.Contains(TwinProperty.NwkSKey))
-                    throw new InvalidLoRaDeviceException("Missing NwkSKey for ABP device");
-
-                if (!twin.Properties.Desired.Contains(TwinProperty.DevAddr))
-                    throw new InvalidLoRaDeviceException("Missing DevAddr for ABP device");
-
-                NwkSKey = twin.Properties.Desired[TwinProperty.NwkSKey].Value as string;
-
-                DevAddr = twin.Properties.Desired[TwinProperty.DevAddr].Value is string s && LoRaWan.DevAddr.TryParse(s, out var devAddr)
-                        ? devAddr
-                        : throw new InvalidLoRaDeviceException("DevAddr is invalid or empty");
-
-                if (string.IsNullOrEmpty(NwkSKey))
-                    throw new InvalidLoRaDeviceException("NwkSKey is empty");
-
-                if (string.IsNullOrEmpty(AppSKey))
-                    throw new InvalidLoRaDeviceException("AppSKey is empty");
-
-                if (twin.Properties.Desired.Contains(TwinProperty.ABPRelaxMode))
-=======
                 try
->>>>>>> 3f763c6c
                 {
                     AppSKey = desiredTwin.ReadRequired<AppSessionKey>(TwinProperty.AppSKey);
                     NwkSKey = desiredTwin.ReadRequired<NetworkSessionKey>(TwinProperty.NwkSKey);
-                    DevAddr = desiredTwin.ReadRequiredString(TwinProperty.DevAddr);
+                    DevAddr = desiredTwin.ReadRequired<DevAddr>(TwinProperty.DevAddr);
                 }
                 catch (InvalidOperationException ex)
                 {
@@ -323,25 +299,16 @@
                 }
 
                 // Check for already joined OTAA device properties
-<<<<<<< HEAD
-                if (twin.Properties.Reported.Contains(TwinProperty.DevAddr))
-                {
-                    DevAddr = twin.Properties.Reported[TwinProperty.DevAddr].Value is string s && LoRaWan.DevAddr.TryParse(s, out var devAddr)
-                            ? devAddr
-                            : default;
-                }
-
-                if (twin.Properties.Reported.Contains(TwinProperty.AppSKey))
-                    AppSKey = twin.Properties.Reported[TwinProperty.AppSKey].Value as string;
-
-                if (twin.Properties.Reported.Contains(TwinProperty.NwkSKey))
-                    NwkSKey = twin.Properties.Reported[TwinProperty.NwkSKey].Value as string;
-=======
                 DevAddr = reportedTwin.SafeRead(TwinProperty.DevAddr, DevAddr);
                 AppSKey = reportedTwin.SafeRead(TwinProperty.AppSKey, AppSKey);
                 NwkSKey = reportedTwin.SafeRead(TwinProperty.NwkSKey, NwkSKey);
                 NetID = reportedTwin.SafeRead(TwinProperty.NetID, NetID);
->>>>>>> 3f763c6c
+                if (twin.Properties.Reported.Contains(TwinProperty.DevAddr))
+                {
+                    DevAddr = twin.Properties.Reported[TwinProperty.DevAddr].Value is string s && LoRaWan.DevAddr.TryParse(s, out var devAddr)
+                            ? devAddr
+                            : default;
+                }
 
                 DevNonce = reportedTwin.TryRead<ushort>(TwinProperty.DevNonce, out var someDevNonce) ? new DevNonce(someDevNonce) : null;
 
@@ -733,15 +700,9 @@
         internal virtual async Task<bool> UpdateAfterJoinAsync(LoRaDeviceJoinUpdateProperties updateProperties, CancellationToken cancellationToken)
         {
             var reportedProperties = new TwinCollection();
-<<<<<<< HEAD
-            reportedProperties[TwinProperty.AppSKey] = updateProperties.AppSKey;
-            reportedProperties[TwinProperty.NwkSKey] = updateProperties.NwkSKey;
-            reportedProperties[TwinProperty.DevAddr] = updateProperties.DevAddr.ToString();
-=======
             reportedProperties[TwinProperty.AppSKey] = updateProperties.AppSKey.ToString();
             reportedProperties[TwinProperty.NwkSKey] = updateProperties.NwkSKey.ToString();
-            reportedProperties[TwinProperty.DevAddr] = updateProperties.DevAddr;
->>>>>>> 3f763c6c
+            reportedProperties[TwinProperty.DevAddr] = updateProperties.DevAddr.ToString();
             reportedProperties[TwinProperty.FCntDown] = 0;
             reportedProperties[TwinProperty.FCntUp] = 0;
             reportedProperties[TwinProperty.DevEUI] = DevEUI;
