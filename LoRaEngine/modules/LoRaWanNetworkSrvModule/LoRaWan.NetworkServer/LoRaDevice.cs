--- conflicted
+++ resolved
@@ -209,14 +209,9 @@
         {
             this.connectionManager = connectionManager;
             this.queuedRequests = new Queue<LoRaRequest>();
-
+            this.logger = logger;
             DevAddr = devAddr;
             DevEUI = devEUI;
-<<<<<<< HEAD
-=======
-            this.connectionManager = connectionManager;
-            this.logger = logger;
->>>>>>> 50b676a4
             DownlinkEnabled = true;
             IsABPRelaxedFrameCounter = true;
             PreferredWindow = 1;
@@ -361,69 +356,61 @@
             if (twin.Properties.Desired.Contains(TwinProperty.GatewayID))
                 GatewayID = twin.Properties.Desired[TwinProperty.GatewayID].Value as string;
 
-<<<<<<< HEAD
             _ = UpdateIsOurDevice(configuration.GatewayID);
-=======
+
+            if (twin.Properties.Desired.Contains(TwinProperty.SensorDecoder))
+                SensorDecoder = twin.Properties.Desired[TwinProperty.SensorDecoder].Value as string;
+
+            InitializeFrameCounters(twin);
+
+            if (twin.Properties.Desired.Contains(TwinProperty.DownlinkEnabled))
+            {
+                DownlinkEnabled = GetTwinPropertyBoolValue(twin.Properties.Desired[TwinProperty.DownlinkEnabled].Value);
+            }
+
+            if (twin.Properties.Desired.Contains(TwinProperty.PreferredWindow))
+            {
+                var preferredWindowTwinValue = GetTwinPropertyIntValue(twin.Properties.Desired[TwinProperty.PreferredWindow].Value);
+                if (preferredWindowTwinValue == Constants.ReceiveWindow2)
+                    PreferredWindow = preferredWindowTwinValue;
+            }
+
+            if (twin.Properties.Desired.Contains(TwinProperty.Deduplication))
+            {
+                var val = twin.Properties.Desired[TwinProperty.Deduplication].Value as string;
+                _ = Enum.TryParse<DeduplicationMode>(val, true, out var mode);
+                Deduplication = mode;
+            }
+
+            if (twin.Properties.Desired.Contains(TwinProperty.ClassType))
+            {
+                if (string.Equals("c", (string)twin.Properties.Desired[TwinProperty.ClassType], StringComparison.OrdinalIgnoreCase))
+                {
+                    ClassType = LoRaDeviceClassType.C;
+                }
+            }
+
+            if (twin.Properties.Reported.Contains(TwinProperty.PreferredGatewayID))
+            {
+                this.preferredGatewayID = new ChangeTrackingProperty<string>(TwinProperty.PreferredGatewayID, twin.Properties.Reported[TwinProperty.PreferredGatewayID].Value as string);
+            }
+
+            if (twin.Properties.Reported.Contains(TwinProperty.Region))
+            {
+                var regionValue = twin.Properties.Reported[TwinProperty.Region].Value as string;
+                if (Enum.TryParse<LoRaRegionType>(regionValue, true, out var loRaRegion))
+                {
+                    if (Enum.IsDefined(typeof(LoRaRegionType), loRaRegion))
+                    {
+                        this.region = new ChangeTrackingProperty<LoRaRegionType>(TwinProperty.Region, loRaRegion);
+                    }
+                }
+
                     if (LoRaRegion == LoRaRegionType.NotSet)
                     {
                         this.logger.LogError($"invalid region value: {regionValue}");
                     }
                 }
->>>>>>> 50b676a4
-
-            if (twin.Properties.Desired.Contains(TwinProperty.SensorDecoder))
-                SensorDecoder = twin.Properties.Desired[TwinProperty.SensorDecoder].Value as string;
-
-            InitializeFrameCounters(twin);
-
-            if (twin.Properties.Desired.Contains(TwinProperty.DownlinkEnabled))
-            {
-                DownlinkEnabled = GetTwinPropertyBoolValue(twin.Properties.Desired[TwinProperty.DownlinkEnabled].Value);
-            }
-
-            if (twin.Properties.Desired.Contains(TwinProperty.PreferredWindow))
-            {
-                var preferredWindowTwinValue = GetTwinPropertyIntValue(twin.Properties.Desired[TwinProperty.PreferredWindow].Value);
-                if (preferredWindowTwinValue == Constants.ReceiveWindow2)
-                    PreferredWindow = preferredWindowTwinValue;
-            }
-
-            if (twin.Properties.Desired.Contains(TwinProperty.Deduplication))
-            {
-                var val = twin.Properties.Desired[TwinProperty.Deduplication].Value as string;
-                _ = Enum.TryParse<DeduplicationMode>(val, true, out var mode);
-                Deduplication = mode;
-            }
-
-            if (twin.Properties.Desired.Contains(TwinProperty.ClassType))
-            {
-                if (string.Equals("c", (string)twin.Properties.Desired[TwinProperty.ClassType], StringComparison.OrdinalIgnoreCase))
-                {
-                    ClassType = LoRaDeviceClassType.C;
-                }
-            }
-
-            if (twin.Properties.Reported.Contains(TwinProperty.PreferredGatewayID))
-            {
-                this.preferredGatewayID = new ChangeTrackingProperty<string>(TwinProperty.PreferredGatewayID, twin.Properties.Reported[TwinProperty.PreferredGatewayID].Value as string);
-            }
-
-            if (twin.Properties.Reported.Contains(TwinProperty.Region))
-            {
-                var regionValue = twin.Properties.Reported[TwinProperty.Region].Value as string;
-                if (Enum.TryParse<LoRaRegionType>(regionValue, true, out var loRaRegion))
-                {
-                    if (Enum.IsDefined(typeof(LoRaRegionType), loRaRegion))
-                    {
-                        this.region = new ChangeTrackingProperty<LoRaRegionType>(TwinProperty.Region, loRaRegion);
-                    }
-                }
-
-                if (LoRaRegion == LoRaRegionType.NotSet)
-                {
-                    Logger.Log(DevEUI, $"invalid region value: {regionValue}", LogLevel.Error);
-                }
-            }
 
             //  We are prioritizing the choice of the join channel from reported properties (set for OTAA devices)
             //  over the manually provisioned channel (set in desired properties for ABP devices).
