--- conflicted
+++ resolved
@@ -103,13 +103,8 @@
 
             set
             {
-<<<<<<< HEAD
                 if (value is not Constants.ReceiveWindow1 and not Constants.ReceiveWindow2)
-                    throw new ArgumentOutOfRangeException(nameof(this.PreferredWindow), value, $"{nameof(this.PreferredWindow)} must bet 1 or 2");
-=======
-                if (value != Constants.ReceiveWindow1 && value != Constants.ReceiveWindow2)
                     throw new ArgumentOutOfRangeException(nameof(PreferredWindow), value, $"{nameof(PreferredWindow)} must bet 1 or 2");
->>>>>>> 580ec7bb
 
                 this.preferredWindow = value;
             }
@@ -588,34 +583,18 @@
                     reportedProperties[TwinProperty.FCntUp] = savedFcntUp;
 
                     // For class C devices this might be the only moment the connection is established
-<<<<<<< HEAD
-                    using var deviceClientActivityScope = this.BeginDeviceClientConnectionActivity();
+                    using var deviceClientActivityScope = BeginDeviceClientConnectionActivity();
                     if (deviceClientActivityScope == null)
                     {
                         // Logging as information because the real error was logged as error
                         Logger.Log(this.DevEUI, "failed to save twin, could not reconnect", LogLevel.Debug);
                         return false;
                     }
-=======
-                    using (var deviceClientActivityScope = BeginDeviceClientConnectionActivity())
-                    {
-                        if (deviceClientActivityScope == null)
-                        {
-                            // Logging as information because the real error was logged as error
-                            Logger.Log(DevEUI, "failed to save twin, could not reconnect", LogLevel.Debug);
-                            return false;
-                        }
-
-                        var result = await this.connectionManager.Get(this).UpdateReportedPropertiesAsync(reportedProperties);
-                        if (result)
-                        {
-                            InternalAcceptFrameCountChanges(savedFcntUp, savedFcntDown);
->>>>>>> 580ec7bb
 
                     var result = await this.connectionManager.GetClient(this).UpdateReportedPropertiesAsync(reportedProperties);
                     if (result)
                     {
-                        this.InternalAcceptFrameCountChanges(savedFcntUp, savedFcntDown);
+                        InternalAcceptFrameCountChanges(savedFcntUp, savedFcntDown);
 
                         for (var i = 0; i < savedProperties.Count; i++)
                             savedProperties[i].AcceptChanges();
@@ -861,11 +840,7 @@
                     reportedProperties[TwinProperty.RX2DataRate] = null;
                 }
 
-<<<<<<< HEAD
-                if (this.DesiredRXDelay != DefaultJoinValues && Region.IsValidRXDelay(this.DesiredRXDelay))
-=======
-                if (DesiredRXDelay != DefaultJoinValues && currentRegion.IsValidRXDelay(DesiredRXDelay))
->>>>>>> 580ec7bb
+                if (DesiredRXDelay != DefaultJoinValues && Region.IsValidRXDelay(DesiredRXDelay))
                 {
                     reportedProperties[TwinProperty.RXDelay] = DesiredRXDelay;
                 }
@@ -896,115 +871,59 @@
                 }
             }
 
-<<<<<<< HEAD
-            using var activityScope = this.BeginDeviceClientConnectionActivity();
+            using var activityScope = BeginDeviceClientConnectionActivity();
             if (activityScope == null)
             {
                 // Logging as information because the real error was logged as error
-                Logger.Log(this.DevEUI, "failed to update twin after join, could not reconnect", LogLevel.Debug);
+                Logger.Log(DevEUI, "failed to update twin after join, could not reconnect", LogLevel.Debug);
                 return false;
             }
 
-            var devAddrBeforeSave = this.DevAddr;
+            var devAddrBeforeSave = DevAddr;
             var succeeded = await this.connectionManager.GetClient(this).UpdateReportedPropertiesAsync(reportedProperties);
 
             // Only save if the devAddr remains the same, otherwise ignore the save
-            if (succeeded && devAddrBeforeSave == this.DevAddr)
-            {
-                this.DevAddr = updateProperties.DevAddr;
-                this.NwkSKey = updateProperties.NwkSKey;
-                this.AppSKey = updateProperties.AppSKey;
-                this.AppNonce = updateProperties.AppNonce;
-                this.DevNonce = updateProperties.DevNonce;
-                this.NetID = updateProperties.NetID;
-
-                if (currentRegion.IsValidRX1DROffset(this.DesiredRX1DROffset))
-                {
-                    this.ReportedRX1DROffset = this.DesiredRX1DROffset;
+            if (succeeded && devAddrBeforeSave == DevAddr)
+            {
+                DevAddr = updateProperties.DevAddr;
+                NwkSKey = updateProperties.NwkSKey;
+                AppSKey = updateProperties.AppSKey;
+                AppNonce = updateProperties.AppNonce;
+                DevNonce = updateProperties.DevNonce;
+                NetID = updateProperties.NetID;
+
+                if (currentRegion.IsValidRX1DROffset(DesiredRX1DROffset))
+                {
+                    ReportedRX1DROffset = DesiredRX1DROffset;
                 }
                 else
                 {
-                    Logger.Log(this.DevEUI, "the provided RX1DROffset is not valid", LogLevel.Error);
-                }
-=======
-            using (var activityScope = BeginDeviceClientConnectionActivity())
-            {
-                if (activityScope == null)
-                {
-                    // Logging as information because the real error was logged as error
-                    Logger.Log(DevEUI, "failed to update twin after join, could not reconnect", LogLevel.Debug);
-                    return false;
-                }
-
-                var devAddrBeforeSave = DevAddr;
-                var succeeded = await this.connectionManager.Get(this).UpdateReportedPropertiesAsync(reportedProperties);
-
-                // Only save if the devAddr remains the same, otherwise ignore the save
-                if (succeeded && devAddrBeforeSave == DevAddr)
-                {
-                    DevAddr = updateProperties.DevAddr;
-                    NwkSKey = updateProperties.NwkSKey;
-                    AppSKey = updateProperties.AppSKey;
-                    AppNonce = updateProperties.AppNonce;
-                    DevNonce = updateProperties.DevNonce;
-                    NetID = updateProperties.NetID;
-
-                    if (currentRegion.IsValidRX1DROffset(DesiredRX1DROffset))
-                    {
-                        ReportedRX1DROffset = DesiredRX1DROffset;
-                    }
-                    else
-                    {
-                        Logger.Log(DevEUI, "the provided RX1DROffset is not valid", LogLevel.Error);
-                    }
-
-                    if (currentRegion.RegionLimits.IsCurrentDownstreamDRIndexWithinAcceptableValue(DesiredRX2DataRate))
-                    {
-                        ReportedRX2DataRate = DesiredRX2DataRate;
-                    }
-                    else
-                    {
-                        Logger.Log(DevEUI, "the provided RX2DataRate is not valid", LogLevel.Error);
-                    }
-
-                    if (currentRegion.IsValidRXDelay(DesiredRXDelay))
-                    {
-                        ReportedRXDelay = DesiredRXDelay;
-                    }
-                    else
-                    {
-                        Logger.Log(DevEUI, "the provided RXDelay is not valid", LogLevel.Error);
-                    }
->>>>>>> 580ec7bb
-
-                if (currentRegion.RegionLimits.IsCurrentDownstreamDRIndexWithinAcceptableValue(this.DesiredRX2DataRate))
-                {
-                    this.ReportedRX2DataRate = this.DesiredRX2DataRate;
+                    Logger.Log(DevEUI, "the provided RX1DROffset is not valid", LogLevel.Error);
+                }
+
+                if (currentRegion.RegionLimits.IsCurrentDownstreamDRIndexWithinAcceptableValue(DesiredRX2DataRate))
+                {
+                    ReportedRX2DataRate = DesiredRX2DataRate;
                 }
                 else
                 {
-                    Logger.Log(this.DevEUI, "the provided RX2DataRate is not valid", LogLevel.Error);
-                }
-
-<<<<<<< HEAD
-                if (Region.IsValidRXDelay(this.DesiredRXDelay))
-                {
-                    this.ReportedRXDelay = this.DesiredRXDelay;
-=======
-                    ResetFcnt();
-                    InternalAcceptFrameCountChanges(this.fcntUp, this.fcntDown);
->>>>>>> 580ec7bb
+                    Logger.Log(DevEUI, "the provided RX2DataRate is not valid", LogLevel.Error);
+                }
+
+                if (Region.IsValidRXDelay(DesiredRXDelay))
+                {
+                    ReportedRXDelay = DesiredRXDelay;
                 }
                 else
                 {
-                    Logger.Log(this.DevEUI, "the provided RXDelay is not valid", LogLevel.Error);
+                    Logger.Log(DevEUI, "the provided RXDelay is not valid", LogLevel.Error);
                 }
 
                 this.region.AcceptChanges();
                 this.preferredGatewayID.AcceptChanges();
 
-                this.ResetFcnt();
-                this.InternalAcceptFrameCountChanges(this.fcntUp, this.fcntDown);
+                ResetFcnt();
+                InternalAcceptFrameCountChanges(this.fcntUp, this.fcntDown);
             }
             else
             {
@@ -1226,12 +1145,7 @@
             {
                 if (this.deviceClientConnectionActivityCounter == 0)
                 {
-<<<<<<< HEAD
-                    this.connectionManager.GetClient(this).Disconnect();
-                    return true;
-=======
-                    return this.connectionManager.Get(this).Disconnect();
->>>>>>> 580ec7bb
+                    return this.connectionManager.GetClient(this).Disconnect();
                 }
 
                 return false;
