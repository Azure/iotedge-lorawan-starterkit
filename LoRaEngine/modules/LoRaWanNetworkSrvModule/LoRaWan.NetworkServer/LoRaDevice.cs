// Copyright (c) Microsoft. All rights reserved.
// Licensed under the MIT license. See LICENSE file in the project root for full license information.

namespace LoRaWan.NetworkServer
{
    using System;
    using System.Collections.Generic;
    using System.Diagnostics.Metrics;
    using System.Threading;
    using System.Threading.Tasks;
    using LoRaTools.LoRaMessage;
    using LoRaTools.Regions;
    using LoRaTools.Utils;
    using LoRaWan.NetworkServer.Logger;
    using Microsoft.Azure.Devices.Client;
    using Microsoft.Azure.Devices.Client.Exceptions;
    using Microsoft.Azure.Devices.Shared;
    using Microsoft.Extensions.Logging;
    using Microsoft.Extensions.Logging.Abstractions;
    using static ReceiveWindowNumber;

    public class LoRaDevice : IAsyncDisposable, ILoRaDeviceRequestQueue
    {
        /// <summary>
        /// Defines the maximum amount of times an ack resubmit will be sent.
        /// </summary>
        internal const int MaxConfirmationResubmitCount = 3;

        /// <summary>
        /// The default values for RX1DROffset, RX2DR.
        /// </summary>
        internal const ushort DefaultJoinValues = 0;

        private const RxDelay DefaultJoinRxDelay = RxDelay.RxDelay0;

        /// <summary>
        /// Last time this device connected to the network server
        /// </summary>
        public DateTimeOffset LastSeen { get; set; }

        /// <summary>
        /// Last time the twins were updated from IoT Hub
        /// </summary>
        public DateTimeOffset LastUpdate { get; set; }

        public DevAddr? DevAddr { get; set; }

        // Gets if a device is activated by personalization
        public bool IsABP => AppKey == null;

        public DevEui DevEUI { get; set; }

        public AppKey? AppKey { get; set; }

        public JoinEui? AppEui { get; set; }

        public NetworkSessionKey? NwkSKey { get; set; }

        public AppSessionKey? AppSKey { get; set; }

        public AppNonce AppNonce { get; set; }

        public DevNonce? DevNonce { get; set; }

        public NetId? NetId { get; set; }

        public bool IsOurDevice { get; set; }

        public string LastConfirmedC2DMessageID { get; set; }

        public uint FCntUp => this.fcntUp;

        /// <summary>
        /// Gets the last saved value for <see cref="FCntUp"/>.
        /// </summary>
        public uint LastSavedFCntUp => this.lastSavedFcntUp;

        public uint FCntDown => this.fcntDown;

        /// <summary>
        /// Gets the last saved value for <see cref="FCntDown"/>.
        /// </summary>
        public uint LastSavedFCntDown => this.lastSavedFcntDown;

        public string GatewayID { get; set; }

        public string SensorDecoder { get; set; }

        public bool IsABPRelaxedFrameCounter { get; set; }

        public bool Supports32BitFCnt { get; set; }

        public bool? IsConnectionOwner { get; set; }

        private readonly ChangeTrackingProperty<DataRateIndex> dataRate = new(TwinProperty.DataRate);

        public DataRateIndex DataRate => this.dataRate.Get();

        private readonly ChangeTrackingProperty<int> txPower = new ChangeTrackingProperty<int>(TwinProperty.TxPower);
        private readonly ILoRaDeviceClientConnectionManager connectionManager;
        private readonly ILogger<LoRaDevice> logger;
        private readonly Counter<int> unhandledExceptionCount;

        public int TxPower => this.txPower.Get();

        private readonly ChangeTrackingProperty<int> nbRep = new ChangeTrackingProperty<int>(TwinProperty.NbRep);

        public int NbRep => this.nbRep.Get();

        public DeduplicationMode Deduplication { get; set; }

        private ReceiveWindowNumber preferredWindow;

        /// <summary>
        /// Gets or sets value indicating the preferred receive window for the device.
        /// </summary>
        public ReceiveWindowNumber PreferredWindow
        {
            get => this.preferredWindow;
            set => this.preferredWindow = Enum.IsDefined(value)
                                        ? value
                                        : throw new ArgumentOutOfRangeException(nameof(value), value, $"{nameof(PreferredWindow)} must be 1 or 2.");
        }

        /// <summary>
        /// Gets or sets the <see cref="LoRaDeviceClassType"/>.
        /// </summary>
        public LoRaDeviceClassType ClassType { get; set; }

        private ChangeTrackingProperty<LoRaRegionType> region = new ChangeTrackingProperty<LoRaRegionType>(TwinProperty.Region, LoRaRegionType.NotSet);

        /// <summary>
        /// Gets or sets the <see cref="LoRaRegionType"/> of the device
        /// Relevant only for <see cref="LoRaDeviceClassType.C"/>.
        /// </summary>
        public LoRaRegionType LoRaRegion
        {
            get => this.region.Get();
            set => this.region.Set(value);
        }

        /// <summary>
        /// Gets or sets the join channel for the device based on reported properties.
        /// Relevant only for region CN470.
        /// </summary>
        public int? ReportedCN470JoinChannel { get; set; }

        /// <summary>
        /// Gets or sets the join channel for the device based on desired properties.
        /// Relevant only for region CN470.
        /// </summary>
        public int? DesiredCN470JoinChannel { get; set; }

        private ChangeTrackingProperty<string> preferredGatewayID = new ChangeTrackingProperty<string>(TwinProperty.PreferredGatewayID, string.Empty);

        /// <summary>
        /// Gets the device preferred gateway identifier
        /// Relevant only for <see cref="LoRaDeviceClassType.C"/>.
        /// </summary>
        public string PreferredGatewayID => this.preferredGatewayID.Get();

        /// <summary>
        /// Used to synchronize the async save operation to the twins for this particular device.
        /// </summary>
#pragma warning disable CA2213 // Disposable fields should be disposed (disposed in async)
        private readonly SemaphoreSlim syncSave = new SemaphoreSlim(1, 1);
#pragma warning restore CA2213 // Disposable fields should be disposed
        private readonly object processingSyncLock = new object();
        private readonly Queue<LoRaRequest> queuedRequests = new Queue<LoRaRequest>();

        public DataRateIndex? DesiredRX2DataRate { get; set; }

        public ushort DesiredRX1DROffset { get; set; }

        public DataRateIndex? ReportedRX2DataRate { get; set; }

        public ushort ReportedRX1DROffset { get; set; }

        private readonly ChangeTrackingProperty<DwellTimeSetting> reportedDwellTimeSetting = new ChangeTrackingProperty<DwellTimeSetting>(TwinProperty.TxParam, null);
        public DwellTimeSetting ReportedDwellTimeSetting => this.reportedDwellTimeSetting.Get();

        private volatile bool hasFrameCountChanges;

        private byte confirmationResubmitCount;
        private volatile uint fcntUp;
        private volatile uint fcntDown;
        private volatile uint lastSavedFcntUp;
        private volatile uint lastSavedFcntDown;
        private volatile LoRaRequest runningRequest;

        public RxDelay ReportedRXDelay { get; set; }

        public RxDelay DesiredRXDelay { get; set; }

        private ILoRaDataRequestHandler dataRequestHandler;

        /// <summary>
        ///  Gets or sets a value indicating whether cloud to device messages are enabled for the device
        ///  By default it is enabled. To disable, set the desired property "EnableC2D" to false.
        /// </summary>
        public bool DownlinkEnabled { get; set; }

        /// <summary>
        /// Gets or sets a value indicating the timeout value in seconds for the device client connection.
        /// </summary>
        public int KeepAliveTimeout { get; set; }

        /// <summary>
        /// Gets or sets the StationEui for the Basic Station that last processed a message coming from this device.
        /// </summary>
        private ChangeTrackingProperty<StationEui> lastProcessingStationEui = new ChangeTrackingProperty<StationEui>(TwinProperty.LastProcessingStationEui, default);

        public StationEui LastProcessingStationEui => this.lastProcessingStationEui.Get();

        public LoRaDevice(DevAddr? devAddr, DevEui devEui, ILoRaDeviceClientConnectionManager connectionManager, ILogger<LoRaDevice> logger, Meter meter)
        {
            this.connectionManager = connectionManager;
            this.queuedRequests = new Queue<LoRaRequest>();
            this.logger = logger;
            DevAddr = devAddr;
            DevEUI = devEui;
            DownlinkEnabled = true;
            IsABPRelaxedFrameCounter = true;
            PreferredWindow = ReceiveWindow1;
            ClassType = LoRaDeviceClassType.A;
            this.unhandledExceptionCount = meter?.CreateCounter<int>(MetricRegistry.UnhandledExceptions);
        }

        /// <summary>
        /// Use constructor for test code only.
        /// </summary>
        internal LoRaDevice(DevAddr? devAddr, DevEui devEui, ILoRaDeviceClientConnectionManager connectionManager)
            : this(devAddr, devEui, connectionManager, NullLogger<LoRaDevice>.Instance, null)
        { }

        /// <summary>
        /// Initializes the device from twin properties
        /// Throws InvalidLoRaDeviceException if the device does contain require properties.
        /// </summary>
        public virtual async Task<bool> InitializeAsync(NetworkServerConfiguration configuration, CancellationToken cancellationToken = default)
        {
            _ = configuration ?? throw new ArgumentNullException(nameof(configuration));

            var connection = Client;
            if (connection == null)
            {
                throw new LoRaProcessingException("No connection registered.", LoRaProcessingErrorCode.DeviceInitializationFailed);
            }

            Twin twin;

            try
            {
                twin = await connection.GetTwinAsync(cancellationToken);
                if (twin == null)
                {
                    return false;
                }
            }
            catch (IotHubException ex)
            {
                throw new LoRaProcessingException("Failed to load twins.", ex, LoRaProcessingErrorCode.DeviceInitializationFailed);
            }
            catch (TimeoutException ex)
            {
                throw new LoRaProcessingException("Failed to load twins due to timeout.", ex, LoRaProcessingErrorCode.DeviceInitializationFailed);
            }

            var desiredTwin = new TwinCollectionReader(twin.Properties.Desired, this.logger);
            var reportedTwin = new TwinCollectionReader(twin.Properties.Reported, this.logger);

            // ABP requires the property AppSKey, AppNwkSKey, DevAddr to be present
            if (desiredTwin.Contains(TwinProperty.AppSKey))
            {
                // ABP Case
                try
                {
                    AppSKey = desiredTwin.ReadRequired<AppSessionKey>(TwinProperty.AppSKey);
                    NwkSKey = desiredTwin.ReadRequired<NetworkSessionKey>(TwinProperty.NwkSKey);
                    DevAddr = desiredTwin.ReadRequired<DevAddr>(TwinProperty.DevAddr);
                }
                catch (InvalidOperationException ex)
                {
                    throw new InvalidLoRaDeviceException("Failed to read required properties for ABP.", ex);
                }

                IsABPRelaxedFrameCounter = desiredTwin.SafeRead(TwinProperty.ABPRelaxMode, IsABPRelaxedFrameCounter);
            }
            else
            {
                // OTAA
                try
                {
                    AppKey = desiredTwin.ReadRequired<AppKey>(TwinProperty.AppKey);
                    AppEui = desiredTwin.ReadRequired<JoinEui>(TwinProperty.AppEui);
                }
                catch (InvalidOperationException ex)
                {
                    throw new InvalidLoRaDeviceException("Failed to read required properties for OTAA.", ex);
                }

                // Check for already joined OTAA device properties
                DevAddr = reportedTwin.SafeRead(TwinProperty.DevAddr, DevAddr);
                AppSKey = reportedTwin.SafeRead(TwinProperty.AppSKey, AppSKey);
                NwkSKey = reportedTwin.SafeRead(TwinProperty.NwkSKey, NwkSKey);
                NetId = reportedTwin.SafeRead(TwinProperty.NetId, NetId);
                if (twin.Properties.Reported.Contains(TwinProperty.DevAddr))
                {
                    DevAddr = twin.Properties.Reported[TwinProperty.DevAddr].Value is string s && LoRaWan.DevAddr.TryParse(s, out var devAddr)
                            ? devAddr
                            : default;
                }

                DevNonce = reportedTwin.TryRead<ushort>(TwinProperty.DevNonce, out var someDevNonce) ? new DevNonce(someDevNonce) : null;
                NetId = reportedTwin.TryRead<NetId>(TwinProperty.NetId, out var someNetId) ? someNetId : null;

                // Currently the RX2DR, RX1DROffset and RXDelay are only implemented as part of OTAA
                DesiredRX2DataRate = desiredTwin.SafeRead<DataRateIndex?>(TwinProperty.RX2DataRate);
                DesiredRX1DROffset = desiredTwin.SafeRead<ushort>(TwinProperty.RX1DROffset);
                DesiredRXDelay = desiredTwin.SafeRead(TwinProperty.RXDelay, DesiredRXDelay);

                ReportedRX2DataRate = reportedTwin.SafeRead<DataRateIndex?>(TwinProperty.RX2DataRate);
                ReportedRX1DROffset = reportedTwin.SafeRead<ushort>(TwinProperty.RX1DROffset);
                ReportedRXDelay = reportedTwin.SafeRead(TwinProperty.RXDelay, ReportedRXDelay);
            }

            if (reportedTwin.TryParseJson<DwellTimeSetting>(TwinProperty.TxParam, out var someSettings))
            {
                UpdateDwellTimeSetting(someSettings, acceptChanges: true);
            }

            GatewayID = desiredTwin.SafeRead<string>(TwinProperty.GatewayID);

            _ = UpdateIsOurDevice(configuration.GatewayID);

            SensorDecoder = desiredTwin.SafeRead(TwinProperty.SensorDecoder, SensorDecoder);

            DownlinkEnabled = desiredTwin.SafeRead(TwinProperty.DownlinkEnabled, DownlinkEnabled);
            PreferredWindow = desiredTwin.SafeRead(TwinProperty.PreferredWindow, 1) is 2 ? ReceiveWindow2 : ReceiveWindow1;
            Deduplication = desiredTwin.SafeRead(TwinProperty.Deduplication, DeduplicationMode.None);
            ClassType = desiredTwin.SafeRead(TwinProperty.ClassType, LoRaDeviceClassType.A);

            this.preferredGatewayID = reportedTwin.ReadChangeTrackingProperty(TwinProperty.PreferredGatewayID, this.preferredGatewayID);
            this.region = reportedTwin.ReadChangeTrackingProperty(TwinProperty.Region, this.region);

            ReportedCN470JoinChannel = reportedTwin.SafeRead<int?>(TwinProperty.CN470JoinChannel);
            DesiredCN470JoinChannel = desiredTwin.SafeRead<int?>(TwinProperty.CN470JoinChannel);
            Supports32BitFCnt = desiredTwin.SafeRead(TwinProperty.Supports32BitFCnt, Supports32BitFCnt);
            KeepAliveTimeout = desiredTwin.SafeRead<int>(TwinProperty.KeepAliveTimeout);

            if (KeepAliveTimeout != 0)
                KeepAliveTimeout = Math.Max(KeepAliveTimeout, Constants.MinKeepAliveTimeout);

            this.lastProcessingStationEui = reportedTwin.ReadChangeTrackingProperty(TwinProperty.LastProcessingStationEui, this.lastProcessingStationEui);

            InitializeFrameCounters(desiredTwin, reportedTwin);

            LastUpdate = DateTimeOffset.UtcNow;
            return true;
        }

        internal bool UpdateIsOurDevice(string currentGatewayId)
        {
            IsOurDevice = string.IsNullOrEmpty(GatewayID) || string.Equals(GatewayID, currentGatewayId, StringComparison.OrdinalIgnoreCase);
            return IsOurDevice;
        }

        public void SetLastProcessingStationEui(StationEui s) => this.lastProcessingStationEui.Set(s);

        protected void InitializeFrameCounters(TwinCollectionReader desiredTwin, TwinCollectionReader reportedTwin)
        {
            _ = desiredTwin ?? throw new ArgumentNullException(nameof(desiredTwin));
            _ = reportedTwin ?? throw new ArgumentNullException(nameof(reportedTwin));

            var toReport = new TwinCollection();

            var reset = false;
            // check if there is a reset we need to process
            if (desiredTwin.TryRead<int>(TwinProperty.FCntResetCounter, out var resetDesired) &&
               (!reportedTwin.TryRead<int>(TwinProperty.FCntResetCounter, out var resetReported) || resetReported < resetDesired))
            {
                toReport[TwinProperty.FCntResetCounter] = resetDesired;
                reset = true;
            }

            // up
            var fcnt = InitializeFcnt(reportedTwin, desiredTwin, reset, TwinProperty.FCntUpStart, TwinProperty.FCntUp, toReport);
            if (fcnt.HasValue)
            {
                this.fcntUp = fcnt.Value;
                this.lastSavedFcntUp = this.fcntUp;
            }

            // down
            fcnt = InitializeFcnt(reportedTwin, desiredTwin, reset, TwinProperty.FCntDownStart, TwinProperty.FCntDown, toReport);
            if (fcnt.HasValue)
            {
                this.fcntDown = fcnt.Value;
                this.lastSavedFcntDown = this.fcntDown;
            }

            if (toReport.Count > 0)
            {
                _ = SaveChangesAsync(toReport, true);
            }
        }

        private uint? InitializeFcnt(TwinCollectionReader reported, TwinCollectionReader desired, bool reset, string propertyNameStart, string fcntPropertyName, TwinCollection toReport)
        {
            uint? newfCnt = null;

            if (desired.TryRead<uint>(propertyNameStart, out var frameCounterStartDesired) &&
               (reset
               || !reported.TryRead<uint>(propertyNameStart, out var frameCounterStartReported)
               || frameCounterStartReported != frameCounterStartDesired))
            {
                // force this counter in the start desired
                newfCnt = frameCounterStartDesired;
                toReport ??= new TwinCollection();
                toReport[propertyNameStart] = newfCnt.Value;
                this.hasFrameCountChanges = true;
                this.logger.LogDebug("set {FcntPropertyName} from {PropertyNameStart} with {NewfCnt}, reset: {Reset}", fcntPropertyName, propertyNameStart, newfCnt, reset);
            }
            else
            {
                if (reported.TryRead<uint>(fcntPropertyName, out var someFcnt))
                {
                    newfCnt = someFcnt;
                }
            }

            return newfCnt;
        }//*/

        /// <summary>
        /// Saves device changes in reported twin properties
        /// It will only save if required. Frame counters are only saved if the difference since last value is equal or greater than <see cref="Constants.MaxFcntUnsavedDelta"/>.
        /// </summary>
        /// <param name="reportedProperties">Pre populate reported properties.</param>
        /// <param name="force">Indicates if changes should be saved even if the difference between last saved and current frame counter are less than <see cref="Constants.MaxFcntUnsavedDelta"/>.</param>
        public async Task<bool> SaveChangesAsync(TwinCollection reportedProperties = null, bool force = false)
        {
            try
            {
                // We only ever want a single save operation per device
                // to happen. The save to the twins can be delayed for multiple
                // seconds, subsequent updates should be waiting for this to complete
                // before checking the current state and update again.
                await this.syncSave.WaitAsync();

                if (reportedProperties == null)
                {
                    reportedProperties = new TwinCollection();
                }

                var savedProperties = new List<IChangeTrackingProperty>();
                foreach (var prop in GetTrackableProperties())
                {
                    if (prop.IsDirty())
                    {
                        reportedProperties[prop.PropertyName] = prop.Value switch
                        {
                            StationEui v => v.ToString(),
                            DataRateIndex v => (int)v,
                            Enum v => v.ToString(),
                            var v => v,
                        };
                        savedProperties.Add(prop);
                    }
                }

                var fcntUpDelta = FCntUp >= LastSavedFCntUp ? FCntUp - LastSavedFCntUp : LastSavedFCntUp - FCntUp;
                var fcntDownDelta = FCntDown >= LastSavedFCntDown ? FCntDown - LastSavedFCntDown : LastSavedFCntDown - FCntDown;

                if (reportedProperties.Count > 0 ||
                            fcntDownDelta >= Constants.MaxFcntUnsavedDelta ||
                            fcntUpDelta >= Constants.MaxFcntUnsavedDelta ||
                            (this.hasFrameCountChanges && force))
                {
                    var savedFcntDown = FCntDown;
                    var savedFcntUp = FCntUp;

                    reportedProperties[TwinProperty.FCntDown] = savedFcntDown;
                    reportedProperties[TwinProperty.FCntUp] = savedFcntUp;

                    // For class C devices this might be the only moment the connection is established
                    await using var deviceClientActivityScope = BeginDeviceClientConnectionActivity();
                    if (deviceClientActivityScope == null)
                    {
                        // Logging as information because the real error was logged as error
                        this.logger.LogDebug("failed to save twin, could not reconnect");
                        return false;
                    }

                    var result = await Client.UpdateReportedPropertiesAsync(reportedProperties, default);
                    if (result)
                    {
                        InternalAcceptFrameCountChanges(savedFcntUp, savedFcntDown);

                        for (var i = 0; i < savedProperties.Count; i++)
                            savedProperties[i].AcceptChanges();
                    }
                    else
                    {
                        for (var i = 0; i < savedProperties.Count; i++)
                            savedProperties[i].Rollback();
                    }

                    return result;
                }

                return true;
            }
            finally
            {
                _ = this.syncSave.Release();
            }
        }

        /// <summary>
        /// Gets a value indicating whether there are pending frame count changes.
        /// </summary>
        public bool HasFrameCountChanges => this.hasFrameCountChanges;

        /// <summary>
        /// Accept changes to the frame count.
        /// </summary>
        public void AcceptFrameCountChanges()
        {
            this.syncSave.Wait();
            try
            {
                InternalAcceptFrameCountChanges(this.fcntUp, this.fcntDown);
            }
            finally
            {
                _ = this.syncSave.Release();
            }
        }

        /// <summary>
        /// Accept changes to the frame count
        /// This method is not protected by locks.
        /// </summary>
        private void InternalAcceptFrameCountChanges(uint savedFcntUp, uint savedFcntDown)
        {
            this.lastSavedFcntUp = savedFcntUp;
            this.lastSavedFcntDown = savedFcntDown;

            this.hasFrameCountChanges = this.fcntDown != this.lastSavedFcntDown || this.fcntUp != this.lastSavedFcntUp;
        }

        /// <summary>
        /// Increments <see cref="FCntDown"/>.
        /// </summary>
        public uint IncrementFcntDown(uint value)
        {
            this.syncSave.Wait();
            try
            {
                this.fcntDown += value;
                this.hasFrameCountChanges = true;
                return this.fcntDown;
            }
            finally
            {
                _ = this.syncSave.Release();
            }
        }

        /// <summary>
        /// Sets a new value for <see cref="FCntDown"/>.
        /// </summary>
        public void SetFcntDown(uint newValue)
        {
            this.syncSave.Wait();
            try
            {
                if (newValue != this.fcntDown)
                {
                    this.fcntDown = newValue;
                    this.hasFrameCountChanges = true;
                }
            }
            finally
            {
                _ = this.syncSave.Release();
            }
        }

        public void SetFcntUp(uint newValue)
        {
            this.syncSave.Wait();
            try
            {
                if (this.fcntUp != newValue)
                {
                    this.fcntUp = newValue;
                    this.confirmationResubmitCount = 0;
                    this.hasFrameCountChanges = true;
                }
            }
            finally
            {
                _ = this.syncSave.Release();
            }
        }

        /// <summary>
        /// Optimized way to reset fcntUp and fcntDown to zero with a single lock.
        /// </summary>
        internal void ResetFcnt()
        {
            this.syncSave.Wait();
            try
            {
                if (this.hasFrameCountChanges)
                {
                    // if there are changes, reset them if the last saved was 0, 0
                    this.hasFrameCountChanges = this.lastSavedFcntDown != 0 || this.lastSavedFcntUp != 0;
                }
                else
                {
                    // if there aren't changes, reset if fcnt was not 0, 0
                    this.hasFrameCountChanges = this.fcntDown != 0 || this.fcntUp != 0;
                }

                this.fcntDown = 0;
                this.fcntUp = 0;
                this.confirmationResubmitCount = 0;
            }
            finally
            {
                _ = this.syncSave.Release();
            }
        }

        /// <summary>
        /// Ensures that the device is connected. Calls the connection manager that keeps track of device connection lifetime.
        /// </summary>
        internal virtual IAsyncDisposable BeginDeviceClientConnectionActivity() =>
            // Most devices won't have a connection timeout
            // In that case check without lock and return a cached disposable
            KeepAliveTimeout == 0
                ? AsyncDisposable.Nop
                : this.connectionManager.BeginDeviceClientConnectionActivity(this);

        /// <summary>
        /// Indicates whether or not we can resubmit an ack for the confirmation up message.
        /// </summary>
        /// <returns><c>true</c>, if resubmit is allowed, <c>false</c> otherwise.</returns>
        /// <param name="payloadFcnt">Payload frame count.</param>
        public bool ValidateConfirmResubmit(uint payloadFcnt)
        {
            this.syncSave.Wait();
            try
            {
                if (FCntUp == payloadFcnt)
                {
                    if (this.confirmationResubmitCount < MaxConfirmationResubmitCount)
                    {
                        this.confirmationResubmitCount++;
                        return true;
                    }
                }

                return false;
            }
            finally
            {
                _ = this.syncSave.Release();
            }
        }

        private ILoRaDeviceClient Client => this.connectionManager.GetClient(this);

        public Task<bool> SendEventAsync(LoRaDeviceTelemetry telemetry, Dictionary<string, string> properties = null) => Client.SendEventAsync(telemetry, properties);

        public Task<Message> ReceiveCloudToDeviceAsync(TimeSpan timeout) => Client.ReceiveAsync(timeout);

        public Task<bool> CompleteCloudToDeviceMessageAsync(Message cloudToDeviceMessage) => Client.CompleteAsync(cloudToDeviceMessage);

        public Task<bool> AbandonCloudToDeviceMessageAsync(Message cloudToDeviceMessage) => Client.AbandonAsync(cloudToDeviceMessage);

        public Task<bool> RejectCloudToDeviceMessageAsync(Message cloudToDeviceMessage) => Client.RejectAsync(cloudToDeviceMessage);

        /// <summary>
        /// Updates device on the server after a join succeeded.
        /// </summary>
        internal virtual async Task<bool> UpdateAfterJoinAsync(LoRaDeviceJoinUpdateProperties updateProperties, CancellationToken cancellationToken)
        {
            var reportedProperties = new TwinCollection();
            reportedProperties[TwinProperty.AppSKey] = updateProperties.AppSKey.ToString();
            reportedProperties[TwinProperty.NwkSKey] = updateProperties.NwkSKey.ToString();
            reportedProperties[TwinProperty.DevAddr] = updateProperties.DevAddr.ToString();
            reportedProperties[TwinProperty.FCntDown] = 0;
            reportedProperties[TwinProperty.FCntUp] = 0;
            reportedProperties[TwinProperty.DevEUI] = DevEUI.ToString();
            reportedProperties[TwinProperty.NetId] = updateProperties.NetId.ToString();
            reportedProperties[TwinProperty.DevNonce] = updateProperties.DevNonce.AsUInt16;

            if (updateProperties.SaveRegion)
            {
                this.region.Set(updateProperties.Region);
                if (this.region.IsDirty())
                {
                    reportedProperties[this.region.PropertyName] = updateProperties.Region.ToString();
                }
            }

            if (updateProperties.StationEui != default)
            {
                this.lastProcessingStationEui.Set(updateProperties.StationEui);
                if (this.lastProcessingStationEui.IsDirty())
                {
                    reportedProperties[this.lastProcessingStationEui.PropertyName] = updateProperties.StationEui.ToString();
                }
            }

            reportedProperties[TwinProperty.CN470JoinChannel] = updateProperties.CN470JoinChannel;

            if (RegionManager.TryTranslateToRegion(updateProperties.Region, out var currentRegion))
            {
                // Additional Join Property Saved
                if (DesiredRX1DROffset != DefaultJoinValues && currentRegion.IsValidRX1DROffset(DesiredRX1DROffset))
                {
                    reportedProperties[TwinProperty.RX1DROffset] = DesiredRX1DROffset;
                }
                else
                {
                    reportedProperties[TwinProperty.RX1DROffset] = null;
                }

                reportedProperties[TwinProperty.RX2DataRate] =
                    DesiredRX2DataRate != DefaultJoinValues && DesiredRX2DataRate.HasValue && currentRegion.RegionLimits.IsCurrentDownstreamDRIndexWithinAcceptableValue(DesiredRX2DataRate.Value)
                    ? DesiredRX2DataRate
                    : null;

                reportedProperties[TwinProperty.RXDelay] = DesiredRXDelay is var rxd and not DefaultJoinRxDelay
                                                           && Enum.IsDefined(rxd) ? rxd : null;
            }
            else
            {
                this.logger.LogError("the region provided in the device twin is not a valid value");
            }

            if (updateProperties.SavePreferredGateway)
            {
                if (string.IsNullOrEmpty(GatewayID))
                {
                    this.preferredGatewayID.Set(updateProperties.PreferredGatewayID);
                }
                else if (!string.IsNullOrEmpty(this.preferredGatewayID.Get()))
                {
                    this.preferredGatewayID.Set(null);
                }

                if (this.preferredGatewayID.IsDirty())
                {
                    reportedProperties[this.preferredGatewayID.PropertyName] = updateProperties.PreferredGatewayID;
                }
            }

            await using var activityScope = BeginDeviceClientConnectionActivity();
            if (activityScope == null)
            {
                // Logging as information because the real error was logged as error
                this.logger.LogDebug("failed to update twin after join, could not reconnect");
                return false;
            }

            var devAddrBeforeSave = DevAddr;
            var succeeded = await Client.UpdateReportedPropertiesAsync(reportedProperties, cancellationToken);

            // Only save if the devAddr remains the same, otherwise ignore the save
            if (succeeded && devAddrBeforeSave == DevAddr)
            {
                DevAddr = updateProperties.DevAddr;
                NwkSKey = updateProperties.NwkSKey;
                AppSKey = updateProperties.AppSKey;
                AppNonce = updateProperties.AppNonce;
                DevNonce = updateProperties.DevNonce;
                NetId = updateProperties.NetId;
                ReportedCN470JoinChannel = updateProperties.CN470JoinChannel;

                if (currentRegion.IsValidRX1DROffset(DesiredRX1DROffset))
                {
                    ReportedRX1DROffset = DesiredRX1DROffset;
                }
                else
                {
                    this.logger.LogError("the provided RX1DROffset is not valid");
                }

                if (DesiredRX2DataRate.HasValue && currentRegion.RegionLimits.IsCurrentDownstreamDRIndexWithinAcceptableValue(DesiredRX2DataRate.Value))
                {
                    ReportedRX2DataRate = DesiredRX2DataRate;
                }
                else
                {
                    this.logger.LogError("the provided RX2DataRate is not valid");
                }

                if (Enum.IsDefined(DesiredRXDelay))
                {
                    ReportedRXDelay = DesiredRXDelay;
                }
                else
                {
                    this.logger.LogError("the provided RXDelay is not valid");
                }

                this.region.AcceptChanges();
                this.preferredGatewayID.AcceptChanges();
                this.lastProcessingStationEui.AcceptChanges();

                ResetFcnt();
                InternalAcceptFrameCountChanges(this.fcntUp, this.fcntDown);
            }
            else
            {
                this.region.Rollback();
                this.preferredGatewayID.Rollback();
            }

            return succeeded;
        }

        internal void SetRequestHandler(ILoRaDataRequestHandler dataRequestHandler) => this.dataRequestHandler = dataRequestHandler;

        public void Queue(LoRaRequest request)
        {
            // Access to runningRequest and queuedRequests must be
            // thread safe
            lock (this.processingSyncLock)
            {
                if (this.runningRequest == null)
                {
                    this.runningRequest = request;
                    _ = RunAndQueueNext(request);
                }
                else
                {
                    this.queuedRequests.Enqueue(request);
                }
            }
        }

        private void ProcessNext()
        {
            // Access to runningRequest and queuedRequests must be
            // thread safe
            lock (this.processingSyncLock)
            {
                this.runningRequest = null;
                if (this.queuedRequests.TryDequeue(out var nextRequest))
                {
                    this.runningRequest = nextRequest;
                    _ = RunAndQueueNext(nextRequest);
                }
            }
        }

        internal bool ValidateMic(LoRaPayloadData payloadData)
        {
            var adjusted32bit = Get32BitAdjustedFcntIfSupported(payloadData);
            var ret = payloadData.CheckMic(NwkSKey.Value, adjusted32bit);
            if (!ret && CanRolloverToNext16Bits(payloadData.Fcnt))
            {
                payloadData.Reset32BitFcnt();
                // if the upper 16bits changed on the client, it can be that we can't decrypt
                ret = payloadData.CheckMic(NwkSKey.Value, Get32BitAdjustedFcntIfSupported(payloadData, true));
                if (ret)
                {
                    // this is an indication that the lower 16 bits rolled over on the client
                    // we adjust the server to the new higher 16bits and keep the lower 16bits
                    SetFcntUp(IncrementUpper16bit(this.fcntUp));
                }
            }

            return ret;

            uint? Get32BitAdjustedFcntIfSupported(LoRaPayloadData payload, bool rollHi = false) =>
                Supports32BitFCnt && payload is { Fcnt: var fcnt }
                ? LoRaPayloadData.InferUpper32BitsForClientFcnt(fcnt, rollHi ? IncrementUpper16bit(FCntUp) : FCntUp)
                : null;

            bool CanRolloverToNext16Bits(ushort payloadFcntUp) =>
                Supports32BitFCnt && payloadFcntUp + (ushort.MaxValue - (ushort)this.fcntUp) <= Constants.MaxFcntGap;

            static uint IncrementUpper16bit(uint val) => (val | 0x0000ffff) + 1;
        }


        private Task RunAndQueueNext(LoRaRequest request)
        {
            return TaskUtil.RunOnThreadPool(() => CoreAsync(),
                                            ex => this.logger.LogError(ex, $"error processing request: {ex.Message}"),
                                            this.unhandledExceptionCount);

            async Task CoreAsync()
            {
                using var scope = this.logger.BeginDeviceScope(DevEUI);

                LoRaDeviceRequestProcessResult result = null;

                try
                {
                    result = await this.dataRequestHandler.ProcessRequestAsync(request, this);
                }
                catch (Exception ex)
                {
                    request.NotifyFailed(this, ex);
                    throw;
                }
                finally
                {
                    ProcessNext();
                }

                if (result.FailedReason.HasValue)
                {
                    request.NotifyFailed(this, result.FailedReason.Value);
                }
                else
                {
                    request.NotifySucceeded(this, result?.DownlinkMessage);
                }
            }
        }

        internal virtual async Task CloseConnectionAsync(CancellationToken cancellationToken, bool force = false)
<<<<<<< HEAD
        {
            if ((force || IsConnectionOwner is null or false)
                && this.connectionManager is { } someConnectionManager)
            {
                await someConnectionManager.GetClient(this).DisconnectAsync(cancellationToken);
            }
        }

        protected virtual async ValueTask DisposeAsync(bool dispose)
=======
>>>>>>> cd9015c8
        {
            if ((force || IsConnectionOwner is null or false)
                && this.connectionManager is { } someConnectionManager)
            {
<<<<<<< HEAD
                if (this.connectionManager is { } someConnectionManager)
                    await someConnectionManager.ReleaseAsync(this);
                this.syncSave.Dispose();
            }
        }

        public async ValueTask DisposeAsync()
        {
            await DisposeAsync(true);
=======
                await someConnectionManager.GetClient(this).DisconnectAsync(cancellationToken);
            }
        }

        protected virtual async ValueTask DisposeAsyncCore()
        {
            if (this.connectionManager is { } someConnectionManager)
                await someConnectionManager.ReleaseAsync(this);
            this.syncSave.Dispose();
        }

        public async ValueTask DisposeAsync()
        {
            await DisposeAsyncCore();
>>>>>>> cd9015c8
            GC.SuppressFinalize(this);
        }

        /// <summary>
        /// Updates the ADR properties of device.
        /// </summary>
        public void UpdatedADRProperties(DataRateIndex dataRate, int txPower, int nbRep)
        {
            this.dataRate.Set(dataRate);
            this.txPower.Set(txPower);
            this.nbRep.Set(nbRep);
        }

        /// <summary>
        /// Gets the properties that are trackable.
        /// </summary>
        private IEnumerable<IChangeTrackingProperty> GetTrackableProperties()
        {
            yield return this.preferredGatewayID;
            yield return this.region;
            yield return this.dataRate;
            yield return this.txPower;
            yield return this.nbRep;
            yield return this.lastProcessingStationEui;
            yield return this.reportedDwellTimeSetting;
        }

        internal void UpdatePreferredGatewayID(string value, bool acceptChanges) =>
            UpdateChangeTrackingProperty(value, acceptChanges, this.preferredGatewayID);

        internal void UpdateRegion(LoRaRegionType value, bool acceptChanges) =>
            UpdateChangeTrackingProperty(value, acceptChanges, this.region);

        internal void UpdateDwellTimeSetting(DwellTimeSetting dwellTimeSetting, bool acceptChanges) =>
            UpdateChangeTrackingProperty(dwellTimeSetting, acceptChanges, this.reportedDwellTimeSetting);

        private static void UpdateChangeTrackingProperty<T>(T value, bool acceptChanges, ChangeTrackingProperty<T> changeTrackingProperty)
        {
            changeTrackingProperty.Set(value);
            if (acceptChanges)
                changeTrackingProperty.AcceptChanges();
        }

        /// <summary>
        /// Accepts changes in properties, for testing only!.
        /// </summary>
        internal void InternalAcceptChanges()
        {
            foreach (var prop in GetTrackableProperties())
            {
                prop.AcceptChanges();
            }
        }
    }

    internal static class TwinReaderExtensions
    {
        internal static ChangeTrackingProperty<T> ReadChangeTrackingProperty<T>(this TwinCollectionReader reader, string property, ChangeTrackingProperty<T> defaultValue = default)
        {
            if (!reader.TryRead<T>(property, out var someValue))
            {
                return defaultValue;
            }

            return new ChangeTrackingProperty<T>(property, someValue);
        }
    }
}<|MERGE_RESOLUTION|>--- conflicted
+++ resolved
@@ -930,33 +930,10 @@
         }
 
         internal virtual async Task CloseConnectionAsync(CancellationToken cancellationToken, bool force = false)
-<<<<<<< HEAD
         {
             if ((force || IsConnectionOwner is null or false)
                 && this.connectionManager is { } someConnectionManager)
             {
-                await someConnectionManager.GetClient(this).DisconnectAsync(cancellationToken);
-            }
-        }
-
-        protected virtual async ValueTask DisposeAsync(bool dispose)
-=======
->>>>>>> cd9015c8
-        {
-            if ((force || IsConnectionOwner is null or false)
-                && this.connectionManager is { } someConnectionManager)
-            {
-<<<<<<< HEAD
-                if (this.connectionManager is { } someConnectionManager)
-                    await someConnectionManager.ReleaseAsync(this);
-                this.syncSave.Dispose();
-            }
-        }
-
-        public async ValueTask DisposeAsync()
-        {
-            await DisposeAsync(true);
-=======
                 await someConnectionManager.GetClient(this).DisconnectAsync(cancellationToken);
             }
         }
@@ -971,7 +948,6 @@
         public async ValueTask DisposeAsync()
         {
             await DisposeAsyncCore();
->>>>>>> cd9015c8
             GC.SuppressFinalize(this);
         }
 
