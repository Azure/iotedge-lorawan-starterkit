--- conflicted
+++ resolved
@@ -108,26 +108,6 @@
             get => this.classType;
         }
 
-<<<<<<< HEAD
-        public ushort DesiredRX2DataRate { get; set; }
-
-        public ushort DesiredRX1DROffset { get; set; }
-
-        public ushort ReportedRX2DataRate { get; set; }
-
-        public ushort ReportedRX1DROffset { get; set; }
-
-        readonly object fcntSync;
-        readonly object queueSync;
-        readonly Queue<LoRaRequest> queuedRequests;
-        volatile bool hasFrameCountChanges;
-        byte confirmationResubmitCount = 0;
-        volatile int fcntUp;
-        volatile int fcntDown;
-        volatile int lastSavedFcntUp;
-        volatile int lastSavedFcntDown;
-        volatile LoRaRequest runningRequest;
-=======
         /// <summary>
         /// Used to synchronize the async save operation to the twins for this particular device.
         /// </summary>
@@ -136,14 +116,22 @@
         private readonly object queueSync = new object();
         private readonly Queue<LoRaRequest> queuedRequests = new Queue<LoRaRequest>();
 
+        public ushort DesiredRX2DataRate { get; set; }
+
+        public ushort DesiredRX1DROffset { get; set; }
+
+        public ushort ReportedRX2DataRate { get; set; }
+
+        public ushort ReportedRX1DROffset { get; set; }
+
         private volatile bool hasFrameCountChanges;
+
         private byte confirmationResubmitCount = 0;
         private volatile uint fcntUp;
         private volatile uint fcntDown;
         private volatile uint lastSavedFcntUp;
         private volatile uint lastSavedFcntDown;
         private volatile LoRaRequest runningRequest;
->>>>>>> 9bed1110
         private ILoRaDataRequestHandler dataRequestHandler;
         LoRaDeviceClassType classType;
 
@@ -271,12 +259,12 @@
 
                     if (twin.Properties.Desired.Contains(TwinProperty.RX2DataRate))
                     {
-                        this.DesiredRX2DataRate = (ushort)this.GetTwinPropertyIntValue(twin.Properties.Desired[TwinProperty.RX2DataRate].Value);
+                        this.DesiredRX2DataRate = (ushort)GetTwinPropertyIntValue(twin.Properties.Desired[TwinProperty.RX2DataRate].Value);
                     }
 
                     if (twin.Properties.Desired.Contains(TwinProperty.RX1DROffset))
                     {
-                        this.DesiredRX1DROffset = (ushort)this.GetTwinPropertyIntValue(twin.Properties.Desired[TwinProperty.RX1DROffset].Value);
+                        this.DesiredRX1DROffset = (ushort)GetTwinPropertyIntValue(twin.Properties.Desired[TwinProperty.RX1DROffset].Value);
                     }
 
                     if (twin.Properties.Desired.Contains(TwinProperty.ClassType))
