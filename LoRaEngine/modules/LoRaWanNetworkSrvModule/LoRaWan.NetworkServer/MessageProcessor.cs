﻿//
// Copyright (c) Microsoft. All rights reserved.
// Licensed under the MIT license. See LICENSE file in the project root for full license information.
//
using LoRaTools;
using LoRaTools.LoRaMessage;
using LoRaTools.LoRaPhysical;
using LoRaTools.Regions;
using LoRaTools.Utils;
using Microsoft.Azure.Devices.Client;
using Newtonsoft.Json;
using Newtonsoft.Json.Linq;
using System;
using System.Collections.Generic;
using System.Linq;
using System.Text;
using System.Threading.Tasks;


namespace LoRaWan.NetworkServer
{
    public class MessageProcessor : IDisposable
    {
        private DateTime startTimeProcessing;
        private static string GatewayID;
        private List<byte[]> fOptsPending = new List<byte[]>();

        public async Task ProcessMessageAsync(byte[] message)
        {
            try
            {
                startTimeProcessing = DateTime.UtcNow;
                GatewayID = Environment.GetEnvironmentVariable("IOTEDGE_DEVICEID");
                LoRaMessageWrapper loraMessage = new LoRaMessageWrapper(message);
                byte[] udpMsgForPktForwarder = new Byte[0];
                if (!loraMessage.IsLoRaMessage)
                {
                    udpMsgForPktForwarder = ProcessNonLoraMessage(loraMessage);
                }
                else
                {
                    if (RegionFactory.CurrentRegion == null)
                        RegionFactory.Create(loraMessage.PktFwdPayload.GetPktFwdMessage().Rxpks[0]);
                    //join message
                    if (loraMessage.LoRaMessageType == LoRaMessageType.JoinRequest)
                    {
                        udpMsgForPktForwarder = await ProcessJoinRequest(loraMessage);
                    }
                    //normal message
                    else if (loraMessage.LoRaMessageType == LoRaMessageType.UnconfirmedDataUp || loraMessage.LoRaMessageType == LoRaMessageType.ConfirmedDataUp)
                    {
                        udpMsgForPktForwarder = await ProcessLoraMessage(loraMessage);
                    }
                }

                //send reply to pktforwarder
                await UdpServer.UdpSendMessage(udpMsgForPktForwarder);

            }
            catch (Exception ex)
            {
                Logger.Log($"Error processing the message {ex.Message}, {ex.StackTrace}", Logger.LoggingLevel.Error);
            }
        }

        private byte[] ProcessNonLoraMessage(LoRaMessageWrapper loraMessage)
        {
            byte[] udpMsgForPktForwarder = new byte[0];
            if (loraMessage.PhysicalPayload.identifier == PhysicalIdentifier.PULL_DATA)
            {
                PhysicalPayload pullAck = new PhysicalPayload(loraMessage.PhysicalPayload.token, PhysicalIdentifier.PULL_ACK, null);
                udpMsgForPktForwarder = pullAck.GetMessage();
            }

            return udpMsgForPktForwarder;
        }
        private async Task<byte[]> ProcessLoraMessage(LoRaMessageWrapper loraMessage)
        {
            bool validFrameCounter = false;
            byte[] udpMsgForPktForwarder = new byte[0];
            string devAddr = ConversionHelper.ByteArrayToString(loraMessage.LoRaPayloadMessage.DevAddr.ToArray());
            Message c2dMsg = null;
            Cache.TryGetValue(devAddr, out LoraDeviceInfo loraDeviceInfo);

            if (loraDeviceInfo == null || !loraDeviceInfo.IsOurDevice)
            {
                loraDeviceInfo = await LoraDeviceInfoManager.GetLoraDeviceInfoAsync(devAddr, GatewayID);
                if (loraDeviceInfo.DevEUI != null)
                    Logger.Log(loraDeviceInfo.DevEUI, $"processing message, device not in cache", Logger.LoggingLevel.Info);
                else
                    Logger.Log(devAddr, $"processing message, device not in cache", Logger.LoggingLevel.Info);
                Cache.AddToCache(devAddr, loraDeviceInfo);
            }
            else
            {
                Logger.Log(loraDeviceInfo.DevEUI, $"processing message, device in cache", Logger.LoggingLevel.Info);
            }

            Logger.Log(loraDeviceInfo.DevEUI, $"start cache processing time: {DateTime.UtcNow - startTimeProcessing}", Logger.LoggingLevel.Info);

            if (loraDeviceInfo != null && loraDeviceInfo.IsOurDevice)
            {
                //either there is no gateway linked to the device or the gateway is the one that the code is running
                if (String.IsNullOrEmpty(loraDeviceInfo.GatewayID) || loraDeviceInfo.GatewayID.ToUpper() == GatewayID.ToUpper())
                {
                    if (loraMessage.CheckMic(loraDeviceInfo.NwkSKey))
                    {

                        if (loraDeviceInfo.HubSender == null)
                        {
                            loraDeviceInfo.HubSender = new IoTHubConnector(loraDeviceInfo.DevEUI, loraDeviceInfo.PrimaryKey);
                        }
                        UInt16 fcntup = BitConverter.ToUInt16(loraMessage.LoRaPayloadMessage.GetLoRaMessage().Fcnt.ToArray(), 0);
                        byte[] linkCheckCmdResponse = null;

                        //check if the frame counter is valid: either is above the server one or is an ABP device resetting the counter (relaxed seqno checking)
                        if (fcntup > loraDeviceInfo.FCntUp || (fcntup == 0 && loraDeviceInfo.FCntUp == 0) || (fcntup == 1 && String.IsNullOrEmpty(loraDeviceInfo.AppEUI)))
                        {
                            //save the reset fcnt for ABP (relaxed seqno checking)
                            if (fcntup == 1 && String.IsNullOrEmpty(loraDeviceInfo.AppEUI))
                            {
                                _ = loraDeviceInfo.HubSender.UpdateFcntAsync(fcntup, 0, true);

                                //if the device is not attached to a gateway we need to reset the abp fcnt server side cache
                                if (String.IsNullOrEmpty(loraDeviceInfo.GatewayID))
                                {
                                    bool rit = await LoraDeviceInfoManager.ABPFcntCacheReset(loraDeviceInfo.DevEUI);
                                }
                            }

                            validFrameCounter = true;
                            Logger.Log(loraDeviceInfo.DevEUI, $"valid frame counter, msg: {fcntup} server: {loraDeviceInfo.FCntUp}", Logger.LoggingLevel.Info);

                            byte[] decryptedMessage = null;
                            try
                            {
                                decryptedMessage = loraMessage.DecryptPayload(loraDeviceInfo.AppSKey);
                            }
                            catch (Exception ex)
                            {
                                Logger.Log(loraDeviceInfo.DevEUI, $"failed to decrypt message: {ex.Message}", Logger.LoggingLevel.Error);
                            }
                            Rxpk rxPk = loraMessage.PktFwdPayload.GetPktFwdMessage().Rxpks[0];
                            dynamic fullPayload = JObject.FromObject(rxPk);
                            string jsonDataPayload = "";
                            uint fportUp = (uint)loraMessage.LoRaPayloadMessage.GetLoRaMessage().Fport.Span[0];
                            fullPayload.port = fportUp;
                            fullPayload.fcnt = fcntup;

                            if (String.IsNullOrEmpty(loraDeviceInfo.SensorDecoder))
                            {
                                jsonDataPayload = Convert.ToBase64String(decryptedMessage);
                                fullPayload.data = jsonDataPayload;
                            }
                            else
                            {
                                Logger.Log(loraDeviceInfo.DevEUI, $"decoding with: {loraDeviceInfo.SensorDecoder} port: {fportUp}", Logger.LoggingLevel.Info);
                                jsonDataPayload = LoraDecoders.DecodeMessage(decryptedMessage, fportUp, loraDeviceInfo.SensorDecoder);
                                fullPayload.data = JObject.Parse(jsonDataPayload);
                            }

                            fullPayload.eui = loraDeviceInfo.DevEUI;
                            fullPayload.gatewayid = GatewayID;
                            //Edge timestamp
                            fullPayload.edgets = (long)((startTimeProcessing - new DateTime(1970, 1, 1)).TotalMilliseconds);
                            List<KeyValuePair<String, String>> messageProperties = new List<KeyValuePair<String, String>>();

                            //Parsing MacCommands and add them as property of the message to be sent to the IoT Hub.
                            var macCommand = ((LoRaPayloadData)loraMessage.LoRaPayloadMessage).GetMacCommands();
                            if (macCommand.macCommand.Count > 0)
                            {
                                for (int i = 0; i < macCommand.macCommand.Count; i++)
                                {
                                    messageProperties.Add(new KeyValuePair<string, string>(macCommand.macCommand[i].Cid.ToString(), value: JsonConvert.SerializeObject(macCommand.macCommand[i], Newtonsoft.Json.Formatting.None)));
                                    //in case it is a link check mac, we need to send it downstream.
                                    if (macCommand.macCommand[i].Cid == CidEnum.LinkCheckCmd)
                                    {
                                        linkCheckCmdResponse = new LinkCheckCmd(rxPk.GetModulationMargin(), 1).ToBytes();
                                    }
                                }
                            }
                            string iotHubMsg = fullPayload.ToString(Newtonsoft.Json.Formatting.None);
                            await loraDeviceInfo.HubSender.SendMessageAsync(iotHubMsg, messageProperties);
                            Logger.Log(loraDeviceInfo.DevEUI, $"message '{jsonDataPayload}' sent to hub", Logger.LoggingLevel.Info);
                            loraDeviceInfo.FCntUp = fcntup;
                        }
                        else
                        {
                            validFrameCounter = false;
                            Logger.Log(loraDeviceInfo.DevEUI, $"invalid frame counter, msg: {fcntup} server: {loraDeviceInfo.FCntUp}", Logger.LoggingLevel.Info);
                        }


                        //we lock as fast as possible and get the down fcnt for multi gateway support for confirmed message
                        if (loraMessage.LoRaMessageType == LoRaMessageType.ConfirmedDataUp && String.IsNullOrEmpty(loraDeviceInfo.GatewayID))
                        {
                            ushort newFCntDown = await LoraDeviceInfoManager.NextFCntDown(loraDeviceInfo.DevEUI, loraDeviceInfo.FCntDown, fcntup, GatewayID);
                            //ok to send down ack or msg
                            if (newFCntDown > 0)
                            {
                                loraDeviceInfo.FCntDown = newFCntDown;
                            }
                            //another gateway was first with this message we simply drop
                            else
                            {
                                PhysicalPayload pushAck = new PhysicalPayload(loraMessage.PhysicalPayload.token, PhysicalIdentifier.PUSH_ACK, null);
                                udpMsgForPktForwarder = pushAck.GetMessage();
                                Logger.Log(loraDeviceInfo.DevEUI, $"another gateway has already sent ack or downlink msg", Logger.LoggingLevel.Info);
                                Logger.Log(loraDeviceInfo.DevEUI, $"processing time: {DateTime.UtcNow - startTimeProcessing}", Logger.LoggingLevel.Info);
                                return udpMsgForPktForwarder;
                            }
                        }
                        //start checking for new c2d message, we do it even if the fcnt is invalid so we support replying to the ConfirmedDataUp
                        //todo ronnie should we wait up to 900 msec?
                        c2dMsg = await loraDeviceInfo.HubSender.ReceiveAsync(TimeSpan.FromMilliseconds(20));
                        byte[] bytesC2dMsg = null;
                        byte[] fport = null;
                        //Todo revamp fctrl
                        byte[] fctrl = new byte[1] { 32 };
                        //check if we got a c2d message to be added in the ack message and prepare the message
                        if (c2dMsg != null)
                        {
                            ////check if there is another message
                            var secondC2dMsg = await loraDeviceInfo.HubSender.ReceiveAsync(TimeSpan.FromMilliseconds(20));
                            if (secondC2dMsg != null)
                            {
                                //put it back to the queue for the next pickup
                                //todo ronnie check abbandon logic especially in case of mqtt
                                _ = await loraDeviceInfo.HubSender.AbandonAsync(secondC2dMsg);
                                //set the fpending flag so the lora device will call us back for the next message
                                fctrl = new byte[1] { 48 };
                            }

                            bytesC2dMsg = c2dMsg.GetBytes();
                            fport = new byte[1] { 1 };

                            if (bytesC2dMsg != null)
                                Logger.Log(loraDeviceInfo.DevEUI, $"C2D message: {Encoding.UTF8.GetString(bytesC2dMsg)}", Logger.LoggingLevel.Info);

                            //todo ronnie implement a better max payload size by datarate
                            //cut to the max payload of lora for any EU datarate
                            if (bytesC2dMsg.Length > 51)
                                Array.Resize(ref bytesC2dMsg, 51);

                            Array.Reverse(bytesC2dMsg);
                        }

                        //if confirmation or cloud to device msg send down the message
                        if (loraMessage.LoRaMessageType == LoRaMessageType.ConfirmedDataUp || c2dMsg != null)
                        {
                            //check if we are not too late for the second receive windows
                            if ((DateTime.UtcNow - startTimeProcessing) <= TimeSpan.FromMilliseconds(RegionFactory.CurrentRegion.receive_delay2 * 1000 - 100))
                            {
                                //if running in multigateway we need to use redis to sync the down fcnt
                                if (!String.IsNullOrEmpty(loraDeviceInfo.GatewayID))
                                {
                                    loraDeviceInfo.FCntDown++;
                                }
                                else if (loraMessage.LoRaMessageType == LoRaMessageType.UnconfirmedDataUp)
                                {
                                    ushort newFCntDown = await LoraDeviceInfoManager.NextFCntDown(loraDeviceInfo.DevEUI, loraDeviceInfo.FCntDown, fcntup, GatewayID);

                                    //ok to send down ack or msg
                                    if (newFCntDown > 0)
                                    {
                                        loraDeviceInfo.FCntDown = newFCntDown;
                                    }
                                    //another gateway was first with this message we simply drop
                                    else
                                    {
                                        PhysicalPayload pushAck = new PhysicalPayload(loraMessage.PhysicalPayload.token, PhysicalIdentifier.PUSH_ACK, null);
                                        udpMsgForPktForwarder = pushAck.GetMessage();
                                        Logger.Log(loraDeviceInfo.DevEUI, $"another gateway has already sent ack or downlink msg", Logger.LoggingLevel.Info);
                                        Logger.Log(loraDeviceInfo.DevEUI, $"processing time: {DateTime.UtcNow - startTimeProcessing}", Logger.LoggingLevel.Info);
                                        return udpMsgForPktForwarder;
                                    }


                                }
                                Logger.Log(loraDeviceInfo.DevEUI, $"down frame counter: {loraDeviceInfo.FCntDown}", Logger.LoggingLevel.Info);

                                //Saving both fcnts to twins
                                _ = loraDeviceInfo.HubSender.UpdateFcntAsync(loraDeviceInfo.FCntUp, loraDeviceInfo.FCntDown);
                                //todo need implementation of current configuation to implement this as this depends on RX1DROffset
                                //var _datr = ((UplinkPktFwdMessage)loraMessage.LoraMetadata.FullPayload).rxpk[0].datr;
                                var datr = RegionFactory.CurrentRegion.GetDownstreamDR(loraMessage.PktFwdPayload.GetPktFwdMessage().Rxpks[0]);
                                //todo should discuss about the logic in case of multi channel gateway.
                                uint rfch = loraMessage.PktFwdPayload.GetPktFwdMessage().Rxpks[0].rfch;
                                //todo should discuss about the logic in case of multi channel gateway
                                double freq = RegionFactory.CurrentRegion.GetDownstreamChannel(loraMessage.PktFwdPayload.GetPktFwdMessage().Rxpks[0]);
                                //if we are already longer than 900 mssecond move to the 2 second window
                                //uncomment the following line to force second windows usage TODO change this to a proper expression?
                                //Thread.Sleep(901
                                long tmst = loraMessage.PktFwdPayload.GetPktFwdMessage().Rxpks[0].tmst + RegionFactory.CurrentRegion.receive_delay1 * 1000000;

                                if ((DateTime.UtcNow - startTimeProcessing) > TimeSpan.FromMilliseconds(RegionFactory.CurrentRegion.receive_delay1 * 1000 - 100))
                                {
                                    fctrl = new byte[1] { 32 };
                                    if (string.IsNullOrEmpty(Environment.GetEnvironmentVariable("RX2_DATR")))
                                    {
                                        Logger.Log(loraDeviceInfo.DevEUI, $"using standard second receive windows", Logger.LoggingLevel.Info);
                                        tmst = loraMessage.PktFwdPayload.GetPktFwdMessage().Rxpks[0].tmst + RegionFactory.CurrentRegion.receive_delay2 * 1000000;
                                        freq = RegionFactory.CurrentRegion.RX2DefaultReceiveWindows.frequency;
                                        datr = RegionFactory.CurrentRegion.DRtoConfiguration[RegionFactory.CurrentRegion.RX2DefaultReceiveWindows.dr].configuration;
                                    }
                                    //if specific twins are set, specify second channel to be as specified
                                    else
                                    {
                                        freq = double.Parse(Environment.GetEnvironmentVariable("RX2_FREQ"));
                                        datr = Environment.GetEnvironmentVariable("RX2_DATR");
                                        Logger.Log(loraDeviceInfo.DevEUI, $"using custom DR second receive windows freq : {freq}, datr:{datr}", Logger.LoggingLevel.Info);
                                    }
                                }
                                Byte[] devAddrCorrect = new byte[4];
                                Array.Copy(loraMessage.LoRaPayloadMessage.DevAddr.ToArray(), devAddrCorrect, 4);
                                Array.Reverse(devAddrCorrect);

                                //check if the c2d message has a mac command
                                byte[] macbytes = null;
                                if (c2dMsg != null)
                                {
                                    var macCmd = c2dMsg.Properties.Where(o => o.Key == "CidType");

                                    if (macCmd.Count() != 0)
                                    {
                                        MacCommandHolder macCommandHolder = new MacCommandHolder(Convert.ToByte(macCmd.First().Value));
                                        macbytes = macCommandHolder.macCommand[0].ToBytes();
                                    }
                                }
                                if (macbytes != null && linkCheckCmdResponse != null)
                                    macbytes = macbytes.Concat(linkCheckCmdResponse).ToArray();
                                //adding the FoptsLength
                                LoRaPayloadData ackLoRaMessage = new LoRaPayloadData(ConversionHelper.StringToByteArray("A0"),
                                    devAddrCorrect,
                                    fctrl,
                                    BitConverter.GetBytes(loraDeviceInfo.FCntDown),
                                    macbytes,
                                    fport,
                                    bytesC2dMsg,
                                    1);

                                ackLoRaMessage.PerformEncryption(loraDeviceInfo.AppSKey);
                                ackLoRaMessage.SetMic(loraDeviceInfo.NwkSKey);

                                byte[] rndToken = new byte[2];
                                Random rnd = new Random();
                                rnd.NextBytes(rndToken);
                                //todo ronnie should check the device twin preference if using confirmed or unconfirmed down
                                LoRaMessageWrapper ackMessage = new LoRaMessageWrapper(ackLoRaMessage, LoRaMessageType.UnconfirmedDataDown, rndToken, datr, 0, freq, tmst);
                                udpMsgForPktForwarder = ackMessage.PhysicalPayload.GetMessage();
                                linkCheckCmdResponse = null;
                                //confirm the message to iot hub only if we are in time for a delivery
                                if (c2dMsg != null)
                                {
                                    //todo ronnie check if it is ok to do async so we make it in time to send the message
                                    _ = loraDeviceInfo.HubSender.CompleteAsync(c2dMsg);
                                    //bool rit = await loraDeviceInfo.HubSender.CompleteAsync(c2dMsg);
                                    //if (rit)
                                    //    Logger.Log(loraDeviceInfo.DevEUI, $"completed the c2d msg to IoT Hub", Logger.LoggingLevel.Info);
                                    //else
                                    //{
                                    //    //we could not complete the msg so we send only a pushAck
                                    //    PhysicalPayload pushAck = new PhysicalPayload(loraMessage.PhysicalPayload.token, PhysicalIdentifier.PUSH_ACK, null);
                                    //    udpMsgForPktForwarder = pushAck.GetMessage();
                                    //    Logger.Log(loraDeviceInfo.DevEUI, $"could not complete the c2d msg to IoT Hub", Logger.LoggingLevel.Info);

                                    //}
                                }

                            }
                            else
                            {
                                PhysicalPayload pushAck = new PhysicalPayload(loraMessage.PhysicalPayload.token, PhysicalIdentifier.PUSH_ACK, null);
                                udpMsgForPktForwarder = pushAck.GetMessage();
<<<<<<< HEAD
                               
                                // put back the c2d message to the queue for the next round
                                // todo ronnie check abbandon logic especially in case of mqtt
                                if (c2dMsg != null)
                                {
                                   bool rit = await loraDeviceInfo.HubSender.AbandonAsync(c2dMsg);
                                }
=======

                                //put back the c2d message to the queue for the next round
                                //todo ronnie check abbandon logic especially in case of mqtt
                                //if (c2dMsg != null)
                                //{
                                //    bool rit = await loraDeviceInfo.HubSender.AbandonAsync(c2dMsg);
                                //}
>>>>>>> c850e96e
                                Logger.Log(loraDeviceInfo.DevEUI, $"too late for down message, sending only ACK to gateway", Logger.LoggingLevel.Info);
                                _ = loraDeviceInfo.HubSender.UpdateFcntAsync(loraDeviceInfo.FCntUp, null);
                            }
                        }
                        //No ack requested and no c2d message we send the udp ack only to the gateway
                        else if (loraMessage.LoRaMessageType == LoRaMessageType.UnconfirmedDataUp && c2dMsg == null)
                        {

                            PhysicalPayload pushAck = new PhysicalPayload(loraMessage.PhysicalPayload.token, PhysicalIdentifier.PUSH_ACK, null);
                            udpMsgForPktForwarder = pushAck.GetMessage();

                            ////if ABP and 1 we reset the counter (loose frame counter) with force, if not we update normally
                            //if (fcntup == 1 && String.IsNullOrEmpty(loraDeviceInfo.AppEUI))
                            //    _ = loraDeviceInfo.HubSender.UpdateFcntAsync(fcntup, null, true);
                            if (validFrameCounter)
                                _ = loraDeviceInfo.HubSender.UpdateFcntAsync(loraDeviceInfo.FCntUp, null);

                        }
                        if (linkCheckCmdResponse != null)
                        {
                            Byte[] devAddrCorrect = new byte[4];
                            Array.Copy(loraMessage.LoRaPayloadMessage.DevAddr.ToArray(), devAddrCorrect, 4);
                            byte[] fctrl2 = new byte[1] { 32 };

                            Array.Reverse(devAddrCorrect);
                            LoRaPayloadData macReply = new LoRaPayloadData(ConversionHelper.StringToByteArray("A0"),
                                devAddrCorrect,
                                fctrl2,
                                BitConverter.GetBytes(loraDeviceInfo.FCntDown),
                                null,
                                new byte[1] { 0 },
                                linkCheckCmdResponse,
                                1);

                            macReply.PerformEncryption(loraDeviceInfo.AppSKey);
                            macReply.SetMic(loraDeviceInfo.NwkSKey);

                            byte[] rndToken = new byte[2];
                            Random rnd = new Random();
                            rnd.NextBytes(rndToken);

                            var datr = RegionFactory.CurrentRegion.GetDownstreamDR(loraMessage.PktFwdPayload.GetPktFwdMessage().Rxpks[0]);
                            //todo should discuss about the logic in case of multi channel gateway.
                            uint rfch = loraMessage.PktFwdPayload.GetPktFwdMessage().Rxpks[0].rfch;
                            double freq = RegionFactory.CurrentRegion.GetDownstreamChannel(loraMessage.PktFwdPayload.GetPktFwdMessage().Rxpks[0]);
                            long tmst = loraMessage.PktFwdPayload.GetPktFwdMessage().Rxpks[0].tmst + RegionFactory.CurrentRegion.receive_delay1 * 1000000;
                            //todo ronnie should check the device twin preference if using confirmed or unconfirmed down
                            LoRaMessageWrapper ackMessage = new LoRaMessageWrapper(macReply, LoRaMessageType.UnconfirmedDataDown, rndToken, datr, 0, freq, tmst);
                            udpMsgForPktForwarder = ackMessage.PhysicalPayload.GetMessage();
                        }
                    }
                    else
                    {
                        Logger.Log(loraDeviceInfo.DevEUI, $"with devAddr {devAddr} check MIC failed. Device will be ignored from now on", Logger.LoggingLevel.Info);
                        loraDeviceInfo.IsOurDevice = false;
                    }

                }
                else
                {
                    Logger.Log(loraDeviceInfo.DevEUI, $"ignore message because is not linked to this GatewayID", Logger.LoggingLevel.Info);
                }
            }
            else
            {
                Logger.Log(devAddr, $"device is not our device, ignore message", Logger.LoggingLevel.Info);
            }




            Logger.Log(loraDeviceInfo.DevEUI, $"processing time: {DateTime.UtcNow - startTimeProcessing}", Logger.LoggingLevel.Info);


            return udpMsgForPktForwarder;
        }



        private async Task<byte[]> ProcessJoinRequest(LoRaMessageWrapper loraMessage)
        {

            byte[] udpMsgForPktForwarder = new Byte[0];
            LoraDeviceInfo joinLoraDeviceInfo;
            var joinReq = (LoRaPayloadJoinRequest)loraMessage.LoRaPayloadMessage;
            joinReq.DevEUI.Span.Reverse();
            joinReq.AppEUI.Span.Reverse();
            string devEui = ConversionHelper.ByteArrayToString(joinReq.DevEUI.ToArray());
            string devNonce = ConversionHelper.ByteArrayToString(joinReq.DevNonce.ToArray());
            Logger.Log(devEui, $"join request received", Logger.LoggingLevel.Info);
            //checking if this devnonce was already processed or the deveui was already refused
            Cache.TryGetValue(devEui, out joinLoraDeviceInfo);

            //check if join request is valid. 
            //we have a join request in the cache
            if (joinLoraDeviceInfo != null)
            {
                //we query every time in case the device is turned one while not yet in the registry 
                //it is not our device so ingore the join
                //if (!joinLoraDeviceInfo.IsOurDevice)
                //{
                //    Logger.Log(devEui, $"join request refused the device is not ours", Logger.LoggingLevel.Info);
                //    return null;
                //}
                //is our device but the join was not valid
                if (!joinLoraDeviceInfo.IsJoinValid)
                {
                    //if the devNonce is equal to the current it is a potential replay attck
                    if (joinLoraDeviceInfo.DevNonce == devNonce)
                    {
                        Logger.Log(devEui, $"join request refused devNonce already used", Logger.LoggingLevel.Info);
                        return null;
                    }

                    //Check if the device is trying to join through the wrong gateway
                    if (!String.IsNullOrEmpty(joinLoraDeviceInfo.GatewayID) && joinLoraDeviceInfo.GatewayID.ToUpper() != GatewayID.ToUpper())
                    {
                        Logger.Log(devEui, $"trying to join not through its linked gateway, ignoring join request", Logger.LoggingLevel.Info);
                        return null;
                    }
                }
            }

            joinLoraDeviceInfo = await LoraDeviceInfoManager.PerformOTAAAsync(GatewayID, devEui, ConversionHelper.ByteArrayToString(joinReq.AppEUI.ToArray()), devNonce, joinLoraDeviceInfo);


            if (joinLoraDeviceInfo != null && joinLoraDeviceInfo.IsJoinValid)
            {
<<<<<<< HEAD
                /*if (!loraMessage.LoRaPayloadMessage.CheckMic(joinLoraDeviceInfo.AppKey))
                {
                    Logger.Log(devEui, $"join request MIC invalid", Logger.LoggingLevel.Info);
                    return null;
                }*/
                
=======
                //TODO to be fixed by Mik
                //if (!loraMessage.LoRaPayloadMessage.CheckMic(joinLoraDeviceInfo.AppKey))
                //   {
                //       Logger.Log(devEui, $"join request MIC invalid", Logger.LoggingLevel.Info);
                //       return null;
                //   }
>>>>>>> c850e96e
                //join request resets the frame counters
                joinLoraDeviceInfo.FCntUp = 0;
                joinLoraDeviceInfo.FCntDown = 0;
                //in this case it's too late, we need to break and awoid saving twins
                if ((DateTime.UtcNow - startTimeProcessing) > TimeSpan.FromMilliseconds(RegionFactory.CurrentRegion.join_accept_delay2 * 1000))
                {
                    Logger.Log(devEui, $"processing of the join request took too long, sending no message", Logger.LoggingLevel.Info);
                    var physicalResponse = new PhysicalPayload(loraMessage.PhysicalPayload.token, PhysicalIdentifier.PUSH_ACK, null);
                    return physicalResponse.GetMessage();
                }
                //update reported properties and frame Counter
                await joinLoraDeviceInfo.HubSender.UpdateReportedPropertiesOTAAasync(joinLoraDeviceInfo);
                byte[] appNonce = ConversionHelper.StringToByteArray(joinLoraDeviceInfo.AppNonce);
                byte[] netId = ConversionHelper.StringToByteArray(joinLoraDeviceInfo.NetId);
                byte[] devAddr = ConversionHelper.StringToByteArray(joinLoraDeviceInfo.DevAddr);
                string appKey = joinLoraDeviceInfo.AppKey;
                Array.Reverse(netId);
                Array.Reverse(appNonce);
                LoRaPayloadJoinAccept loRaPayloadJoinAccept = new LoRaPayloadJoinAccept(
                    //NETID 0 / 1 is default test 
                    ConversionHelper.ByteArrayToString(netId),
                    //todo add app key management
                    appKey,
                    //todo add device address management
                    devAddr,
                    appNonce,
                    new byte[] { 0 },
                    new byte[] { 0 },
                    null
                    );
                var datr = RegionFactory.CurrentRegion.GetDownstreamDR(loraMessage.PktFwdPayload.GetPktFwdMessage().Rxpks[0]);
                uint rfch = loraMessage.PktFwdPayload.GetPktFwdMessage().Rxpks[0].rfch;
                double freq = RegionFactory.CurrentRegion.GetDownstreamChannel(loraMessage.PktFwdPayload.GetPktFwdMessage().Rxpks[0]);
                //set tmst for the normal case
                long tmst = loraMessage.PktFwdPayload.GetPktFwdMessage().Rxpks[0].tmst + RegionFactory.CurrentRegion.join_accept_delay1 * 1000000;

                //in this case it's too late, we need to break
                if ((DateTime.UtcNow - startTimeProcessing) > TimeSpan.FromMilliseconds(RegionFactory.CurrentRegion.join_accept_delay2 * 1000))
                {
                    Logger.Log(devEui, $"processing of the join request took too long, sending no message", Logger.LoggingLevel.Info);
                    var physicalResponse = new PhysicalPayload(loraMessage.PhysicalPayload.token, PhysicalIdentifier.PULL_RESP, null);

                    Logger.Log(devEui, $"processing time: {DateTime.UtcNow - startTimeProcessing}", Logger.LoggingLevel.Info);

                    return physicalResponse.GetMessage();
                }
                //in this case the second join windows must be used
                else if ((DateTime.UtcNow - startTimeProcessing) > TimeSpan.FromMilliseconds(RegionFactory.CurrentRegion.join_accept_delay2 * 1000 - 500))
                {
                    Logger.Log(devEui, $"processing of the join request took too long, using second join accept receive window", Logger.LoggingLevel.Info);
                    tmst = loraMessage.PktFwdPayload.GetPktFwdMessage().Rxpks[0].tmst + RegionFactory.CurrentRegion.join_accept_delay2 * 1000000;
                    if (string.IsNullOrEmpty(Environment.GetEnvironmentVariable("RX2_DATR")))
                    {
                        Logger.Log(devEui, $"using standard second receive windows for join request", Logger.LoggingLevel.Info);
                        //using EU fix DR for RX2
                        freq = RegionFactory.CurrentRegion.RX2DefaultReceiveWindows.frequency;
                        datr = RegionFactory.CurrentRegion.DRtoConfiguration[RegionFactory.CurrentRegion.RX2DefaultReceiveWindows.dr].configuration;
                    }
                    //if specific twins are set, specify second channel to be as specified
                    else
                    {
                        Logger.Log(devEui, $"using custom DR second receive windows for join request", Logger.LoggingLevel.Info);
                        freq = double.Parse(Environment.GetEnvironmentVariable("RX2_FREQ"));
                        datr = Environment.GetEnvironmentVariable("RX2_DATR");
                    }
                }
                LoRaMessageWrapper joinAcceptMessage = new LoRaMessageWrapper(loRaPayloadJoinAccept, LoRaMessageType.JoinAccept, loraMessage.PhysicalPayload.token, datr, 0, freq, tmst);
                udpMsgForPktForwarder = joinAcceptMessage.PhysicalPayload.GetMessage();

                //add to cache for processing normal messages. This awoids one additional call to the server.
                Cache.AddToCache(joinLoraDeviceInfo.DevAddr, joinLoraDeviceInfo);
                Logger.Log(devEui, $"join accept sent", Logger.LoggingLevel.Info);
            }
            else
            {
                Logger.Log(devEui, $"join request refused", Logger.LoggingLevel.Info);

            }

            Logger.Log(devEui, $"processing time: {DateTime.UtcNow - startTimeProcessing}", Logger.LoggingLevel.Info);


            return udpMsgForPktForwarder;
        }

        public void Dispose()
        {

        }
    }
}
<|MERGE_RESOLUTION|>--- conflicted
+++ resolved
@@ -1,625 +1,606 @@
-﻿//
-// Copyright (c) Microsoft. All rights reserved.
-// Licensed under the MIT license. See LICENSE file in the project root for full license information.
-//
-using LoRaTools;
-using LoRaTools.LoRaMessage;
-using LoRaTools.LoRaPhysical;
-using LoRaTools.Regions;
-using LoRaTools.Utils;
-using Microsoft.Azure.Devices.Client;
-using Newtonsoft.Json;
-using Newtonsoft.Json.Linq;
-using System;
-using System.Collections.Generic;
-using System.Linq;
-using System.Text;
-using System.Threading.Tasks;
-
-
-namespace LoRaWan.NetworkServer
-{
-    public class MessageProcessor : IDisposable
-    {
-        private DateTime startTimeProcessing;
-        private static string GatewayID;
-        private List<byte[]> fOptsPending = new List<byte[]>();
-
-        public async Task ProcessMessageAsync(byte[] message)
-        {
-            try
-            {
-                startTimeProcessing = DateTime.UtcNow;
-                GatewayID = Environment.GetEnvironmentVariable("IOTEDGE_DEVICEID");
-                LoRaMessageWrapper loraMessage = new LoRaMessageWrapper(message);
-                byte[] udpMsgForPktForwarder = new Byte[0];
-                if (!loraMessage.IsLoRaMessage)
-                {
-                    udpMsgForPktForwarder = ProcessNonLoraMessage(loraMessage);
-                }
-                else
-                {
-                    if (RegionFactory.CurrentRegion == null)
-                        RegionFactory.Create(loraMessage.PktFwdPayload.GetPktFwdMessage().Rxpks[0]);
-                    //join message
-                    if (loraMessage.LoRaMessageType == LoRaMessageType.JoinRequest)
-                    {
-                        udpMsgForPktForwarder = await ProcessJoinRequest(loraMessage);
-                    }
-                    //normal message
-                    else if (loraMessage.LoRaMessageType == LoRaMessageType.UnconfirmedDataUp || loraMessage.LoRaMessageType == LoRaMessageType.ConfirmedDataUp)
-                    {
-                        udpMsgForPktForwarder = await ProcessLoraMessage(loraMessage);
-                    }
-                }
-
-                //send reply to pktforwarder
-                await UdpServer.UdpSendMessage(udpMsgForPktForwarder);
-
-            }
-            catch (Exception ex)
-            {
-                Logger.Log($"Error processing the message {ex.Message}, {ex.StackTrace}", Logger.LoggingLevel.Error);
-            }
-        }
-
-        private byte[] ProcessNonLoraMessage(LoRaMessageWrapper loraMessage)
-        {
-            byte[] udpMsgForPktForwarder = new byte[0];
-            if (loraMessage.PhysicalPayload.identifier == PhysicalIdentifier.PULL_DATA)
-            {
-                PhysicalPayload pullAck = new PhysicalPayload(loraMessage.PhysicalPayload.token, PhysicalIdentifier.PULL_ACK, null);
-                udpMsgForPktForwarder = pullAck.GetMessage();
-            }
-
-            return udpMsgForPktForwarder;
-        }
-        private async Task<byte[]> ProcessLoraMessage(LoRaMessageWrapper loraMessage)
-        {
-            bool validFrameCounter = false;
-            byte[] udpMsgForPktForwarder = new byte[0];
-            string devAddr = ConversionHelper.ByteArrayToString(loraMessage.LoRaPayloadMessage.DevAddr.ToArray());
-            Message c2dMsg = null;
-            Cache.TryGetValue(devAddr, out LoraDeviceInfo loraDeviceInfo);
-
-            if (loraDeviceInfo == null || !loraDeviceInfo.IsOurDevice)
-            {
-                loraDeviceInfo = await LoraDeviceInfoManager.GetLoraDeviceInfoAsync(devAddr, GatewayID);
-                if (loraDeviceInfo.DevEUI != null)
-                    Logger.Log(loraDeviceInfo.DevEUI, $"processing message, device not in cache", Logger.LoggingLevel.Info);
-                else
-                    Logger.Log(devAddr, $"processing message, device not in cache", Logger.LoggingLevel.Info);
-                Cache.AddToCache(devAddr, loraDeviceInfo);
-            }
-            else
-            {
-                Logger.Log(loraDeviceInfo.DevEUI, $"processing message, device in cache", Logger.LoggingLevel.Info);
-            }
-
-            Logger.Log(loraDeviceInfo.DevEUI, $"start cache processing time: {DateTime.UtcNow - startTimeProcessing}", Logger.LoggingLevel.Info);
-
-            if (loraDeviceInfo != null && loraDeviceInfo.IsOurDevice)
-            {
-                //either there is no gateway linked to the device or the gateway is the one that the code is running
-                if (String.IsNullOrEmpty(loraDeviceInfo.GatewayID) || loraDeviceInfo.GatewayID.ToUpper() == GatewayID.ToUpper())
-                {
-                    if (loraMessage.CheckMic(loraDeviceInfo.NwkSKey))
-                    {
-
-                        if (loraDeviceInfo.HubSender == null)
-                        {
-                            loraDeviceInfo.HubSender = new IoTHubConnector(loraDeviceInfo.DevEUI, loraDeviceInfo.PrimaryKey);
-                        }
-                        UInt16 fcntup = BitConverter.ToUInt16(loraMessage.LoRaPayloadMessage.GetLoRaMessage().Fcnt.ToArray(), 0);
-                        byte[] linkCheckCmdResponse = null;
-
-                        //check if the frame counter is valid: either is above the server one or is an ABP device resetting the counter (relaxed seqno checking)
-                        if (fcntup > loraDeviceInfo.FCntUp || (fcntup == 0 && loraDeviceInfo.FCntUp == 0) || (fcntup == 1 && String.IsNullOrEmpty(loraDeviceInfo.AppEUI)))
-                        {
-                            //save the reset fcnt for ABP (relaxed seqno checking)
-                            if (fcntup == 1 && String.IsNullOrEmpty(loraDeviceInfo.AppEUI))
-                            {
-                                _ = loraDeviceInfo.HubSender.UpdateFcntAsync(fcntup, 0, true);
-
-                                //if the device is not attached to a gateway we need to reset the abp fcnt server side cache
-                                if (String.IsNullOrEmpty(loraDeviceInfo.GatewayID))
-                                {
-                                    bool rit = await LoraDeviceInfoManager.ABPFcntCacheReset(loraDeviceInfo.DevEUI);
-                                }
-                            }
-
-                            validFrameCounter = true;
-                            Logger.Log(loraDeviceInfo.DevEUI, $"valid frame counter, msg: {fcntup} server: {loraDeviceInfo.FCntUp}", Logger.LoggingLevel.Info);
-
-                            byte[] decryptedMessage = null;
-                            try
-                            {
-                                decryptedMessage = loraMessage.DecryptPayload(loraDeviceInfo.AppSKey);
-                            }
-                            catch (Exception ex)
-                            {
-                                Logger.Log(loraDeviceInfo.DevEUI, $"failed to decrypt message: {ex.Message}", Logger.LoggingLevel.Error);
-                            }
-                            Rxpk rxPk = loraMessage.PktFwdPayload.GetPktFwdMessage().Rxpks[0];
-                            dynamic fullPayload = JObject.FromObject(rxPk);
-                            string jsonDataPayload = "";
-                            uint fportUp = (uint)loraMessage.LoRaPayloadMessage.GetLoRaMessage().Fport.Span[0];
-                            fullPayload.port = fportUp;
-                            fullPayload.fcnt = fcntup;
-
-                            if (String.IsNullOrEmpty(loraDeviceInfo.SensorDecoder))
-                            {
-                                jsonDataPayload = Convert.ToBase64String(decryptedMessage);
-                                fullPayload.data = jsonDataPayload;
-                            }
-                            else
-                            {
-                                Logger.Log(loraDeviceInfo.DevEUI, $"decoding with: {loraDeviceInfo.SensorDecoder} port: {fportUp}", Logger.LoggingLevel.Info);
-                                jsonDataPayload = LoraDecoders.DecodeMessage(decryptedMessage, fportUp, loraDeviceInfo.SensorDecoder);
-                                fullPayload.data = JObject.Parse(jsonDataPayload);
-                            }
-
-                            fullPayload.eui = loraDeviceInfo.DevEUI;
-                            fullPayload.gatewayid = GatewayID;
-                            //Edge timestamp
-                            fullPayload.edgets = (long)((startTimeProcessing - new DateTime(1970, 1, 1)).TotalMilliseconds);
-                            List<KeyValuePair<String, String>> messageProperties = new List<KeyValuePair<String, String>>();
-
-                            //Parsing MacCommands and add them as property of the message to be sent to the IoT Hub.
-                            var macCommand = ((LoRaPayloadData)loraMessage.LoRaPayloadMessage).GetMacCommands();
-                            if (macCommand.macCommand.Count > 0)
-                            {
-                                for (int i = 0; i < macCommand.macCommand.Count; i++)
-                                {
-                                    messageProperties.Add(new KeyValuePair<string, string>(macCommand.macCommand[i].Cid.ToString(), value: JsonConvert.SerializeObject(macCommand.macCommand[i], Newtonsoft.Json.Formatting.None)));
-                                    //in case it is a link check mac, we need to send it downstream.
-                                    if (macCommand.macCommand[i].Cid == CidEnum.LinkCheckCmd)
-                                    {
-                                        linkCheckCmdResponse = new LinkCheckCmd(rxPk.GetModulationMargin(), 1).ToBytes();
-                                    }
-                                }
-                            }
-                            string iotHubMsg = fullPayload.ToString(Newtonsoft.Json.Formatting.None);
-                            await loraDeviceInfo.HubSender.SendMessageAsync(iotHubMsg, messageProperties);
-                            Logger.Log(loraDeviceInfo.DevEUI, $"message '{jsonDataPayload}' sent to hub", Logger.LoggingLevel.Info);
-                            loraDeviceInfo.FCntUp = fcntup;
-                        }
-                        else
-                        {
-                            validFrameCounter = false;
-                            Logger.Log(loraDeviceInfo.DevEUI, $"invalid frame counter, msg: {fcntup} server: {loraDeviceInfo.FCntUp}", Logger.LoggingLevel.Info);
-                        }
-
-
-                        //we lock as fast as possible and get the down fcnt for multi gateway support for confirmed message
-                        if (loraMessage.LoRaMessageType == LoRaMessageType.ConfirmedDataUp && String.IsNullOrEmpty(loraDeviceInfo.GatewayID))
-                        {
-                            ushort newFCntDown = await LoraDeviceInfoManager.NextFCntDown(loraDeviceInfo.DevEUI, loraDeviceInfo.FCntDown, fcntup, GatewayID);
-                            //ok to send down ack or msg
-                            if (newFCntDown > 0)
-                            {
-                                loraDeviceInfo.FCntDown = newFCntDown;
-                            }
-                            //another gateway was first with this message we simply drop
-                            else
-                            {
-                                PhysicalPayload pushAck = new PhysicalPayload(loraMessage.PhysicalPayload.token, PhysicalIdentifier.PUSH_ACK, null);
-                                udpMsgForPktForwarder = pushAck.GetMessage();
-                                Logger.Log(loraDeviceInfo.DevEUI, $"another gateway has already sent ack or downlink msg", Logger.LoggingLevel.Info);
-                                Logger.Log(loraDeviceInfo.DevEUI, $"processing time: {DateTime.UtcNow - startTimeProcessing}", Logger.LoggingLevel.Info);
-                                return udpMsgForPktForwarder;
-                            }
-                        }
-                        //start checking for new c2d message, we do it even if the fcnt is invalid so we support replying to the ConfirmedDataUp
-                        //todo ronnie should we wait up to 900 msec?
-                        c2dMsg = await loraDeviceInfo.HubSender.ReceiveAsync(TimeSpan.FromMilliseconds(20));
-                        byte[] bytesC2dMsg = null;
-                        byte[] fport = null;
-                        //Todo revamp fctrl
-                        byte[] fctrl = new byte[1] { 32 };
-                        //check if we got a c2d message to be added in the ack message and prepare the message
-                        if (c2dMsg != null)
-                        {
-                            ////check if there is another message
-                            var secondC2dMsg = await loraDeviceInfo.HubSender.ReceiveAsync(TimeSpan.FromMilliseconds(20));
-                            if (secondC2dMsg != null)
-                            {
-                                //put it back to the queue for the next pickup
-                                //todo ronnie check abbandon logic especially in case of mqtt
-                                _ = await loraDeviceInfo.HubSender.AbandonAsync(secondC2dMsg);
-                                //set the fpending flag so the lora device will call us back for the next message
-                                fctrl = new byte[1] { 48 };
-                            }
-
-                            bytesC2dMsg = c2dMsg.GetBytes();
-                            fport = new byte[1] { 1 };
-
-                            if (bytesC2dMsg != null)
-                                Logger.Log(loraDeviceInfo.DevEUI, $"C2D message: {Encoding.UTF8.GetString(bytesC2dMsg)}", Logger.LoggingLevel.Info);
-
-                            //todo ronnie implement a better max payload size by datarate
-                            //cut to the max payload of lora for any EU datarate
-                            if (bytesC2dMsg.Length > 51)
-                                Array.Resize(ref bytesC2dMsg, 51);
-
-                            Array.Reverse(bytesC2dMsg);
-                        }
-
-                        //if confirmation or cloud to device msg send down the message
-                        if (loraMessage.LoRaMessageType == LoRaMessageType.ConfirmedDataUp || c2dMsg != null)
-                        {
-                            //check if we are not too late for the second receive windows
-                            if ((DateTime.UtcNow - startTimeProcessing) <= TimeSpan.FromMilliseconds(RegionFactory.CurrentRegion.receive_delay2 * 1000 - 100))
-                            {
-                                //if running in multigateway we need to use redis to sync the down fcnt
-                                if (!String.IsNullOrEmpty(loraDeviceInfo.GatewayID))
-                                {
-                                    loraDeviceInfo.FCntDown++;
-                                }
-                                else if (loraMessage.LoRaMessageType == LoRaMessageType.UnconfirmedDataUp)
-                                {
-                                    ushort newFCntDown = await LoraDeviceInfoManager.NextFCntDown(loraDeviceInfo.DevEUI, loraDeviceInfo.FCntDown, fcntup, GatewayID);
-
-                                    //ok to send down ack or msg
-                                    if (newFCntDown > 0)
-                                    {
-                                        loraDeviceInfo.FCntDown = newFCntDown;
-                                    }
-                                    //another gateway was first with this message we simply drop
-                                    else
-                                    {
-                                        PhysicalPayload pushAck = new PhysicalPayload(loraMessage.PhysicalPayload.token, PhysicalIdentifier.PUSH_ACK, null);
-                                        udpMsgForPktForwarder = pushAck.GetMessage();
-                                        Logger.Log(loraDeviceInfo.DevEUI, $"another gateway has already sent ack or downlink msg", Logger.LoggingLevel.Info);
-                                        Logger.Log(loraDeviceInfo.DevEUI, $"processing time: {DateTime.UtcNow - startTimeProcessing}", Logger.LoggingLevel.Info);
-                                        return udpMsgForPktForwarder;
-                                    }
-
-
-                                }
-                                Logger.Log(loraDeviceInfo.DevEUI, $"down frame counter: {loraDeviceInfo.FCntDown}", Logger.LoggingLevel.Info);
-
-                                //Saving both fcnts to twins
-                                _ = loraDeviceInfo.HubSender.UpdateFcntAsync(loraDeviceInfo.FCntUp, loraDeviceInfo.FCntDown);
-                                //todo need implementation of current configuation to implement this as this depends on RX1DROffset
-                                //var _datr = ((UplinkPktFwdMessage)loraMessage.LoraMetadata.FullPayload).rxpk[0].datr;
-                                var datr = RegionFactory.CurrentRegion.GetDownstreamDR(loraMessage.PktFwdPayload.GetPktFwdMessage().Rxpks[0]);
-                                //todo should discuss about the logic in case of multi channel gateway.
-                                uint rfch = loraMessage.PktFwdPayload.GetPktFwdMessage().Rxpks[0].rfch;
-                                //todo should discuss about the logic in case of multi channel gateway
-                                double freq = RegionFactory.CurrentRegion.GetDownstreamChannel(loraMessage.PktFwdPayload.GetPktFwdMessage().Rxpks[0]);
-                                //if we are already longer than 900 mssecond move to the 2 second window
-                                //uncomment the following line to force second windows usage TODO change this to a proper expression?
-                                //Thread.Sleep(901
-                                long tmst = loraMessage.PktFwdPayload.GetPktFwdMessage().Rxpks[0].tmst + RegionFactory.CurrentRegion.receive_delay1 * 1000000;
-
-                                if ((DateTime.UtcNow - startTimeProcessing) > TimeSpan.FromMilliseconds(RegionFactory.CurrentRegion.receive_delay1 * 1000 - 100))
-                                {
-                                    fctrl = new byte[1] { 32 };
-                                    if (string.IsNullOrEmpty(Environment.GetEnvironmentVariable("RX2_DATR")))
-                                    {
-                                        Logger.Log(loraDeviceInfo.DevEUI, $"using standard second receive windows", Logger.LoggingLevel.Info);
-                                        tmst = loraMessage.PktFwdPayload.GetPktFwdMessage().Rxpks[0].tmst + RegionFactory.CurrentRegion.receive_delay2 * 1000000;
-                                        freq = RegionFactory.CurrentRegion.RX2DefaultReceiveWindows.frequency;
-                                        datr = RegionFactory.CurrentRegion.DRtoConfiguration[RegionFactory.CurrentRegion.RX2DefaultReceiveWindows.dr].configuration;
-                                    }
-                                    //if specific twins are set, specify second channel to be as specified
-                                    else
-                                    {
-                                        freq = double.Parse(Environment.GetEnvironmentVariable("RX2_FREQ"));
-                                        datr = Environment.GetEnvironmentVariable("RX2_DATR");
-                                        Logger.Log(loraDeviceInfo.DevEUI, $"using custom DR second receive windows freq : {freq}, datr:{datr}", Logger.LoggingLevel.Info);
-                                    }
-                                }
-                                Byte[] devAddrCorrect = new byte[4];
-                                Array.Copy(loraMessage.LoRaPayloadMessage.DevAddr.ToArray(), devAddrCorrect, 4);
-                                Array.Reverse(devAddrCorrect);
-
-                                //check if the c2d message has a mac command
-                                byte[] macbytes = null;
-                                if (c2dMsg != null)
-                                {
-                                    var macCmd = c2dMsg.Properties.Where(o => o.Key == "CidType");
-
-                                    if (macCmd.Count() != 0)
-                                    {
-                                        MacCommandHolder macCommandHolder = new MacCommandHolder(Convert.ToByte(macCmd.First().Value));
-                                        macbytes = macCommandHolder.macCommand[0].ToBytes();
-                                    }
-                                }
-                                if (macbytes != null && linkCheckCmdResponse != null)
-                                    macbytes = macbytes.Concat(linkCheckCmdResponse).ToArray();
-                                //adding the FoptsLength
-                                LoRaPayloadData ackLoRaMessage = new LoRaPayloadData(ConversionHelper.StringToByteArray("A0"),
-                                    devAddrCorrect,
-                                    fctrl,
-                                    BitConverter.GetBytes(loraDeviceInfo.FCntDown),
-                                    macbytes,
-                                    fport,
-                                    bytesC2dMsg,
-                                    1);
-
-                                ackLoRaMessage.PerformEncryption(loraDeviceInfo.AppSKey);
-                                ackLoRaMessage.SetMic(loraDeviceInfo.NwkSKey);
-
-                                byte[] rndToken = new byte[2];
-                                Random rnd = new Random();
-                                rnd.NextBytes(rndToken);
-                                //todo ronnie should check the device twin preference if using confirmed or unconfirmed down
-                                LoRaMessageWrapper ackMessage = new LoRaMessageWrapper(ackLoRaMessage, LoRaMessageType.UnconfirmedDataDown, rndToken, datr, 0, freq, tmst);
-                                udpMsgForPktForwarder = ackMessage.PhysicalPayload.GetMessage();
-                                linkCheckCmdResponse = null;
-                                //confirm the message to iot hub only if we are in time for a delivery
-                                if (c2dMsg != null)
-                                {
-                                    //todo ronnie check if it is ok to do async so we make it in time to send the message
-                                    _ = loraDeviceInfo.HubSender.CompleteAsync(c2dMsg);
-                                    //bool rit = await loraDeviceInfo.HubSender.CompleteAsync(c2dMsg);
-                                    //if (rit)
-                                    //    Logger.Log(loraDeviceInfo.DevEUI, $"completed the c2d msg to IoT Hub", Logger.LoggingLevel.Info);
-                                    //else
-                                    //{
-                                    //    //we could not complete the msg so we send only a pushAck
-                                    //    PhysicalPayload pushAck = new PhysicalPayload(loraMessage.PhysicalPayload.token, PhysicalIdentifier.PUSH_ACK, null);
-                                    //    udpMsgForPktForwarder = pushAck.GetMessage();
-                                    //    Logger.Log(loraDeviceInfo.DevEUI, $"could not complete the c2d msg to IoT Hub", Logger.LoggingLevel.Info);
-
-                                    //}
-                                }
-
-                            }
-                            else
-                            {
-                                PhysicalPayload pushAck = new PhysicalPayload(loraMessage.PhysicalPayload.token, PhysicalIdentifier.PUSH_ACK, null);
-                                udpMsgForPktForwarder = pushAck.GetMessage();
-<<<<<<< HEAD
-                               
-                                // put back the c2d message to the queue for the next round
-                                // todo ronnie check abbandon logic especially in case of mqtt
-                                if (c2dMsg != null)
-                                {
-                                   bool rit = await loraDeviceInfo.HubSender.AbandonAsync(c2dMsg);
-                                }
-=======
-
-                                //put back the c2d message to the queue for the next round
-                                //todo ronnie check abbandon logic especially in case of mqtt
-                                //if (c2dMsg != null)
-                                //{
-                                //    bool rit = await loraDeviceInfo.HubSender.AbandonAsync(c2dMsg);
-                                //}
->>>>>>> c850e96e
-                                Logger.Log(loraDeviceInfo.DevEUI, $"too late for down message, sending only ACK to gateway", Logger.LoggingLevel.Info);
-                                _ = loraDeviceInfo.HubSender.UpdateFcntAsync(loraDeviceInfo.FCntUp, null);
-                            }
-                        }
-                        //No ack requested and no c2d message we send the udp ack only to the gateway
-                        else if (loraMessage.LoRaMessageType == LoRaMessageType.UnconfirmedDataUp && c2dMsg == null)
-                        {
-
-                            PhysicalPayload pushAck = new PhysicalPayload(loraMessage.PhysicalPayload.token, PhysicalIdentifier.PUSH_ACK, null);
-                            udpMsgForPktForwarder = pushAck.GetMessage();
-
-                            ////if ABP and 1 we reset the counter (loose frame counter) with force, if not we update normally
-                            //if (fcntup == 1 && String.IsNullOrEmpty(loraDeviceInfo.AppEUI))
-                            //    _ = loraDeviceInfo.HubSender.UpdateFcntAsync(fcntup, null, true);
-                            if (validFrameCounter)
-                                _ = loraDeviceInfo.HubSender.UpdateFcntAsync(loraDeviceInfo.FCntUp, null);
-
-                        }
-                        if (linkCheckCmdResponse != null)
-                        {
-                            Byte[] devAddrCorrect = new byte[4];
-                            Array.Copy(loraMessage.LoRaPayloadMessage.DevAddr.ToArray(), devAddrCorrect, 4);
-                            byte[] fctrl2 = new byte[1] { 32 };
-
-                            Array.Reverse(devAddrCorrect);
-                            LoRaPayloadData macReply = new LoRaPayloadData(ConversionHelper.StringToByteArray("A0"),
-                                devAddrCorrect,
-                                fctrl2,
-                                BitConverter.GetBytes(loraDeviceInfo.FCntDown),
-                                null,
-                                new byte[1] { 0 },
-                                linkCheckCmdResponse,
-                                1);
-
-                            macReply.PerformEncryption(loraDeviceInfo.AppSKey);
-                            macReply.SetMic(loraDeviceInfo.NwkSKey);
-
-                            byte[] rndToken = new byte[2];
-                            Random rnd = new Random();
-                            rnd.NextBytes(rndToken);
-
-                            var datr = RegionFactory.CurrentRegion.GetDownstreamDR(loraMessage.PktFwdPayload.GetPktFwdMessage().Rxpks[0]);
-                            //todo should discuss about the logic in case of multi channel gateway.
-                            uint rfch = loraMessage.PktFwdPayload.GetPktFwdMessage().Rxpks[0].rfch;
-                            double freq = RegionFactory.CurrentRegion.GetDownstreamChannel(loraMessage.PktFwdPayload.GetPktFwdMessage().Rxpks[0]);
-                            long tmst = loraMessage.PktFwdPayload.GetPktFwdMessage().Rxpks[0].tmst + RegionFactory.CurrentRegion.receive_delay1 * 1000000;
-                            //todo ronnie should check the device twin preference if using confirmed or unconfirmed down
-                            LoRaMessageWrapper ackMessage = new LoRaMessageWrapper(macReply, LoRaMessageType.UnconfirmedDataDown, rndToken, datr, 0, freq, tmst);
-                            udpMsgForPktForwarder = ackMessage.PhysicalPayload.GetMessage();
-                        }
-                    }
-                    else
-                    {
-                        Logger.Log(loraDeviceInfo.DevEUI, $"with devAddr {devAddr} check MIC failed. Device will be ignored from now on", Logger.LoggingLevel.Info);
-                        loraDeviceInfo.IsOurDevice = false;
-                    }
-
-                }
-                else
-                {
-                    Logger.Log(loraDeviceInfo.DevEUI, $"ignore message because is not linked to this GatewayID", Logger.LoggingLevel.Info);
-                }
-            }
-            else
-            {
-                Logger.Log(devAddr, $"device is not our device, ignore message", Logger.LoggingLevel.Info);
-            }
-
-
-
-
-            Logger.Log(loraDeviceInfo.DevEUI, $"processing time: {DateTime.UtcNow - startTimeProcessing}", Logger.LoggingLevel.Info);
-
-
-            return udpMsgForPktForwarder;
-        }
-
-
-
-        private async Task<byte[]> ProcessJoinRequest(LoRaMessageWrapper loraMessage)
-        {
-
-            byte[] udpMsgForPktForwarder = new Byte[0];
-            LoraDeviceInfo joinLoraDeviceInfo;
-            var joinReq = (LoRaPayloadJoinRequest)loraMessage.LoRaPayloadMessage;
-            joinReq.DevEUI.Span.Reverse();
-            joinReq.AppEUI.Span.Reverse();
-            string devEui = ConversionHelper.ByteArrayToString(joinReq.DevEUI.ToArray());
-            string devNonce = ConversionHelper.ByteArrayToString(joinReq.DevNonce.ToArray());
-            Logger.Log(devEui, $"join request received", Logger.LoggingLevel.Info);
-            //checking if this devnonce was already processed or the deveui was already refused
-            Cache.TryGetValue(devEui, out joinLoraDeviceInfo);
-
-            //check if join request is valid. 
-            //we have a join request in the cache
-            if (joinLoraDeviceInfo != null)
-            {
-                //we query every time in case the device is turned one while not yet in the registry 
-                //it is not our device so ingore the join
-                //if (!joinLoraDeviceInfo.IsOurDevice)
-                //{
-                //    Logger.Log(devEui, $"join request refused the device is not ours", Logger.LoggingLevel.Info);
-                //    return null;
-                //}
-                //is our device but the join was not valid
-                if (!joinLoraDeviceInfo.IsJoinValid)
-                {
-                    //if the devNonce is equal to the current it is a potential replay attck
-                    if (joinLoraDeviceInfo.DevNonce == devNonce)
-                    {
-                        Logger.Log(devEui, $"join request refused devNonce already used", Logger.LoggingLevel.Info);
-                        return null;
-                    }
-
-                    //Check if the device is trying to join through the wrong gateway
-                    if (!String.IsNullOrEmpty(joinLoraDeviceInfo.GatewayID) && joinLoraDeviceInfo.GatewayID.ToUpper() != GatewayID.ToUpper())
-                    {
-                        Logger.Log(devEui, $"trying to join not through its linked gateway, ignoring join request", Logger.LoggingLevel.Info);
-                        return null;
-                    }
-                }
-            }
-
-            joinLoraDeviceInfo = await LoraDeviceInfoManager.PerformOTAAAsync(GatewayID, devEui, ConversionHelper.ByteArrayToString(joinReq.AppEUI.ToArray()), devNonce, joinLoraDeviceInfo);
-
-
-            if (joinLoraDeviceInfo != null && joinLoraDeviceInfo.IsJoinValid)
-            {
-<<<<<<< HEAD
-                /*if (!loraMessage.LoRaPayloadMessage.CheckMic(joinLoraDeviceInfo.AppKey))
-                {
-                    Logger.Log(devEui, $"join request MIC invalid", Logger.LoggingLevel.Info);
-                    return null;
-                }*/
-                
-=======
-                //TODO to be fixed by Mik
-                //if (!loraMessage.LoRaPayloadMessage.CheckMic(joinLoraDeviceInfo.AppKey))
-                //   {
-                //       Logger.Log(devEui, $"join request MIC invalid", Logger.LoggingLevel.Info);
-                //       return null;
-                //   }
->>>>>>> c850e96e
-                //join request resets the frame counters
-                joinLoraDeviceInfo.FCntUp = 0;
-                joinLoraDeviceInfo.FCntDown = 0;
-                //in this case it's too late, we need to break and awoid saving twins
-                if ((DateTime.UtcNow - startTimeProcessing) > TimeSpan.FromMilliseconds(RegionFactory.CurrentRegion.join_accept_delay2 * 1000))
-                {
-                    Logger.Log(devEui, $"processing of the join request took too long, sending no message", Logger.LoggingLevel.Info);
-                    var physicalResponse = new PhysicalPayload(loraMessage.PhysicalPayload.token, PhysicalIdentifier.PUSH_ACK, null);
-                    return physicalResponse.GetMessage();
-                }
-                //update reported properties and frame Counter
-                await joinLoraDeviceInfo.HubSender.UpdateReportedPropertiesOTAAasync(joinLoraDeviceInfo);
-                byte[] appNonce = ConversionHelper.StringToByteArray(joinLoraDeviceInfo.AppNonce);
-                byte[] netId = ConversionHelper.StringToByteArray(joinLoraDeviceInfo.NetId);
-                byte[] devAddr = ConversionHelper.StringToByteArray(joinLoraDeviceInfo.DevAddr);
-                string appKey = joinLoraDeviceInfo.AppKey;
-                Array.Reverse(netId);
-                Array.Reverse(appNonce);
-                LoRaPayloadJoinAccept loRaPayloadJoinAccept = new LoRaPayloadJoinAccept(
-                    //NETID 0 / 1 is default test 
-                    ConversionHelper.ByteArrayToString(netId),
-                    //todo add app key management
-                    appKey,
-                    //todo add device address management
-                    devAddr,
-                    appNonce,
-                    new byte[] { 0 },
-                    new byte[] { 0 },
-                    null
-                    );
-                var datr = RegionFactory.CurrentRegion.GetDownstreamDR(loraMessage.PktFwdPayload.GetPktFwdMessage().Rxpks[0]);
-                uint rfch = loraMessage.PktFwdPayload.GetPktFwdMessage().Rxpks[0].rfch;
-                double freq = RegionFactory.CurrentRegion.GetDownstreamChannel(loraMessage.PktFwdPayload.GetPktFwdMessage().Rxpks[0]);
-                //set tmst for the normal case
-                long tmst = loraMessage.PktFwdPayload.GetPktFwdMessage().Rxpks[0].tmst + RegionFactory.CurrentRegion.join_accept_delay1 * 1000000;
-
-                //in this case it's too late, we need to break
-                if ((DateTime.UtcNow - startTimeProcessing) > TimeSpan.FromMilliseconds(RegionFactory.CurrentRegion.join_accept_delay2 * 1000))
-                {
-                    Logger.Log(devEui, $"processing of the join request took too long, sending no message", Logger.LoggingLevel.Info);
-                    var physicalResponse = new PhysicalPayload(loraMessage.PhysicalPayload.token, PhysicalIdentifier.PULL_RESP, null);
-
-                    Logger.Log(devEui, $"processing time: {DateTime.UtcNow - startTimeProcessing}", Logger.LoggingLevel.Info);
-
-                    return physicalResponse.GetMessage();
-                }
-                //in this case the second join windows must be used
-                else if ((DateTime.UtcNow - startTimeProcessing) > TimeSpan.FromMilliseconds(RegionFactory.CurrentRegion.join_accept_delay2 * 1000 - 500))
-                {
-                    Logger.Log(devEui, $"processing of the join request took too long, using second join accept receive window", Logger.LoggingLevel.Info);
-                    tmst = loraMessage.PktFwdPayload.GetPktFwdMessage().Rxpks[0].tmst + RegionFactory.CurrentRegion.join_accept_delay2 * 1000000;
-                    if (string.IsNullOrEmpty(Environment.GetEnvironmentVariable("RX2_DATR")))
-                    {
-                        Logger.Log(devEui, $"using standard second receive windows for join request", Logger.LoggingLevel.Info);
-                        //using EU fix DR for RX2
-                        freq = RegionFactory.CurrentRegion.RX2DefaultReceiveWindows.frequency;
-                        datr = RegionFactory.CurrentRegion.DRtoConfiguration[RegionFactory.CurrentRegion.RX2DefaultReceiveWindows.dr].configuration;
-                    }
-                    //if specific twins are set, specify second channel to be as specified
-                    else
-                    {
-                        Logger.Log(devEui, $"using custom DR second receive windows for join request", Logger.LoggingLevel.Info);
-                        freq = double.Parse(Environment.GetEnvironmentVariable("RX2_FREQ"));
-                        datr = Environment.GetEnvironmentVariable("RX2_DATR");
-                    }
-                }
-                LoRaMessageWrapper joinAcceptMessage = new LoRaMessageWrapper(loRaPayloadJoinAccept, LoRaMessageType.JoinAccept, loraMessage.PhysicalPayload.token, datr, 0, freq, tmst);
-                udpMsgForPktForwarder = joinAcceptMessage.PhysicalPayload.GetMessage();
-
-                //add to cache for processing normal messages. This awoids one additional call to the server.
-                Cache.AddToCache(joinLoraDeviceInfo.DevAddr, joinLoraDeviceInfo);
-                Logger.Log(devEui, $"join accept sent", Logger.LoggingLevel.Info);
-            }
-            else
-            {
-                Logger.Log(devEui, $"join request refused", Logger.LoggingLevel.Info);
-
-            }
-
-            Logger.Log(devEui, $"processing time: {DateTime.UtcNow - startTimeProcessing}", Logger.LoggingLevel.Info);
-
-
-            return udpMsgForPktForwarder;
-        }
-
-        public void Dispose()
-        {
-
-        }
-    }
-}
+﻿//
+// Copyright (c) Microsoft. All rights reserved.
+// Licensed under the MIT license. See LICENSE file in the project root for full license information.
+//
+using LoRaTools;
+using LoRaTools.LoRaMessage;
+using LoRaTools.LoRaPhysical;
+using LoRaTools.Regions;
+using LoRaTools.Utils;
+using Microsoft.Azure.Devices.Client;
+using Newtonsoft.Json;
+using Newtonsoft.Json.Linq;
+using System;
+using System.Collections.Generic;
+using System.Linq;
+using System.Text;
+using System.Threading.Tasks;
+
+
+namespace LoRaWan.NetworkServer
+{
+    public class MessageProcessor : IDisposable
+    {
+        private DateTime startTimeProcessing;
+        private static string GatewayID;
+        private List<byte[]> fOptsPending = new List<byte[]>();
+
+        public async Task ProcessMessageAsync(byte[] message)
+        {
+            try
+            {
+                startTimeProcessing = DateTime.UtcNow;
+                GatewayID = Environment.GetEnvironmentVariable("IOTEDGE_DEVICEID");
+                LoRaMessageWrapper loraMessage = new LoRaMessageWrapper(message);
+                byte[] udpMsgForPktForwarder = new Byte[0];
+                if (!loraMessage.IsLoRaMessage)
+                {
+                    udpMsgForPktForwarder = ProcessNonLoraMessage(loraMessage);
+                }
+                else
+                {
+                    if (RegionFactory.CurrentRegion == null)
+                        RegionFactory.Create(loraMessage.PktFwdPayload.GetPktFwdMessage().Rxpks[0]);
+                    //join message
+                    if (loraMessage.LoRaMessageType == LoRaMessageType.JoinRequest)
+                    {
+                        udpMsgForPktForwarder = await ProcessJoinRequest(loraMessage);
+                    }
+                    //normal message
+                    else if (loraMessage.LoRaMessageType == LoRaMessageType.UnconfirmedDataUp || loraMessage.LoRaMessageType == LoRaMessageType.ConfirmedDataUp)
+                    {
+                        udpMsgForPktForwarder = await ProcessLoraMessage(loraMessage);
+                    }
+                }
+
+                //send reply to pktforwarder
+                await UdpServer.UdpSendMessage(udpMsgForPktForwarder);
+
+            }
+            catch (Exception ex)
+            {
+                Logger.Log($"Error processing the message {ex.Message}, {ex.StackTrace}", Logger.LoggingLevel.Error);
+            }
+        }
+
+        private byte[] ProcessNonLoraMessage(LoRaMessageWrapper loraMessage)
+        {
+            byte[] udpMsgForPktForwarder = new byte[0];
+            if (loraMessage.PhysicalPayload.identifier == PhysicalIdentifier.PULL_DATA)
+            {
+                PhysicalPayload pullAck = new PhysicalPayload(loraMessage.PhysicalPayload.token, PhysicalIdentifier.PULL_ACK, null);
+                udpMsgForPktForwarder = pullAck.GetMessage();
+            }
+
+            return udpMsgForPktForwarder;
+        }
+        private async Task<byte[]> ProcessLoraMessage(LoRaMessageWrapper loraMessage)
+        {
+            bool validFrameCounter = false;
+            byte[] udpMsgForPktForwarder = new byte[0];
+            string devAddr = ConversionHelper.ByteArrayToString(loraMessage.LoRaPayloadMessage.DevAddr.ToArray());
+            Message c2dMsg = null;
+            Cache.TryGetValue(devAddr, out LoraDeviceInfo loraDeviceInfo);
+
+            if (loraDeviceInfo == null || !loraDeviceInfo.IsOurDevice)
+            {
+                loraDeviceInfo = await LoraDeviceInfoManager.GetLoraDeviceInfoAsync(devAddr, GatewayID);
+                if (loraDeviceInfo.DevEUI != null)
+                    Logger.Log(loraDeviceInfo.DevEUI, $"processing message, device not in cache", Logger.LoggingLevel.Info);
+                else
+                    Logger.Log(devAddr, $"processing message, device not in cache", Logger.LoggingLevel.Info);
+                Cache.AddToCache(devAddr, loraDeviceInfo);
+            }
+            else
+            {
+                Logger.Log(loraDeviceInfo.DevEUI, $"processing message, device in cache", Logger.LoggingLevel.Info);
+            }
+
+            Logger.Log(loraDeviceInfo.DevEUI, $"start cache processing time: {DateTime.UtcNow - startTimeProcessing}", Logger.LoggingLevel.Info);
+
+            if (loraDeviceInfo != null && loraDeviceInfo.IsOurDevice)
+            {
+                //either there is no gateway linked to the device or the gateway is the one that the code is running
+                if (String.IsNullOrEmpty(loraDeviceInfo.GatewayID) || loraDeviceInfo.GatewayID.ToUpper() == GatewayID.ToUpper())
+                {
+                    if (loraMessage.CheckMic(loraDeviceInfo.NwkSKey))
+                    {
+
+                        if (loraDeviceInfo.HubSender == null)
+                        {
+                            loraDeviceInfo.HubSender = new IoTHubConnector(loraDeviceInfo.DevEUI, loraDeviceInfo.PrimaryKey);
+                        }
+                        UInt16 fcntup = BitConverter.ToUInt16(loraMessage.LoRaPayloadMessage.GetLoRaMessage().Fcnt.ToArray(), 0);
+                        byte[] linkCheckCmdResponse = null;
+
+                        //check if the frame counter is valid: either is above the server one or is an ABP device resetting the counter (relaxed seqno checking)
+                        if (fcntup > loraDeviceInfo.FCntUp || (fcntup == 0 && loraDeviceInfo.FCntUp == 0) || (fcntup == 1 && String.IsNullOrEmpty(loraDeviceInfo.AppEUI)))
+                        {
+                            //save the reset fcnt for ABP (relaxed seqno checking)
+                            if (fcntup == 1 && String.IsNullOrEmpty(loraDeviceInfo.AppEUI))
+                            {
+                                _ = loraDeviceInfo.HubSender.UpdateFcntAsync(fcntup, 0, true);
+
+                                //if the device is not attached to a gateway we need to reset the abp fcnt server side cache
+                                if (String.IsNullOrEmpty(loraDeviceInfo.GatewayID))
+                                {
+                                    bool rit = await LoraDeviceInfoManager.ABPFcntCacheReset(loraDeviceInfo.DevEUI);
+                                }
+                            }
+
+                            validFrameCounter = true;
+                            Logger.Log(loraDeviceInfo.DevEUI, $"valid frame counter, msg: {fcntup} server: {loraDeviceInfo.FCntUp}", Logger.LoggingLevel.Info);
+
+                            byte[] decryptedMessage = null;
+                            try
+                            {
+                                decryptedMessage = loraMessage.DecryptPayload(loraDeviceInfo.AppSKey);
+                            }
+                            catch (Exception ex)
+                            {
+                                Logger.Log(loraDeviceInfo.DevEUI, $"failed to decrypt message: {ex.Message}", Logger.LoggingLevel.Error);
+                            }
+                            Rxpk rxPk = loraMessage.PktFwdPayload.GetPktFwdMessage().Rxpks[0];
+                            dynamic fullPayload = JObject.FromObject(rxPk);
+                            string jsonDataPayload = "";
+                            uint fportUp = (uint)loraMessage.LoRaPayloadMessage.GetLoRaMessage().Fport.Span[0];
+                            fullPayload.port = fportUp;
+                            fullPayload.fcnt = fcntup;
+
+                            if (String.IsNullOrEmpty(loraDeviceInfo.SensorDecoder))
+                            {
+                                jsonDataPayload = Convert.ToBase64String(decryptedMessage);
+                                fullPayload.data = jsonDataPayload;
+                            }
+                            else
+                            {
+                                Logger.Log(loraDeviceInfo.DevEUI, $"decoding with: {loraDeviceInfo.SensorDecoder} port: {fportUp}", Logger.LoggingLevel.Info);
+                                jsonDataPayload = LoraDecoders.DecodeMessage(decryptedMessage, fportUp, loraDeviceInfo.SensorDecoder);
+                                fullPayload.data = JObject.Parse(jsonDataPayload);
+                            }
+
+                            fullPayload.eui = loraDeviceInfo.DevEUI;
+                            fullPayload.gatewayid = GatewayID;
+                            //Edge timestamp
+                            fullPayload.edgets = (long)((startTimeProcessing - new DateTime(1970, 1, 1)).TotalMilliseconds);
+                            List<KeyValuePair<String, String>> messageProperties = new List<KeyValuePair<String, String>>();
+
+                            //Parsing MacCommands and add them as property of the message to be sent to the IoT Hub.
+                            var macCommand = ((LoRaPayloadData)loraMessage.LoRaPayloadMessage).GetMacCommands();
+                            if (macCommand.macCommand.Count > 0)
+                            {
+                                for (int i = 0; i < macCommand.macCommand.Count; i++)
+                                {
+                                    messageProperties.Add(new KeyValuePair<string, string>(macCommand.macCommand[i].Cid.ToString(), value: JsonConvert.SerializeObject(macCommand.macCommand[i], Newtonsoft.Json.Formatting.None)));
+                                    //in case it is a link check mac, we need to send it downstream.
+                                    if (macCommand.macCommand[i].Cid == CidEnum.LinkCheckCmd)
+                                    {
+                                        linkCheckCmdResponse = new LinkCheckCmd(rxPk.GetModulationMargin(), 1).ToBytes();
+                                    }
+                                }
+                            }
+                            string iotHubMsg = fullPayload.ToString(Newtonsoft.Json.Formatting.None);
+                            await loraDeviceInfo.HubSender.SendMessageAsync(iotHubMsg, messageProperties);
+                            Logger.Log(loraDeviceInfo.DevEUI, $"message '{jsonDataPayload}' sent to hub", Logger.LoggingLevel.Info);
+                            loraDeviceInfo.FCntUp = fcntup;
+                        }
+                        else
+                        {
+                            validFrameCounter = false;
+                            Logger.Log(loraDeviceInfo.DevEUI, $"invalid frame counter, msg: {fcntup} server: {loraDeviceInfo.FCntUp}", Logger.LoggingLevel.Info);
+                        }
+
+
+                        //we lock as fast as possible and get the down fcnt for multi gateway support for confirmed message
+                        if (loraMessage.LoRaMessageType == LoRaMessageType.ConfirmedDataUp && String.IsNullOrEmpty(loraDeviceInfo.GatewayID))
+                        {
+                            ushort newFCntDown = await LoraDeviceInfoManager.NextFCntDown(loraDeviceInfo.DevEUI, loraDeviceInfo.FCntDown, fcntup, GatewayID);
+                            //ok to send down ack or msg
+                            if (newFCntDown > 0)
+                            {
+                                loraDeviceInfo.FCntDown = newFCntDown;
+                            }
+                            //another gateway was first with this message we simply drop
+                            else
+                            {
+                                PhysicalPayload pushAck = new PhysicalPayload(loraMessage.PhysicalPayload.token, PhysicalIdentifier.PUSH_ACK, null);
+                                udpMsgForPktForwarder = pushAck.GetMessage();
+                                Logger.Log(loraDeviceInfo.DevEUI, $"another gateway has already sent ack or downlink msg", Logger.LoggingLevel.Info);
+                                Logger.Log(loraDeviceInfo.DevEUI, $"processing time: {DateTime.UtcNow - startTimeProcessing}", Logger.LoggingLevel.Info);
+                                return udpMsgForPktForwarder;
+                            }
+                        }
+                        //start checking for new c2d message, we do it even if the fcnt is invalid so we support replying to the ConfirmedDataUp
+                        //todo ronnie should we wait up to 900 msec?
+                        c2dMsg = await loraDeviceInfo.HubSender.ReceiveAsync(TimeSpan.FromMilliseconds(20));
+                        byte[] bytesC2dMsg = null;
+                        byte[] fport = null;
+                        //Todo revamp fctrl
+                        byte[] fctrl = new byte[1] { 32 };
+                        //check if we got a c2d message to be added in the ack message and prepare the message
+                        if (c2dMsg != null)
+                        {
+                            ////check if there is another message
+                            var secondC2dMsg = await loraDeviceInfo.HubSender.ReceiveAsync(TimeSpan.FromMilliseconds(20));
+                            if (secondC2dMsg != null)
+                            {
+                                //put it back to the queue for the next pickup
+                                //todo ronnie check abbandon logic especially in case of mqtt
+                                _ = await loraDeviceInfo.HubSender.AbandonAsync(secondC2dMsg);
+                                //set the fpending flag so the lora device will call us back for the next message
+                                fctrl = new byte[1] { 48 };
+                            }
+
+                            bytesC2dMsg = c2dMsg.GetBytes();
+                            fport = new byte[1] { 1 };
+
+                            if (bytesC2dMsg != null)
+                                Logger.Log(loraDeviceInfo.DevEUI, $"C2D message: {Encoding.UTF8.GetString(bytesC2dMsg)}", Logger.LoggingLevel.Info);
+
+                            //todo ronnie implement a better max payload size by datarate
+                            //cut to the max payload of lora for any EU datarate
+                            if (bytesC2dMsg.Length > 51)
+                                Array.Resize(ref bytesC2dMsg, 51);
+
+                            Array.Reverse(bytesC2dMsg);
+                        }
+
+                        //if confirmation or cloud to device msg send down the message
+                        if (loraMessage.LoRaMessageType == LoRaMessageType.ConfirmedDataUp || c2dMsg != null)
+                        {
+                            //check if we are not too late for the second receive windows
+                            if ((DateTime.UtcNow - startTimeProcessing) <= TimeSpan.FromMilliseconds(RegionFactory.CurrentRegion.receive_delay2 * 1000 - 100))
+                            {
+                                //if running in multigateway we need to use redis to sync the down fcnt
+                                if (!String.IsNullOrEmpty(loraDeviceInfo.GatewayID))
+                                {
+                                    loraDeviceInfo.FCntDown++;
+                                }
+                                else if (loraMessage.LoRaMessageType == LoRaMessageType.UnconfirmedDataUp)
+                                {
+                                    ushort newFCntDown = await LoraDeviceInfoManager.NextFCntDown(loraDeviceInfo.DevEUI, loraDeviceInfo.FCntDown, fcntup, GatewayID);
+
+                                    //ok to send down ack or msg
+                                    if (newFCntDown > 0)
+                                    {
+                                        loraDeviceInfo.FCntDown = newFCntDown;
+                                    }
+                                    //another gateway was first with this message we simply drop
+                                    else
+                                    {
+                                        PhysicalPayload pushAck = new PhysicalPayload(loraMessage.PhysicalPayload.token, PhysicalIdentifier.PUSH_ACK, null);
+                                        udpMsgForPktForwarder = pushAck.GetMessage();
+                                        Logger.Log(loraDeviceInfo.DevEUI, $"another gateway has already sent ack or downlink msg", Logger.LoggingLevel.Info);
+                                        Logger.Log(loraDeviceInfo.DevEUI, $"processing time: {DateTime.UtcNow - startTimeProcessing}", Logger.LoggingLevel.Info);
+                                        return udpMsgForPktForwarder;
+                                    }
+
+
+                                }
+                                Logger.Log(loraDeviceInfo.DevEUI, $"down frame counter: {loraDeviceInfo.FCntDown}", Logger.LoggingLevel.Info);
+
+                                //Saving both fcnts to twins
+                                _ = loraDeviceInfo.HubSender.UpdateFcntAsync(loraDeviceInfo.FCntUp, loraDeviceInfo.FCntDown);
+                                //todo need implementation of current configuation to implement this as this depends on RX1DROffset
+                                //var _datr = ((UplinkPktFwdMessage)loraMessage.LoraMetadata.FullPayload).rxpk[0].datr;
+                                var datr = RegionFactory.CurrentRegion.GetDownstreamDR(loraMessage.PktFwdPayload.GetPktFwdMessage().Rxpks[0]);
+                                //todo should discuss about the logic in case of multi channel gateway.
+                                uint rfch = loraMessage.PktFwdPayload.GetPktFwdMessage().Rxpks[0].rfch;
+                                //todo should discuss about the logic in case of multi channel gateway
+                                double freq = RegionFactory.CurrentRegion.GetDownstreamChannel(loraMessage.PktFwdPayload.GetPktFwdMessage().Rxpks[0]);
+                                //if we are already longer than 900 mssecond move to the 2 second window
+                                //uncomment the following line to force second windows usage TODO change this to a proper expression?
+                                //Thread.Sleep(901
+                                long tmst = loraMessage.PktFwdPayload.GetPktFwdMessage().Rxpks[0].tmst + RegionFactory.CurrentRegion.receive_delay1 * 1000000;
+
+                                if ((DateTime.UtcNow - startTimeProcessing) > TimeSpan.FromMilliseconds(RegionFactory.CurrentRegion.receive_delay1 * 1000 - 100))
+                                {
+                                    fctrl = new byte[1] { 32 };
+                                    if (string.IsNullOrEmpty(Environment.GetEnvironmentVariable("RX2_DATR")))
+                                    {
+                                        Logger.Log(loraDeviceInfo.DevEUI, $"using standard second receive windows", Logger.LoggingLevel.Info);
+                                        tmst = loraMessage.PktFwdPayload.GetPktFwdMessage().Rxpks[0].tmst + RegionFactory.CurrentRegion.receive_delay2 * 1000000;
+                                        freq = RegionFactory.CurrentRegion.RX2DefaultReceiveWindows.frequency;
+                                        datr = RegionFactory.CurrentRegion.DRtoConfiguration[RegionFactory.CurrentRegion.RX2DefaultReceiveWindows.dr].configuration;
+                                    }
+                                    //if specific twins are set, specify second channel to be as specified
+                                    else
+                                    {
+                                        freq = double.Parse(Environment.GetEnvironmentVariable("RX2_FREQ"));
+                                        datr = Environment.GetEnvironmentVariable("RX2_DATR");
+                                        Logger.Log(loraDeviceInfo.DevEUI, $"using custom DR second receive windows freq : {freq}, datr:{datr}", Logger.LoggingLevel.Info);
+                                    }
+                                }
+                                Byte[] devAddrCorrect = new byte[4];
+                                Array.Copy(loraMessage.LoRaPayloadMessage.DevAddr.ToArray(), devAddrCorrect, 4);
+                                Array.Reverse(devAddrCorrect);
+
+                                //check if the c2d message has a mac command
+                                byte[] macbytes = null;
+                                if (c2dMsg != null)
+                                {
+                                    var macCmd = c2dMsg.Properties.Where(o => o.Key == "CidType");
+
+                                    if (macCmd.Count() != 0)
+                                    {
+                                        MacCommandHolder macCommandHolder = new MacCommandHolder(Convert.ToByte(macCmd.First().Value));
+                                        macbytes = macCommandHolder.macCommand[0].ToBytes();
+                                    }
+                                }
+                                if (macbytes != null && linkCheckCmdResponse != null)
+                                    macbytes = macbytes.Concat(linkCheckCmdResponse).ToArray();
+                                //adding the FoptsLength
+                                LoRaPayloadData ackLoRaMessage = new LoRaPayloadData(ConversionHelper.StringToByteArray("A0"),
+                                    devAddrCorrect,
+                                    fctrl,
+                                    BitConverter.GetBytes(loraDeviceInfo.FCntDown),
+                                    macbytes,
+                                    fport,
+                                    bytesC2dMsg,
+                                    1);
+
+                                ackLoRaMessage.PerformEncryption(loraDeviceInfo.AppSKey);
+                                ackLoRaMessage.SetMic(loraDeviceInfo.NwkSKey);
+
+                                byte[] rndToken = new byte[2];
+                                Random rnd = new Random();
+                                rnd.NextBytes(rndToken);
+                                //todo ronnie should check the device twin preference if using confirmed or unconfirmed down
+                                LoRaMessageWrapper ackMessage = new LoRaMessageWrapper(ackLoRaMessage, LoRaMessageType.UnconfirmedDataDown, rndToken, datr, 0, freq, tmst);
+                                udpMsgForPktForwarder = ackMessage.PhysicalPayload.GetMessage();
+                                linkCheckCmdResponse = null;
+                                //confirm the message to iot hub only if we are in time for a delivery
+                                if (c2dMsg != null)
+                                {
+                                    //todo ronnie check if it is ok to do async so we make it in time to send the message
+                                    _ = loraDeviceInfo.HubSender.CompleteAsync(c2dMsg);
+                                    //bool rit = await loraDeviceInfo.HubSender.CompleteAsync(c2dMsg);
+                                    //if (rit)
+                                    //    Logger.Log(loraDeviceInfo.DevEUI, $"completed the c2d msg to IoT Hub", Logger.LoggingLevel.Info);
+                                    //else
+                                    //{
+                                    //    //we could not complete the msg so we send only a pushAck
+                                    //    PhysicalPayload pushAck = new PhysicalPayload(loraMessage.PhysicalPayload.token, PhysicalIdentifier.PUSH_ACK, null);
+                                    //    udpMsgForPktForwarder = pushAck.GetMessage();
+                                    //    Logger.Log(loraDeviceInfo.DevEUI, $"could not complete the c2d msg to IoT Hub", Logger.LoggingLevel.Info);
+
+                                    //}
+                                }
+
+                            }
+                            else
+                            {
+                                PhysicalPayload pushAck = new PhysicalPayload(loraMessage.PhysicalPayload.token, PhysicalIdentifier.PUSH_ACK, null);
+                                udpMsgForPktForwarder = pushAck.GetMessage();
+                               
+                                // put back the c2d message to the queue for the next round
+                                // todo ronnie check abbandon logic especially in case of mqtt
+                                if (c2dMsg != null)
+                                {
+                                   bool rit = await loraDeviceInfo.HubSender.AbandonAsync(c2dMsg);
+                                }
+                                Logger.Log(loraDeviceInfo.DevEUI, $"too late for down message, sending only ACK to gateway", Logger.LoggingLevel.Info);
+                                _ = loraDeviceInfo.HubSender.UpdateFcntAsync(loraDeviceInfo.FCntUp, null);
+                            }
+                        }
+                        //No ack requested and no c2d message we send the udp ack only to the gateway
+                        else if (loraMessage.LoRaMessageType == LoRaMessageType.UnconfirmedDataUp && c2dMsg == null)
+                        {
+
+                            PhysicalPayload pushAck = new PhysicalPayload(loraMessage.PhysicalPayload.token, PhysicalIdentifier.PUSH_ACK, null);
+                            udpMsgForPktForwarder = pushAck.GetMessage();
+
+                            ////if ABP and 1 we reset the counter (loose frame counter) with force, if not we update normally
+                            //if (fcntup == 1 && String.IsNullOrEmpty(loraDeviceInfo.AppEUI))
+                            //    _ = loraDeviceInfo.HubSender.UpdateFcntAsync(fcntup, null, true);
+                            if (validFrameCounter)
+                                _ = loraDeviceInfo.HubSender.UpdateFcntAsync(loraDeviceInfo.FCntUp, null);
+
+                        }
+                        if (linkCheckCmdResponse != null)
+                        {
+                            Byte[] devAddrCorrect = new byte[4];
+                            Array.Copy(loraMessage.LoRaPayloadMessage.DevAddr.ToArray(), devAddrCorrect, 4);
+                            byte[] fctrl2 = new byte[1] { 32 };
+
+                            Array.Reverse(devAddrCorrect);
+                            LoRaPayloadData macReply = new LoRaPayloadData(ConversionHelper.StringToByteArray("A0"),
+                                devAddrCorrect,
+                                fctrl2,
+                                BitConverter.GetBytes(loraDeviceInfo.FCntDown),
+                                null,
+                                new byte[1] { 0 },
+                                linkCheckCmdResponse,
+                                1);
+
+                            macReply.PerformEncryption(loraDeviceInfo.AppSKey);
+                            macReply.SetMic(loraDeviceInfo.NwkSKey);
+
+                            byte[] rndToken = new byte[2];
+                            Random rnd = new Random();
+                            rnd.NextBytes(rndToken);
+
+                            var datr = RegionFactory.CurrentRegion.GetDownstreamDR(loraMessage.PktFwdPayload.GetPktFwdMessage().Rxpks[0]);
+                            //todo should discuss about the logic in case of multi channel gateway.
+                            uint rfch = loraMessage.PktFwdPayload.GetPktFwdMessage().Rxpks[0].rfch;
+                            double freq = RegionFactory.CurrentRegion.GetDownstreamChannel(loraMessage.PktFwdPayload.GetPktFwdMessage().Rxpks[0]);
+                            long tmst = loraMessage.PktFwdPayload.GetPktFwdMessage().Rxpks[0].tmst + RegionFactory.CurrentRegion.receive_delay1 * 1000000;
+                            //todo ronnie should check the device twin preference if using confirmed or unconfirmed down
+                            LoRaMessageWrapper ackMessage = new LoRaMessageWrapper(macReply, LoRaMessageType.UnconfirmedDataDown, rndToken, datr, 0, freq, tmst);
+                            udpMsgForPktForwarder = ackMessage.PhysicalPayload.GetMessage();
+                        }
+                    }
+                    else
+                    {
+                        Logger.Log(loraDeviceInfo.DevEUI, $"with devAddr {devAddr} check MIC failed. Device will be ignored from now on", Logger.LoggingLevel.Info);
+                        loraDeviceInfo.IsOurDevice = false;
+                    }
+
+                }
+                else
+                {
+                    Logger.Log(loraDeviceInfo.DevEUI, $"ignore message because is not linked to this GatewayID", Logger.LoggingLevel.Info);
+                }
+            }
+            else
+            {
+                Logger.Log(devAddr, $"device is not our device, ignore message", Logger.LoggingLevel.Info);
+            }
+
+
+
+
+            Logger.Log(loraDeviceInfo.DevEUI, $"processing time: {DateTime.UtcNow - startTimeProcessing}", Logger.LoggingLevel.Info);
+
+
+            return udpMsgForPktForwarder;
+        }
+
+
+
+        private async Task<byte[]> ProcessJoinRequest(LoRaMessageWrapper loraMessage)
+        {
+
+            byte[] udpMsgForPktForwarder = new Byte[0];
+            LoraDeviceInfo joinLoraDeviceInfo;
+            var joinReq = (LoRaPayloadJoinRequest)loraMessage.LoRaPayloadMessage;
+            joinReq.DevEUI.Span.Reverse();
+            joinReq.AppEUI.Span.Reverse();
+            string devEui = ConversionHelper.ByteArrayToString(joinReq.DevEUI.ToArray());
+            string devNonce = ConversionHelper.ByteArrayToString(joinReq.DevNonce.ToArray());
+            Logger.Log(devEui, $"join request received", Logger.LoggingLevel.Info);
+            //checking if this devnonce was already processed or the deveui was already refused
+            Cache.TryGetValue(devEui, out joinLoraDeviceInfo);
+
+            //check if join request is valid. 
+            //we have a join request in the cache
+            if (joinLoraDeviceInfo != null)
+            {
+                //we query every time in case the device is turned one while not yet in the registry 
+                //it is not our device so ingore the join
+                //if (!joinLoraDeviceInfo.IsOurDevice)
+                //{
+                //    Logger.Log(devEui, $"join request refused the device is not ours", Logger.LoggingLevel.Info);
+                //    return null;
+                //}
+                //is our device but the join was not valid
+                if (!joinLoraDeviceInfo.IsJoinValid)
+                {
+                    //if the devNonce is equal to the current it is a potential replay attck
+                    if (joinLoraDeviceInfo.DevNonce == devNonce)
+                    {
+                        Logger.Log(devEui, $"join request refused devNonce already used", Logger.LoggingLevel.Info);
+                        return null;
+                    }
+
+                    //Check if the device is trying to join through the wrong gateway
+                    if (!String.IsNullOrEmpty(joinLoraDeviceInfo.GatewayID) && joinLoraDeviceInfo.GatewayID.ToUpper() != GatewayID.ToUpper())
+                    {
+                        Logger.Log(devEui, $"trying to join not through its linked gateway, ignoring join request", Logger.LoggingLevel.Info);
+                        return null;
+                    }
+                }
+            }
+
+            joinLoraDeviceInfo = await LoraDeviceInfoManager.PerformOTAAAsync(GatewayID, devEui, ConversionHelper.ByteArrayToString(joinReq.AppEUI.ToArray()), devNonce, joinLoraDeviceInfo);
+
+
+            if (joinLoraDeviceInfo != null && joinLoraDeviceInfo.IsJoinValid)
+            {
+                //TODO to be fixed by Mik
+                //if (!loraMessage.LoRaPayloadMessage.CheckMic(joinLoraDeviceInfo.AppKey))
+                //   {
+                //       Logger.Log(devEui, $"join request MIC invalid", Logger.LoggingLevel.Info);
+                //       return null;
+                //   }
+                //join request resets the frame counters
+                joinLoraDeviceInfo.FCntUp = 0;
+                joinLoraDeviceInfo.FCntDown = 0;
+                //in this case it's too late, we need to break and awoid saving twins
+                if ((DateTime.UtcNow - startTimeProcessing) > TimeSpan.FromMilliseconds(RegionFactory.CurrentRegion.join_accept_delay2 * 1000))
+                {
+                    Logger.Log(devEui, $"processing of the join request took too long, sending no message", Logger.LoggingLevel.Info);
+                    var physicalResponse = new PhysicalPayload(loraMessage.PhysicalPayload.token, PhysicalIdentifier.PUSH_ACK, null);
+                    return physicalResponse.GetMessage();
+                }
+                //update reported properties and frame Counter
+                await joinLoraDeviceInfo.HubSender.UpdateReportedPropertiesOTAAasync(joinLoraDeviceInfo);
+                byte[] appNonce = ConversionHelper.StringToByteArray(joinLoraDeviceInfo.AppNonce);
+                byte[] netId = ConversionHelper.StringToByteArray(joinLoraDeviceInfo.NetId);
+                byte[] devAddr = ConversionHelper.StringToByteArray(joinLoraDeviceInfo.DevAddr);
+                string appKey = joinLoraDeviceInfo.AppKey;
+                Array.Reverse(netId);
+                Array.Reverse(appNonce);
+                LoRaPayloadJoinAccept loRaPayloadJoinAccept = new LoRaPayloadJoinAccept(
+                    //NETID 0 / 1 is default test 
+                    ConversionHelper.ByteArrayToString(netId),
+                    //todo add app key management
+                    appKey,
+                    //todo add device address management
+                    devAddr,
+                    appNonce,
+                    new byte[] { 0 },
+                    new byte[] { 0 },
+                    null
+                    );
+                var datr = RegionFactory.CurrentRegion.GetDownstreamDR(loraMessage.PktFwdPayload.GetPktFwdMessage().Rxpks[0]);
+                uint rfch = loraMessage.PktFwdPayload.GetPktFwdMessage().Rxpks[0].rfch;
+                double freq = RegionFactory.CurrentRegion.GetDownstreamChannel(loraMessage.PktFwdPayload.GetPktFwdMessage().Rxpks[0]);
+                //set tmst for the normal case
+                long tmst = loraMessage.PktFwdPayload.GetPktFwdMessage().Rxpks[0].tmst + RegionFactory.CurrentRegion.join_accept_delay1 * 1000000;
+
+                //in this case it's too late, we need to break
+                if ((DateTime.UtcNow - startTimeProcessing) > TimeSpan.FromMilliseconds(RegionFactory.CurrentRegion.join_accept_delay2 * 1000))
+                {
+                    Logger.Log(devEui, $"processing of the join request took too long, sending no message", Logger.LoggingLevel.Info);
+                    var physicalResponse = new PhysicalPayload(loraMessage.PhysicalPayload.token, PhysicalIdentifier.PULL_RESP, null);
+
+                    Logger.Log(devEui, $"processing time: {DateTime.UtcNow - startTimeProcessing}", Logger.LoggingLevel.Info);
+
+                    return physicalResponse.GetMessage();
+                }
+                //in this case the second join windows must be used
+                else if ((DateTime.UtcNow - startTimeProcessing) > TimeSpan.FromMilliseconds(RegionFactory.CurrentRegion.join_accept_delay2 * 1000 - 500))
+                {
+                    Logger.Log(devEui, $"processing of the join request took too long, using second join accept receive window", Logger.LoggingLevel.Info);
+                    tmst = loraMessage.PktFwdPayload.GetPktFwdMessage().Rxpks[0].tmst + RegionFactory.CurrentRegion.join_accept_delay2 * 1000000;
+                    if (string.IsNullOrEmpty(Environment.GetEnvironmentVariable("RX2_DATR")))
+                    {
+                        Logger.Log(devEui, $"using standard second receive windows for join request", Logger.LoggingLevel.Info);
+                        //using EU fix DR for RX2
+                        freq = RegionFactory.CurrentRegion.RX2DefaultReceiveWindows.frequency;
+                        datr = RegionFactory.CurrentRegion.DRtoConfiguration[RegionFactory.CurrentRegion.RX2DefaultReceiveWindows.dr].configuration;
+                    }
+                    //if specific twins are set, specify second channel to be as specified
+                    else
+                    {
+                        Logger.Log(devEui, $"using custom DR second receive windows for join request", Logger.LoggingLevel.Info);
+                        freq = double.Parse(Environment.GetEnvironmentVariable("RX2_FREQ"));
+                        datr = Environment.GetEnvironmentVariable("RX2_DATR");
+                    }
+                }
+                LoRaMessageWrapper joinAcceptMessage = new LoRaMessageWrapper(loRaPayloadJoinAccept, LoRaMessageType.JoinAccept, loraMessage.PhysicalPayload.token, datr, 0, freq, tmst);
+                udpMsgForPktForwarder = joinAcceptMessage.PhysicalPayload.GetMessage();
+
+                //add to cache for processing normal messages. This awoids one additional call to the server.
+                Cache.AddToCache(joinLoraDeviceInfo.DevAddr, joinLoraDeviceInfo);
+                Logger.Log(devEui, $"join accept sent", Logger.LoggingLevel.Info);
+            }
+            else
+            {
+                Logger.Log(devEui, $"join request refused", Logger.LoggingLevel.Info);
+
+            }
+
+            Logger.Log(devEui, $"processing time: {DateTime.UtcNow - startTimeProcessing}", Logger.LoggingLevel.Info);
+
+
+            return udpMsgForPktForwarder;
+        }
+
+        public void Dispose()
+        {
+
+        }
+    }
+}