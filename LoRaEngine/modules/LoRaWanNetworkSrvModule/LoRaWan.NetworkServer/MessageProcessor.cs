﻿//
// Copyright (c) Microsoft. All rights reserved.
// Licensed under the MIT license. See LICENSE file in the project root for full license information.
//

using LoRaTools;
using LoRaTools.LoRaMessage;
using LoRaTools.LoRaPhysical;
using LoRaTools.Regions;
using LoRaTools.Utils;
using Microsoft.Azure.Devices.Client;
using Newtonsoft.Json;
using System;
using System.Collections;
using System.Collections.Generic;
using System.Runtime.InteropServices;
using System.Text;
using System.Threading;
using System.Threading.Tasks;

namespace LoRaWan.NetworkServer
{
    /// <summary>
    /// Message processor    
    /// </summary>
    public class MessageProcessor
    {
        // Defines Cloud to device message property containing fport value
        internal const string FPORT_MSG_PROPERTY_KEY = "fport";

        // Fport value reserved for mac commands
        const byte LORA_FPORT_RESERVED_MAC_MSG = 0;

        // Starting Fport value reserved for future applications
        const byte LORA_FPORT_RESERVED_FUTURE_START = 224;

        // Default value of a C2D message id if missing from the message
        internal const string C2D_MSG_ID_PLACEHOLDER = "ConfirmationC2DMessageWithNoId";

        // Name of the upstream message property reporint a confirmed message
        internal const string C2D_MSG_PROPERTY_VALUE_NAME = "C2DMsgConfirmed";

        private readonly NetworkServerConfiguration configuration;
        private readonly ILoRaDeviceRegistry deviceRegistry;
        private readonly ILoRaDeviceFrameCounterUpdateStrategyFactory frameCounterUpdateStrategyFactory;
        private readonly ILoRaPayloadDecoder payloadDecoder;
        volatile private Region loraRegion;

        public MessageProcessor(
            NetworkServerConfiguration configuration,
            ILoRaDeviceRegistry deviceRegistry,
            ILoRaDeviceFrameCounterUpdateStrategyFactory frameCounterUpdateStrategyFactory,
            ILoRaPayloadDecoder payloadDecoder)
        {
            this.configuration = configuration;
            this.deviceRegistry = deviceRegistry;
            this.frameCounterUpdateStrategyFactory = frameCounterUpdateStrategyFactory;
            this.payloadDecoder = payloadDecoder;

            // Register frame counter initializer
            // It will take care of seeding ABP devices created here for single gateway scenarios
            this.deviceRegistry.RegisterDeviceInitializer(new FrameCounterLoRaDeviceInitializer(configuration.GatewayID, frameCounterUpdateStrategyFactory));
        }


        /// <summary>
        /// Process a raw message
        /// </summary>
        /// <param name="rxpk"></param>
        /// <returns></returns>
        public Task<DownlinkPktFwdMessage> ProcessMessageAsync(Rxpk rxpk) => ProcessMessageAsync(rxpk, DateTime.UtcNow);


        /// <summary>
        /// Process a raw message
        /// </summary>
        /// <param name="rxpk"></param>
        /// <param name="startTimeProcessing"></param>
        /// <returns></returns>
        public async Task<DownlinkPktFwdMessage> ProcessMessageAsync(Rxpk rxpk, DateTime startTimeProcessing)
        {
            if (!LoRaPayload.TryCreateLoRaPayload(rxpk, out LoRaPayload loRaPayload))
            {
                Logger.Log("There was a problem in decoding the Rxpk", Logger.LoggingLevel.Error);
                return null;
            }

            if (this.loraRegion == null)
            {
                if (!RegionFactory.TryResolveRegion(rxpk))
                {
                    // log is generated in Region factory
                    // move here once V2 goes GA
                    return null;
                }

                this.loraRegion = RegionFactory.CurrentRegion;
            }

            if (loRaPayload.LoRaMessageType == LoRaMessageType.JoinRequest)
            {
                return await ProcessJoinRequestAsync(rxpk, (LoRaPayloadJoinRequest)loRaPayload, startTimeProcessing);
            }
            else if (loRaPayload.LoRaMessageType == LoRaMessageType.UnconfirmedDataUp || loRaPayload.LoRaMessageType == LoRaMessageType.ConfirmedDataUp)
            {
                return await ProcessLoRaMessageAsync(rxpk, (LoRaPayloadData)loRaPayload, startTimeProcessing);
            }
<<<<<<< HEAD

            return null;
        }
=======
            else
            {
                Logger.Log(devAddr, $"processing message, device in cache", Logger.LoggingLevel.Info);
            }

            if (loraDeviceInfo != null && loraDeviceInfo.IsOurDevice)
            {
                //either there is no gateway linked to the device or the gateway is the one that the code is running
                if (string.IsNullOrEmpty(loraDeviceInfo.GatewayID) || string.Compare(loraDeviceInfo.GatewayID, this.configuration.GatewayID, ignoreCase: true) == 0)
                {
                    if (loraDeviceInfo.HubSender == null)
                    {
                        loraDeviceInfo.HubSender = new IoTHubConnector(loraDeviceInfo.DevEUI, loraDeviceInfo.PrimaryKey, this.configuration);
                    }
                    UInt16 fcntup = BitConverter.ToUInt16(loraMessage.LoRaPayloadMessage.GetLoRaMessage().Fcnt.ToArray(), 0);
                    byte[] linkCheckCmdResponse = null;

                    //check if the frame counter is valid: either is above the server one or is an ABP device resetting the counter (relaxed seqno checking)
                    if (fcntup > loraDeviceInfo.FCntUp || (fcntup == 0 && loraDeviceInfo.FCntUp == 0) || (fcntup == 1 && String.IsNullOrEmpty(loraDeviceInfo.AppEUI)))
                    {
                        //save the reset fcnt for ABP (relaxed seqno checking)
                        if (fcntup == 1 && String.IsNullOrEmpty(loraDeviceInfo.AppEUI))
                        {
                            _ = loraDeviceInfo.HubSender.UpdateFcntAsync(fcntup, 0, true);

                            //if the device is not attached to a gateway we need to reset the abp fcnt server side cache
                            if (String.IsNullOrEmpty(loraDeviceInfo.GatewayID))
                            {
                                bool rit = await this.loraDeviceInfoManager.ABPFcntCacheReset(loraDeviceInfo.DevEUI);
                            }
                        }

                        validFrameCounter = true;
                        Logger.Log(loraDeviceInfo.DevEUI, $"valid frame counter, msg: {fcntup} server: {loraDeviceInfo.FCntUp}", Logger.LoggingLevel.Info);

                        byte[] decryptedMessage = null;
                        try
                        {
                            decryptedMessage = loraMessage.DecryptPayload(loraDeviceInfo.AppSKey);
                        }
                        catch (Exception ex)
                        {
                            Logger.Log(loraDeviceInfo.DevEUI, $"failed to decrypt message: {ex.Message}", Logger.LoggingLevel.Error);
                        }
                        Rxpk rxPk = loraMessage.PktFwdPayload.GetPktFwdMessage().Rxpks[0];
                        dynamic fullPayload = JObject.FromObject(rxPk);
                        string jsonDataPayload = "";
                        uint fportUp = 0;

                        if (loraMessage.LoRaPayloadMessage.GetLoRaMessage().Fport.Span.Length > 0)
                        {
                            fportUp = (uint)loraMessage.LoRaPayloadMessage.GetLoRaMessage().Fport.Span[0];
                        }

                        fullPayload.port = fportUp;
                        fullPayload.fcnt = fcntup;
                        List<KeyValuePair<String, String>> messageProperties = new List<KeyValuePair<String, String>>();
                        fullPayload.eui = loraDeviceInfo.DevEUI;
                        fullPayload.gatewayid = this.configuration.GatewayID;
                        //Edge timestamp
                        fullPayload.edgets = (long)((startTimeProcessing - new DateTime(1970, 1, 1)).TotalMilliseconds);

                        //In case of ack message
                        if ((loraMessage.LoRaPayloadMessage.GetLoRaMessage().Fctrl.Span[0] & (byte)FctrlEnum.Ack) == 32)
                        {
                            Logger.Log(loraDeviceInfo.DevEUI, String.Concat($"C2D Message ack received",
                                loraDeviceInfo.LastConfirmedC2DMessageID != "C2DMsgId" ? $" for message id {loraDeviceInfo.LastConfirmedC2DMessageID}" : ""),
                                Logger.LoggingLevel.Info);
                            messageProperties.Add(new KeyValuePair<string, string>("C2DMsgConfirmed", loraDeviceInfo.LastConfirmedC2DMessageID != "C2DMsgId" ?
                            loraDeviceInfo.LastConfirmedC2DMessageID : "C2D Msg Confirmation"));
                            fullPayload.deviceAck = true;
                            loraDeviceInfo.LastConfirmedC2DMessageID = null;
                   
                        }

                        if (decryptedMessage != null)
                        {
                            // No decoder set in LoRa Device Twin. Simply return decryptedMessage
                            if (String.IsNullOrEmpty(loraDeviceInfo.SensorDecoder))
                            {
                                Logger.Log(loraDeviceInfo.DevEUI, $"no decoder set in device twin. port: {fportUp}", Logger.LoggingLevel.Full);
                                jsonDataPayload = Convert.ToBase64String(decryptedMessage);
                                fullPayload.data = jsonDataPayload;
                            }
                            // Decoder is set in LoRa Device Twin. Send decrpytedMessage (payload) and fportUp (fPort) to decoder.
                            else
                            {
                                Logger.Log(loraDeviceInfo.DevEUI, $"decoding with: {loraDeviceInfo.SensorDecoder} port: {fportUp}", Logger.LoggingLevel.Full);
                                fullPayload.data = await LoraDecoders.DecodeMessage(decryptedMessage, fportUp, loraDeviceInfo.SensorDecoder);
                            }
                        }


                        //Parsing MacCommands and add them as property of the message to be sent to the IoT Hub.
                        var macCommand = ((LoRaPayloadData)loraMessage.LoRaPayloadMessage).GetMacCommands();
                        if (macCommand.macCommand.Count > 0)
                        {
                            for (int i = 0; i < macCommand.macCommand.Count; i++)
                            {
                                messageProperties.Add(new KeyValuePair<string, string>(macCommand.macCommand[i].Cid.ToString(), value: JsonConvert.SerializeObject(macCommand.macCommand[i], Newtonsoft.Json.Formatting.None)));
                                //in case it is a link check mac, we need to send it downstream.
                                if (macCommand.macCommand[i].Cid == CidEnum.LinkCheckCmd)
                                {
                                    linkCheckCmdResponse = new LinkCheckCmd(rxPk.GetModulationMargin(), 1).ToBytes();
                                }
                            }
                        }
                        string iotHubMsg = fullPayload.ToString(Newtonsoft.Json.Formatting.None);
                        await loraDeviceInfo.HubSender.SendMessageAsync(iotHubMsg, messageProperties);
                        var fullPayloadAsString = string.Empty;
                        if (fullPayload.data is JValue jvalue)
                        {
                            fullPayloadAsString = jvalue.ToString();
                        }
                        else if (fullPayload.data is JObject jobject)
                        {
                            fullPayloadAsString = jobject.ToString(Formatting.None);
                        }
                        Logger.Log(loraDeviceInfo.DevEUI, $"message '{fullPayloadAsString}' sent to hub", Logger.LoggingLevel.Info);

                        loraDeviceInfo.FCntUp = fcntup;
                    }
                    else
                    {
                        validFrameCounter = false;
                        Logger.Log(loraDeviceInfo.DevEUI, $"invalid frame counter, msg: {fcntup} server: {loraDeviceInfo.FCntUp}", Logger.LoggingLevel.Info);
                    }
                    byte[] fctrl = new byte[1] { 0 };
                    if (loraMessage.LoRaMessageType == LoRaMessageType.ConfirmedDataUp)
                        fctrl[0] = (int)FctrlEnum.Ack;

                    //we lock as fast as possible and get the down fcnt for multi gateway support for confirmed message
                    if (loraMessage.LoRaMessageType == LoRaMessageType.ConfirmedDataUp && String.IsNullOrEmpty(loraDeviceInfo.GatewayID))
                    {

                        ushort newFCntDown = await this.loraDeviceInfoManager.NextFCntDown(loraDeviceInfo.DevEUI, loraDeviceInfo.FCntDown, fcntup, this.configuration.GatewayID);
                        //ok to send down ack or msg
                        if (newFCntDown > 0)
                        {
                            loraDeviceInfo.FCntDown = newFCntDown;
                        }
                        //another gateway was first with this message we simply drop
                        else
                        {
                            Logger.Log(loraDeviceInfo.DevEUI, $"another gateway has already sent ack or downlink msg", Logger.LoggingLevel.Info);
                            Logger.Log(loraDeviceInfo.DevEUI, $"processing time: {DateTime.UtcNow - startTimeProcessing}", Logger.LoggingLevel.Info);
                            return null;
                        }
                    }
                    //start checking for new c2d message, we do it even if the fcnt is invalid so we support replying to the ConfirmedDataUp
                    //todo ronnie should we wait up to 900 msec?
                    c2dMsg = await loraDeviceInfo.HubSender.ReceiveAsync(TimeSpan.FromMilliseconds(500));
                    if (c2dMsg != null && !ValidateCloudToDeviceMessage(loraDeviceInfo, c2dMsg))
                    {

                        _ = loraDeviceInfo.HubSender.CompleteAsync(c2dMsg);
                        c2dMsg = null;
                    }
>>>>>>> 5e4e5536


<<<<<<< HEAD
        // Process LoRa message where the payload is of type LoRaPayloadData
        async Task<DownlinkPktFwdMessage> ProcessLoRaMessageAsync(LoRaTools.LoRaPhysical.Rxpk rxpk, LoRaPayloadData loraPayload, DateTime startTime)
        {
            var devAddr = loraPayload.DevAddr;

            var timeWatcher = new LoRaOperationTimeWatcher(this.loraRegion, startTime);
            using (var processLogger = new ProcessLogger(timeWatcher, devAddr))
            {
                if (!IsValidNetId(loraPayload.GetNetID()))
                {
                    //Log("Invalid netid");                    
                    return null;
                }

                // Find device that matches:
                // - devAddr
                // - mic check (requires: loraDeviceInfo.NwkSKey or loraDeviceInfo.AppKey, rxpk.LoraPayload.Mic)
                // - gateway id
                var loRaDevice = await deviceRegistry.GetDeviceForPayloadAsync(loraPayload);
                if (loRaDevice == null)
                {
                    Logger.Log(ConversionHelper.ByteArrayToString(devAddr), $"device is not from our network, ignoring message", Logger.LoggingLevel.Info);
                    return null;
                }

                // Add context to logger
                processLogger.SetDevEUI(loRaDevice.DevEUI);

                var isMultiGateway = !string.Equals(loRaDevice.GatewayID, configuration.GatewayID, StringComparison.InvariantCultureIgnoreCase);
                var frameCounterStrategy = isMultiGateway ?
                    frameCounterUpdateStrategyFactory.GetMultiGatewayStrategy() :
                    frameCounterUpdateStrategyFactory.GetSingleGatewayStrategy();

                var payloadFcnt = loraPayload.GetFcnt();
                var requiresConfirmation = loraPayload.IsConfirmed();

                using (new LoRaDeviceFrameCounterSession(loRaDevice, frameCounterStrategy))
                {
                    // Leaf devices that restart lose the counter. In relax mode we accept the incoming frame counter
                    // ABP device does not reset the Fcnt so in relax mode we should reset for 0 (LMIC based) or 1
                    var isFrameCounterFromNewlyStartedDevice = false;
                    if (payloadFcnt <= 1)
                    {
                        if (loRaDevice.IsABP)
                        {
                            if (loRaDevice.IsABPRelaxedFrameCounter && loRaDevice.FCntUp >= 0 && payloadFcnt <= 1)
                            {
                                // known problem when device restarts, starts fcnt from zero
                                _ = frameCounterStrategy.ResetAsync(loRaDevice);
                                isFrameCounterFromNewlyStartedDevice = true;
                            }
                        }
                        else if (loRaDevice.FCntUp == payloadFcnt && payloadFcnt == 0)
                        {
                            // Some devices start with frame count 0
                            isFrameCounterFromNewlyStartedDevice = true;
                        }
                    }

                    // Reply attack or confirmed reply
                    // Confirmed resubmit: A confirmed message that was received previously but we did not answer in time
                    // Device will send it again and we just need to return an ack (but also check for C2D to send it over)
                    var isConfirmedResubmit = false;
                    if (!isFrameCounterFromNewlyStartedDevice && payloadFcnt <= loRaDevice.FCntUp)
                    {
                        // TODO: have a maximum retry (3)
                        // Future: Keep track of how many times we acked the confirmed message (4+ times we skip)
                        //if it is confirmed most probably we did not ack in time before or device lost the ack packet so we should continue but not send the msg to iothub 
                        if (requiresConfirmation && payloadFcnt == loRaDevice.FCntUp)
                        {
                            isConfirmedResubmit = true;
                            Logger.Log(loRaDevice.DevEUI, $"resubmit from confirmed message detected, msg: {payloadFcnt} server: {loRaDevice.FCntUp}", Logger.LoggingLevel.Info);
                        }
                        else
                        {
                            Logger.Log(loRaDevice.DevEUI, $"invalid frame counter, message ignored, msg: {payloadFcnt} server: {loRaDevice.FCntUp}", Logger.LoggingLevel.Info);
                            return null;
                        }
                    }

                    var fcntDown = 0;
                    // If it is confirmed it require us to update the frame counter down
                    // Multiple gateways: in redis, otherwise in device twin
                    if (requiresConfirmation)
                    {
                        fcntDown = await frameCounterStrategy.NextFcntDown(loRaDevice, payloadFcnt);

                        // Failed to update the fcnt down
                        // In multi gateway scenarios it means the another gateway was faster than using, can stop now
                        if (fcntDown <= 0)
                        {
                            // update our fcntup anyway?
                            //loRaDevice.SetFcntUp(payloadFcnt);

                            Logger.Log(loRaDevice.DevEUI, "another gateway has already sent ack or downlink msg", Logger.LoggingLevel.Info);

                            return null;
                        }

                        Logger.Log(loRaDevice.DevEUI, $"down frame counter: {loRaDevice.FCntDown}", Logger.LoggingLevel.Info);
                    }


                    if (!isConfirmedResubmit)
                    {
                        var validFcntUp = isFrameCounterFromNewlyStartedDevice || (payloadFcnt > loRaDevice.FCntUp);
                        if (validFcntUp)
                        {
                            Logger.Log(loRaDevice.DevEUI, $"valid frame counter, msg: {payloadFcnt} server: {loRaDevice.FCntUp}", Logger.LoggingLevel.Info);

                            object payloadData = null;


                            // if it is an upward acknowledgement from the device it does not have a payload
                            // This is confirmation from leaf device that he received a C2D confirmed
                            //if a message payload is null we don't try to decrypt it.
                            if (loraPayload.Frmpayload.Length != 0)
                            {
                                byte[] decryptedPayloadData = null;
                                try
                                {
                                    decryptedPayloadData = loraPayload.GetDecryptedPayload(loRaDevice.AppSKey);
                                }
                                catch (Exception ex)
                                {
                                    Logger.Log(loRaDevice.DevEUI, $"failed to decrypt message: {ex.Message}", Logger.LoggingLevel.Error);
=======
                    //check if we got a c2d message to be added in the ack message and prepare the message
                    if (c2dMsg != null)
                    {
                        loraDeviceInfo.LastConfirmedC2DMessageID = c2dMsg.MessageId ?? "C2DMsgId";

                        ////check if there is another message
                        var secondC2dMsg = await loraDeviceInfo.HubSender.ReceiveAsync(TimeSpan.FromMilliseconds(40));
                        if (secondC2dMsg != null)
                        {
                            //put it back to the queue for the next pickup
                            //todo ronnie check abbandon logic especially in case of mqtt
                            _ = await loraDeviceInfo.HubSender.AbandonAsync(secondC2dMsg);
                            //set the fpending flag so the lora device will call us back for the next message
                            fctrl[0] += (int)FctrlEnum.FpendingOrClassB;
                            Logger.Log(loraDeviceInfo.DevEUI, $"Additional C2D messages waiting, setting FPending to 1", Logger.LoggingLevel.Info);

                        }

                        bytesC2dMsg = c2dMsg.GetBytes();
                        //default fport
                        fport = new byte[1] { 1 };

                        if (bytesC2dMsg != null)
                            Logger.Log(loraDeviceInfo.DevEUI, $"C2D message: {Encoding.UTF8.GetString(bytesC2dMsg)}", Logger.LoggingLevel.Info);

                        //todo ronnie implement a better max payload size by datarate
                        //cut to the max payload of lora for any EU datarate
                        if (bytesC2dMsg.Length > 51)
                            Array.Resize(ref bytesC2dMsg, 51);

                        Array.Reverse(bytesC2dMsg);
                    }
                    //if confirmation or cloud to device msg send down the message
                    if (loraMessage.LoRaMessageType == LoRaMessageType.ConfirmedDataUp || c2dMsg != null)
                    {


                        //check if we are not too late for the second receive windows
                        if ((DateTime.UtcNow - startTimeProcessing) <= TimeSpan.FromMilliseconds(RegionFactory.CurrentRegion.receive_delay2 * 1000 - 100))
                        {
                            //if running in multigateway we need to use redis to sync the down fcnt
                            if (!String.IsNullOrEmpty(loraDeviceInfo.GatewayID))
                            {
                                loraDeviceInfo.FCntDown++;
                            }
                            else if (loraMessage.LoRaMessageType == LoRaMessageType.UnconfirmedDataUp)
                            {
                                ushort newFCntDown = await this.loraDeviceInfoManager.NextFCntDown(loraDeviceInfo.DevEUI, loraDeviceInfo.FCntDown, fcntup, this.configuration.GatewayID);

                                //ok to send down ack or msg
                                if (newFCntDown > 0)
                                {
                                    loraDeviceInfo.FCntDown = newFCntDown;
                                }
                                //another gateway was first with this message we simply drop
                                else
                                {
                                    Logger.Log(loraDeviceInfo.DevEUI, $"another gateway has already sent ack or downlink msg", Logger.LoggingLevel.Info);
                                    Logger.Log(loraDeviceInfo.DevEUI, $"processing time: {DateTime.UtcNow - startTimeProcessing}", Logger.LoggingLevel.Info);
                                    return null;
>>>>>>> 5e4e5536
                                }


                                var fportUp = loraPayload.GetFPort();

                                if (string.IsNullOrEmpty(loRaDevice.SensorDecoder))
                                {
                                    Logger.Log(loRaDevice.DevEUI, $"no decoder set in device twin. port: {fportUp}", Logger.LoggingLevel.Full);
                                    payloadData = Convert.ToBase64String(decryptedPayloadData);
                                }
                                else
                                {
                                    Logger.Log(loRaDevice.DevEUI, $"decoding with: {loRaDevice.SensorDecoder} port: {fportUp}", Logger.LoggingLevel.Full);
                                    payloadData = await payloadDecoder.DecodeMessageAsync(decryptedPayloadData, fportUp, loRaDevice.SensorDecoder);
                                }
                            }



                            // What do we need to send an UpAck to IoT Hub?
                            // What is the content of the message
                            // TODO Future: Don't wait if it is an unconfirmed message
                            await SendDeviceEventAsync(loRaDevice, rxpk, payloadData, loraPayload, timeWatcher);

                            loRaDevice.SetFcntUp(payloadFcnt);
                        }
                        else
                        {
                            Logger.Log(loRaDevice.DevEUI, $"invalid frame counter, msg: {payloadFcnt} server: {loRaDevice.FCntUp}", Logger.LoggingLevel.Info);
                        }
                    }

                    // We check if we have time to futher progress or not
                    // C2D checks are quite expensive so if we are really late we just stop here
                    var timeToSecondWindow = timeWatcher.GetRemainingTimeToReceiveSecondWindow(loRaDevice);
                    if (timeToSecondWindow < LoRaOperationTimeWatcher.ExpectedTimeToPackageAndSendMessage)
                    {
                        if (requiresConfirmation)
                        {
                            Logger.Log(loRaDevice.DevEUI, $"too late for down message ({timeWatcher.GetElapsedTime()}), sending only ACK to gateway", Logger.LoggingLevel.Info);
                        }

                        return null;
                    }

                    // If it is confirmed and we don't have time to check c2d and send to device we return now
                    if (requiresConfirmation && timeToSecondWindow <= (LoRaOperationTimeWatcher.ExpectedTimeToCheckCloudToDeviceMessagePackageAndSendMessage))
                    {
                        return CreateDownlinkMessage(
                            null,
                            loRaDevice,
                            rxpk,
                            loraPayload,
                            timeWatcher,
                            devAddr,
                            false, // fpending
                            (ushort)fcntDown
                        );
                    }

                    // ReceiveAsync has a longer timeout
                    // But we wait less that the timeout (available time before 2nd window)
                    // if message is received after timeout, keep it in loraDeviceInfo and return the next call
                    var cloudToDeviceReceiveTimeout = timeToSecondWindow - (LoRaOperationTimeWatcher.ExpectedTimeToCheckCloudToDeviceMessagePackageAndSendMessage);
                    // Flag indicating if there is another C2D message waiting
                    var fpending = false;
                    // Contains the Cloud to message we need to send
                    Message cloudToDeviceMessage = null;
                    if (cloudToDeviceReceiveTimeout > TimeSpan.Zero)
                    {
                        cloudToDeviceMessage = await loRaDevice.ReceiveCloudToDeviceAsync(cloudToDeviceReceiveTimeout);
                        if (cloudToDeviceMessage != null && !ValidateCloudToDeviceMessage(loRaDevice, cloudToDeviceMessage))
                        {
                            _ = loRaDevice.CompleteCloudToDeviceMessageAsync(cloudToDeviceMessage);
                            cloudToDeviceMessage = null;
                        }

                        if (cloudToDeviceMessage != null)
                        {
                            if (!requiresConfirmation)
                            {
                                // The message coming from the device was not confirmed, therefore we did not computed the frame count down
                                // Now we need to increment because there is a C2D message to be sent
                                fcntDown = await frameCounterStrategy.NextFcntDown(loRaDevice, payloadFcnt);

                                if (fcntDown == 0)
                                {
                                    // We did not get a valid frame count down, therefore we should not process the message
                                    _ = loRaDevice.AbandonCloudToDeviceMessageAsync(cloudToDeviceMessage);

                                    cloudToDeviceMessage = null;
                                }
                                else
                                {
                                    requiresConfirmation = true;

                                    Logger.Log(loRaDevice.DevEUI, $"down frame counter: {loRaDevice.FCntDown}", Logger.LoggingLevel.Info);

                                }
                            }

                            // Checking again because the fcntdown resolution could have failed, causing us to drop the message
                            if (cloudToDeviceMessage != null)
                            {
                                timeToSecondWindow = timeWatcher.GetRemainingTimeToReceiveSecondWindow(loRaDevice);
                                if (timeToSecondWindow > LoRaOperationTimeWatcher.ExpectedTimeToCheckCloudToDeviceMessagePackageAndSendMessage)
                                {
                                    var additionalMsg = await loRaDevice.ReceiveCloudToDeviceAsync(timeToSecondWindow - LoRaOperationTimeWatcher.ExpectedTimeToCheckCloudToDeviceMessagePackageAndSendMessage);
                                    if (additionalMsg != null)
                                    {
                                        fpending = true;
                                        _ = loRaDevice.AbandonCloudToDeviceMessageAsync(additionalMsg);
                                    }
                                }
                            }
                        }
                    }

                    // No C2D message and request was not confirmed, return nothing
                    if (!requiresConfirmation)
                    {
                        // TODO: can we let the session save it?
                        //await frameCounterStrategy.SaveChangesAsync(loRaDevice);                    
                        return null;
                    }

                    // We did it in the LoRaPayloadData constructor
                    // we got here:
                    // a) was a confirm request
                    // b) we have a c2d message
                    var confirmDownstream = CreateDownlinkMessage(
                        cloudToDeviceMessage,
                        loRaDevice,
                        rxpk,
                        loraPayload,
                        timeWatcher,
                        devAddr,
                        fpending,
                        (ushort)fcntDown
                    );

                    if (cloudToDeviceMessage != null)
                    {
                        if (confirmDownstream == null)
                        {
                            _ = loRaDevice.AbandonCloudToDeviceMessageAsync(cloudToDeviceMessage);
                        }
                        else
                        {
                            _ = loRaDevice.CompleteCloudToDeviceMessageAsync(cloudToDeviceMessage);
                        }
                    }

                    return confirmDownstream;
                }
            }
        }

        /// <summary>
        /// Creates downlink message with ack for confirmation or cloud to device message
        /// </summary>
        DownlinkPktFwdMessage CreateDownlinkMessage(
            Message cloudToDeviceMessage,
            LoRaDevice loraDeviceInfo,
            Rxpk rxpk,
            LoRaPayloadData loRaPayloadData,
            LoRaOperationTimeWatcher timeWatcher,
            ReadOnlyMemory<byte> payloadDevAddr,
            bool fpending,
            ushort fcntDown)
        {

            //default fport
            byte fctrl = 0;
            if (loRaPayloadData.LoRaMessageType == LoRaMessageType.ConfirmedDataUp)
            {
                // Confirm receiving message to device                            
                fctrl = (byte)FctrlEnum.Ack;
            }

            byte? fport = null;
            var requiresDeviceAcknowlegement = false;
            byte[] macbytes = null;

            byte[] rndToken = new byte[2];
            Random rnd = new Random();
            rnd.NextBytes(rndToken);

            byte[] frmPayload = null;

            if (cloudToDeviceMessage != null)
            {
                if (cloudToDeviceMessage.Properties.TryGetValueCaseInsensitive("cidtype", out var cidTypeValue))
                {
                    Logger.Log(loraDeviceInfo.DevEUI, $"Cloud to device MAC command received", Logger.LoggingLevel.Info);
                    MacCommandHolder macCommandHolder = new MacCommandHolder(Convert.ToByte(cidTypeValue));
                    macbytes = macCommandHolder.macCommand[0].ToBytes();
                }

                if (cloudToDeviceMessage.Properties.TryGetValueCaseInsensitive("confirmed", out var confirmedValue) && confirmedValue.Equals("true", StringComparison.OrdinalIgnoreCase))
                {
                    requiresDeviceAcknowlegement = true;
                    loraDeviceInfo.LastConfirmedC2DMessageID = cloudToDeviceMessage.MessageId ?? C2D_MSG_ID_PLACEHOLDER;

                }
                if (cloudToDeviceMessage.Properties.TryGetValueCaseInsensitive("fport", out var fPortValue))
                {
                    fport = byte.Parse(fPortValue);
                }

                Logger.Log(loraDeviceInfo.DevEUI, string.Format("Sending a downstream message with ID {0}",
                    ConversionHelper.ByteArrayToString(rndToken)),
                    Logger.LoggingLevel.Full);


                frmPayload = cloudToDeviceMessage?.GetBytes();

                Logger.Log(loraDeviceInfo.DevEUI, $"C2D message: {Encoding.UTF8.GetString(frmPayload)}, id: {cloudToDeviceMessage.MessageId ?? "undefined"}, fport: {fport}, confirmed: {requiresDeviceAcknowlegement}, cidType: {cidTypeValue}", Logger.LoggingLevel.Info);

                //cut to the max payload of lora for any EU datarate
                if (frmPayload.Length > 51)
                    Array.Resize(ref frmPayload, 51);

                Array.Reverse(frmPayload);
            }

            if (fpending)
            {
                fctrl |= (int)FctrlEnum.FpendingOrClassB;
            }

            // if (macbytes != null && linkCheckCmdResponse != null)
            //     macbytes = macbytes.Concat(linkCheckCmdResponse).ToArray();


            var reversedDevAddr = new byte[payloadDevAddr.Length];
            var srcDevAddr = payloadDevAddr.Span;
            for (int i = reversedDevAddr.Length - 1; i >= 0; --i)
            {
                reversedDevAddr[i] = srcDevAddr[srcDevAddr.Length - (1 + i)];
            }

            var msgType = requiresDeviceAcknowlegement ? LoRaMessageType.ConfirmedDataDown : LoRaMessageType.UnconfirmedDataDown;
            var ackLoRaMessage = new LoRaPayloadData(
                msgType,
                reversedDevAddr,
                new byte[] { fctrl },
                BitConverter.GetBytes(fcntDown),
                macbytes,
                fport.HasValue ? new byte[] { fport.Value } : null,
                frmPayload,
                1);

            var receiveWindow = timeWatcher.ResolveReceiveWindowToUse(loraDeviceInfo);
            if (receiveWindow == 0)
                return null;

            string datr = null;
            double freq;
            long tmst;
            if (receiveWindow == 2)
            {
                tmst = rxpk.tmst + loraRegion.receive_delay2 * 1000000;

                if (string.IsNullOrEmpty(configuration.Rx2DataRate))
                {
                    Logger.Log(loraDeviceInfo.DevEUI, $"using standard second receive windows", Logger.LoggingLevel.Info);
                    freq = loraRegion.RX2DefaultReceiveWindows.frequency;
                    datr = loraRegion.DRtoConfiguration[loraRegion.RX2DefaultReceiveWindows.dr].configuration;
                }
                //if specific twins are set, specify second channel to be as specified
                else
                {
                    freq = configuration.Rx2DataFrequency;
                    datr = configuration.Rx2DataRate;
                    Logger.Log(loraDeviceInfo.DevEUI, $"using custom DR second receive windows freq : {freq}, datr:{datr}", Logger.LoggingLevel.Info);
                }
            }
            else
            {
                datr = this.loraRegion.GetDownstreamDR(rxpk);
                freq = this.loraRegion.GetDownstreamChannel(rxpk);
                tmst = rxpk.tmst + loraRegion.receive_delay1 * 1000000;
            }


            //todo: check the device twin preference if using confirmed or unconfirmed down    
            var loRaMessageType = (msgType == LoRaMessageType.ConfirmedDataDown) ? LoRaMessageType.ConfirmedDataDown : LoRaMessageType.UnconfirmedDataDown;
            return ackLoRaMessage.Serialize(loraDeviceInfo.AppSKey, loraDeviceInfo.NwkSKey, datr, freq, tmst, loraDeviceInfo.DevEUI);
        }

        private bool ValidateCloudToDeviceMessage(LoRaDevice loRaDevice, Message cloudToDeviceMsg)
        {
            // ensure fport property has been set
            if (!cloudToDeviceMsg.Properties.TryGetValueCaseInsensitive(FPORT_MSG_PROPERTY_KEY, out var fportValue))
            {
                Logger.Log(loRaDevice.DevEUI, $"missing {FPORT_MSG_PROPERTY_KEY} property in C2D message '{cloudToDeviceMsg.MessageId}'", Logger.LoggingLevel.Error);
                return false;
            }

            if (byte.TryParse(fportValue, out var fport))
            {
                // ensure fport follows LoRa specification
                // 0    => reserved for mac commands
                // 224+ => reserved for future applications 
                if (fport != LORA_FPORT_RESERVED_MAC_MSG && fport < LORA_FPORT_RESERVED_FUTURE_START)
                    return true;
            }

            Logger.Log(loRaDevice.DevEUI, $"invalid fport '{fportValue}' in C2D message '{cloudToDeviceMsg.MessageId}'", Logger.LoggingLevel.Error);
            return false;
        }

        // Sends device telemetry data to IoT Hub
        private async Task SendDeviceEventAsync(LoRaDevice loRaDevice, Rxpk rxpk, object decodedValue, LoRaPayloadData loRaPayloadData, LoRaOperationTimeWatcher timeWatcher)
        {
<<<<<<< HEAD
            var deviceTelemetry = new LoRaDeviceTelemetry(rxpk, loRaPayloadData, decodedValue);
            deviceTelemetry.DeviceEUI = loRaDevice.DevEUI;
            deviceTelemetry.GatewayID = this.configuration.GatewayID;
            deviceTelemetry.Edgets = (long)((timeWatcher.Start - DateTime.UnixEpoch).TotalMilliseconds);

            Dictionary<string, string> eventProperties = null;
            if (loRaPayloadData.IsUpwardAck())
            {
                eventProperties = new Dictionary<string, string>();
                Logger.Log(loRaDevice.DevEUI, String.Concat($"Message ack received",
                                 loRaDevice.LastConfirmedC2DMessageID != null ?
                                 $" for C2D message id {loRaDevice.LastConfirmedC2DMessageID}" : ""),
                                 Logger.LoggingLevel.Info);
                eventProperties.Add(C2D_MSG_PROPERTY_VALUE_NAME,
                    loRaDevice.LastConfirmedC2DMessageID ??
                     C2D_MSG_ID_PLACEHOLDER);
                loRaDevice.LastConfirmedC2DMessageID = null;
            }
            var macCommand = loRaPayloadData.GetMacCommands();
            if (macCommand.macCommand.Count > 0)
            {
                eventProperties = eventProperties ?? new Dictionary<string, string>();

                for (int i = 0; i < macCommand.macCommand.Count; i++)
                {
                    eventProperties[macCommand.macCommand[i].Cid.ToString()] = JsonConvert.SerializeObject(macCommand.macCommand[i], Formatting.None);

                    //in case it is a link check mac, we need to send it downstream.
                    if (macCommand.macCommand[i].Cid == CidEnum.LinkCheckCmd)
                    {
                        //linkCheckCmdResponse = new LinkCheckCmd(rxPk.GetModulationMargin(), 1).ToBytes();
                    }
                }
            }

            if (await loRaDevice.SendEventAsync(deviceTelemetry, eventProperties))
            {
                var payloadAsRaw = deviceTelemetry.data as string;
                if (payloadAsRaw == null && deviceTelemetry.data != null)
                {
                    payloadAsRaw = JsonConvert.SerializeObject(deviceTelemetry.data, Formatting.None);
                }

                Logger.Log(loRaDevice.DevEUI, $"message '{payloadAsRaw}' sent to hub", Logger.LoggingLevel.Info);
            }
        }


        bool IsValidNetId(byte netid)
        {
            return true;
        }


        /// <summary>
        /// Process OTAA join request
        /// </summary>
        async Task<DownlinkPktFwdMessage> ProcessJoinRequestAsync(Rxpk rxpk, LoRaPayloadJoinRequest joinReq, DateTime startTimeProcessing)
        {
            var timeWatcher = new LoRaOperationTimeWatcher(this.loraRegion, startTimeProcessing);
            using (var processLogger = new ProcessLogger(timeWatcher))
            {

                byte[] udpMsgForPktForwarder = new Byte[0];

                var devEUI = joinReq.GetDevEUIAsString();
                var appEUI = joinReq.GetAppEUIAsString();

                // set context to logger
                processLogger.SetDevEUI(devEUI);

                var devNonce = joinReq.GetDevNonceAsString();
                Logger.Log(devEUI, $"join request received", Logger.LoggingLevel.Info);



                var loRaDevice = await this.deviceRegistry.GetDeviceForJoinRequestAsync(devEUI, appEUI, devNonce);
                if (loRaDevice == null)
                    return null;

                if (string.IsNullOrEmpty(loRaDevice.AppKey))
                {
                    Logger.Log(loRaDevice.DevEUI, "join refused: missing AppKey for OTAA device", Logger.LoggingLevel.Error);
                    return null;
                }

                if (loRaDevice.AppEUI != appEUI)
                {
                    Logger.Log(devEUI, "join refused: AppEUI for OTAA does not match device", Logger.LoggingLevel.Error);
                    return null;
                }

                if (!joinReq.CheckMic(loRaDevice.AppKey))
                {
                    Logger.Log(devEUI, "join refused: invalid MIC", Logger.LoggingLevel.Error);
                    return null;
=======

            DownlinkPktFwdMessage downlinkMessage = new DownlinkPktFwdMessage();
            var joinReq = (LoRaPayloadJoinRequest)loraMessage.LoRaPayloadMessage;
            joinReq.DevEUI.Span.Reverse();
            joinReq.AppEUI.Span.Reverse();
            string devEui = ConversionHelper.ByteArrayToString(joinReq.DevEUI.ToArray());
            string devNonce = ConversionHelper.ByteArrayToString(joinReq.DevNonce.ToArray());
            Logger.Log(devEui, $"join request received", Logger.LoggingLevel.Info);
            //checking if this devnonce was already processed or the deveui was already refused
            //check if join request is valid. 
            //we have a join request in the cache
            if (Cache.TryGetJoinRequestValue(devEui, out LoraDeviceInfo joinLoraDeviceInfo))
            {
                //is our device but the join was not valid
                if (!joinLoraDeviceInfo.IsJoinValid)
                {
                    //if the devNonce is equal to the current it is a potential replay attck
                    if (joinLoraDeviceInfo.DevNonce == devNonce)
                    {
                        Logger.Log(devEui, $"join request refused devNonce already used", Logger.LoggingLevel.Info);
                        return null;
                    }

                    //Check if the device is trying to join through the wrong gateway
                    if (!String.IsNullOrEmpty(joinLoraDeviceInfo.GatewayID) && string.Compare(joinLoraDeviceInfo.GatewayID, this.configuration.GatewayID, ignoreCase: true) != 0)
                    {
                        Logger.Log(devEui, $"trying to join not through its linked gateway, ignoring join request", Logger.LoggingLevel.Info);
                        return null;
                    }
                }
            }

            joinLoraDeviceInfo = await this.loraDeviceInfoManager.PerformOTAAAsync(this.configuration.GatewayID, devEui, ConversionHelper.ByteArrayToString(joinReq.AppEUI.ToArray()), devNonce, joinLoraDeviceInfo);


            if (joinLoraDeviceInfo != null && joinLoraDeviceInfo.IsJoinValid)
            {
                if (!loraMessage.LoRaPayloadMessage.CheckMic(joinLoraDeviceInfo.AppKey))
                {
                    Logger.Log(devEui, $"join request MIC invalid", Logger.LoggingLevel.Info);
                    return null;
                }
                //join request resets the frame counters
                joinLoraDeviceInfo.FCntUp = 0;
                joinLoraDeviceInfo.FCntDown = 0;
                //in this case it's too late, we need to break and awoid saving twins
                if ((DateTime.UtcNow - startTimeProcessing) > TimeSpan.FromMilliseconds(RegionFactory.CurrentRegion.join_accept_delay2 * 1000))
                {

                    Logger.Log(devEui, $"processing of the join request took too long, sending no message", Logger.LoggingLevel.Info);
                }
                //update reported properties and frame Counter
                //in case not successfull we interrupt the flow
                if (!await joinLoraDeviceInfo.HubSender.UpdateReportedPropertiesOTAAasync(joinLoraDeviceInfo))
                {
                    Logger.Log(devEui, $"join request could not save twins, join refused", Logger.LoggingLevel.Error);

                    return null;
>>>>>>> 5e4e5536
                }

                // Make sure that is a new request and not a replay         
                if (!string.IsNullOrEmpty(loRaDevice.DevNonce) && loRaDevice.DevNonce == devNonce)
                {
                    Logger.Log(devEUI, "join refused: DevNonce already used by this device", Logger.LoggingLevel.Info);
                    loRaDevice.IsOurDevice = false;
                    return null;
                }


                //Check that the device is joining through the linked gateway and not another
                if (!string.IsNullOrEmpty(loRaDevice.GatewayID) && !string.Equals(loRaDevice.GatewayID, configuration.GatewayID, StringComparison.InvariantCultureIgnoreCase))
                {
                    Logger.Log(devEUI, $"join refused: trying to join not through its linked gateway, ignoring join request", Logger.LoggingLevel.Info);
                    loRaDevice.IsOurDevice = false;
                    return null;
                }

                var netId = new byte[3] { 0, 0, 1 };
                var appNonce = OTAAKeysGenerator.getAppNonce();
                var appNonceBytes = LoRaTools.Utils.ConversionHelper.StringToByteArray(appNonce);
                var appKeyBytes = LoRaTools.Utils.ConversionHelper.StringToByteArray(loRaDevice.AppKey);
                var appSKey = OTAAKeysGenerator.calculateKey(new byte[1] { 0x02 }, appNonceBytes, netId, joinReq.DevNonce, appKeyBytes);
                var nwkSKey = OTAAKeysGenerator.calculateKey(new byte[1] { 0x01 }, appNonceBytes, netId, joinReq.DevNonce, appKeyBytes);
                var devAddr = OTAAKeysGenerator.getDevAddr(netId);

                if (!timeWatcher.InTimeForJoinAccept())
                {
                    // in this case it's too late, we need to break and avoid saving twins
                    Logger.Log(devEUI, $"join refused: processing of the join request took too long, sending no message", Logger.LoggingLevel.Info);
                    return null;
                }

                Logger.Log(loRaDevice.DevEUI, $"saving join properties twins", Logger.LoggingLevel.Full);
                var deviceUpdateSucceeded = await loRaDevice.UpdateAfterJoinAsync(devAddr, nwkSKey, appSKey, appNonce, devNonce, LoRaTools.Utils.ConversionHelper.ByteArrayToString(netId));
                Logger.Log(loRaDevice.DevEUI, $"done saving join properties twins", Logger.LoggingLevel.Full);

                if (!deviceUpdateSucceeded)
                {
                    Logger.Log(devEUI, $"join refused: join request could not save twins", Logger.LoggingLevel.Error);
                    return null;
                }

                var windowToUse = timeWatcher.ResolveJoinAcceptWindowToUse(loRaDevice);
                if (windowToUse == 0)
                {
                    Logger.Log(devEUI, $"join refused: processing of the join request took too long, sending no message", Logger.LoggingLevel.Info);
                    return null;
                }

                double freq = 0;
                string datr = null;
                uint tmst = 0;
                if (windowToUse == 1)
                {
                    datr = this.loraRegion.GetDownstreamDR(rxpk);
                    freq = this.loraRegion.GetDownstreamChannel(rxpk);

                    //set tmst for the normal case
                    tmst = rxpk.tmst + this.loraRegion.join_accept_delay1 * 1000000;
                }
                else
                {
                    Logger.Log(devEUI, $"processing of the join request took too long, using second join accept receive window", Logger.LoggingLevel.Info);
                    tmst = rxpk.tmst + this.loraRegion.join_accept_delay2 * 1000000;
                    if (string.IsNullOrEmpty(configuration.Rx2DataRate))
                    {
                        Logger.Log(devEUI, $"using standard second receive windows for join request", Logger.LoggingLevel.Info);
                        //using EU fix DR for RX2
                        freq = this.loraRegion.RX2DefaultReceiveWindows.frequency;
                        datr = this.loraRegion.DRtoConfiguration[RegionFactory.CurrentRegion.RX2DefaultReceiveWindows.dr].configuration;
                    }
                    //if specific twins are set, specify second channel to be as specified
                    else
                    {
                        Logger.Log(devEUI, $"using custom  second receive windows for join request", Logger.LoggingLevel.Info);
                        freq = configuration.Rx2DataFrequency;
                        datr = configuration.Rx2DataRate;
                    }
                }

                loRaDevice.IsOurDevice = true;
                this.deviceRegistry.UpdateDeviceAfterJoin(loRaDevice);

                // Build join accept downlink message
                Array.Reverse(netId);
                Array.Reverse(appNonceBytes);

                return CreateJoinAcceptDownlinkMessage(
                    //NETID 0 / 1 is default test 
                    netId: netId,
                    //todo add app key management
                    appKey: loRaDevice.AppKey,
                    //todo add device address management
                    devAddr: devAddr,
                    appNonce: appNonceBytes,
                    datr: datr,
                    freq: freq,
                    tmst: tmst,
                    rxpk: rxpk,
                    devEUI: devEUI);
            }
        }      

        /// <summary>
        /// Creates downlink message for join accept
        /// </summary>
        DownlinkPktFwdMessage CreateJoinAcceptDownlinkMessage(
            ReadOnlyMemory<byte> netId,
            string appKey,
            string devAddr,
            ReadOnlyMemory<byte> appNonce,
            string datr,
            double freq,
            long tmst,
            Rxpk rxpk,
            string devEUI
        )
        {
            var loRaPayloadJoinAccept = new LoRaTools.LoRaMessage.LoRaPayloadJoinAccept(
                    //NETID 0 / 1 is default test 
                    LoRaTools.Utils.ConversionHelper.ByteArrayToString(netId),
                    //todo add device address management
                    ConversionHelper.StringToByteArray(devAddr),
                    appNonce.ToArray(),
                    new byte[] { 0 },
                    new byte[] { 0 },
                    null
                    );
<<<<<<< HEAD
=======
                var datr = RegionFactory.CurrentRegion.GetDownstreamDR(loraMessage.PktFwdPayload.GetPktFwdMessage().Rxpks[0]);
                uint rfch = loraMessage.PktFwdPayload.GetPktFwdMessage().Rxpks[0].rfch;
                double freq = RegionFactory.CurrentRegion.GetDownstreamChannel(loraMessage.PktFwdPayload.GetPktFwdMessage().Rxpks[0]);
                //set tmst for the normal case
                long tmst = loraMessage.PktFwdPayload.GetPktFwdMessage().Rxpks[0].tmst + RegionFactory.CurrentRegion.join_accept_delay1 * 1000000;

                ////in this case it's too late, we need to break
                //if ((DateTime.UtcNow - startTimeProcessing) > TimeSpan.FromMilliseconds(RegionFactory.CurrentRegion.join_accept_delay2 * 1000))
                //{
                //    Logger.Log(devEui, $"processing of the join request took too long, sending no message", Logger.LoggingLevel.Info);
                //    var physicalResponse = new PhysicalPayload(loraMessage.PhysicalPayload.token, PhysicalIdentifier.PULL_RESP, null);

                //    Logger.Log(devEui, $"processing time: {DateTime.UtcNow - startTimeProcessing}", Logger.LoggingLevel.Info);

                //    return physicalResponse.GetMessage();
                //}
                //in this case the second join windows must be used
                if ((DateTime.UtcNow - startTimeProcessing) > TimeSpan.FromMilliseconds(RegionFactory.CurrentRegion.join_accept_delay1 * 1000 - 100))
                {
                    if ((DateTime.UtcNow - startTimeProcessing).Seconds >= RegionFactory.CurrentRegion.join_accept_delay2)
                    {
                        Logger.Log(devEui, $"Processing time took {DateTime.UtcNow - startTimeProcessing}." +
                            $"Too long for current receive windows, not sending a join accept",
                            Logger.LoggingLevel.Info);
                        return null;
                    }
                    Logger.Log(devEui, $"processing of the join request took too long, using second join accept receive window", Logger.LoggingLevel.Info);
                    tmst = loraMessage.PktFwdPayload.GetPktFwdMessage().Rxpks[0].tmst + RegionFactory.CurrentRegion.join_accept_delay2 * 1000000;
                    if (string.IsNullOrEmpty(configuration.Rx2DataRate))
                    {
                        Logger.Log(devEui, $"using standard second receive windows for join request", Logger.LoggingLevel.Info);
                        //using EU fix DR for RX2
                        freq = RegionFactory.CurrentRegion.RX2DefaultReceiveWindows.frequency;
                        datr = RegionFactory.CurrentRegion.DRtoConfiguration[RegionFactory.CurrentRegion.RX2DefaultReceiveWindows.dr].configuration;
                    }
                    //if specific twins are set, specify second channel to be as specified
                    else
                    {
                        Logger.Log(devEui, $"using custom  second receive windows for join request", Logger.LoggingLevel.Info);
                        freq = configuration.Rx2DataFrequency;
                        datr = configuration.Rx2DataRate;
                    }
                }
                LoRaMessageWrapper joinAcceptMessage = new LoRaMessageWrapper(loRaPayloadJoinAccept, LoRaMessageType.JoinAccept, datr, 0, freq, tmst);
                var jsonMsg = JsonConvert.SerializeObject(joinAcceptMessage.PktFwdPayload);

                downlinkMessage = (DownlinkPktFwdMessage)joinAcceptMessage.PktFwdPayload;

                //add to cache for processing normal messages. This awoids one additional call to the server.
                Cache.AddRequestToCache(joinLoraDeviceInfo.DevAddr, joinLoraDeviceInfo);
                Logger.Log(devEui, String.Format("join accept sent with ID {0}",
                    ConversionHelper.ByteArrayToString(((LoRaPayloadJoinAccept)joinAcceptMessage.LoRaPayloadMessage).AppNonce.Span.ToArray())),
                    Logger.LoggingLevel.Info);
            }
            else
            {
                Logger.Log(devEui, $"join request refused", Logger.LoggingLevel.Info);

            }

            Logger.Log(devEui, $"processing time: {DateTime.UtcNow - startTimeProcessing}", Logger.LoggingLevel.Info);


            return downlinkMessage;
        }

        public void Dispose()
        {

        }
>>>>>>> 5e4e5536


            return loRaPayloadJoinAccept.Serialize(appKey, datr, freq, tmst, devEUI);

        }
    }
}<|MERGE_RESOLUTION|>--- conflicted
+++ resolved
@@ -105,173 +105,11 @@
             {
                 return await ProcessLoRaMessageAsync(rxpk, (LoRaPayloadData)loRaPayload, startTimeProcessing);
             }
-<<<<<<< HEAD
 
             return null;
         }
-=======
-            else
-            {
-                Logger.Log(devAddr, $"processing message, device in cache", Logger.LoggingLevel.Info);
-            }
-
-            if (loraDeviceInfo != null && loraDeviceInfo.IsOurDevice)
-            {
-                //either there is no gateway linked to the device or the gateway is the one that the code is running
-                if (string.IsNullOrEmpty(loraDeviceInfo.GatewayID) || string.Compare(loraDeviceInfo.GatewayID, this.configuration.GatewayID, ignoreCase: true) == 0)
-                {
-                    if (loraDeviceInfo.HubSender == null)
-                    {
-                        loraDeviceInfo.HubSender = new IoTHubConnector(loraDeviceInfo.DevEUI, loraDeviceInfo.PrimaryKey, this.configuration);
-                    }
-                    UInt16 fcntup = BitConverter.ToUInt16(loraMessage.LoRaPayloadMessage.GetLoRaMessage().Fcnt.ToArray(), 0);
-                    byte[] linkCheckCmdResponse = null;
-
-                    //check if the frame counter is valid: either is above the server one or is an ABP device resetting the counter (relaxed seqno checking)
-                    if (fcntup > loraDeviceInfo.FCntUp || (fcntup == 0 && loraDeviceInfo.FCntUp == 0) || (fcntup == 1 && String.IsNullOrEmpty(loraDeviceInfo.AppEUI)))
-                    {
-                        //save the reset fcnt for ABP (relaxed seqno checking)
-                        if (fcntup == 1 && String.IsNullOrEmpty(loraDeviceInfo.AppEUI))
-                        {
-                            _ = loraDeviceInfo.HubSender.UpdateFcntAsync(fcntup, 0, true);
-
-                            //if the device is not attached to a gateway we need to reset the abp fcnt server side cache
-                            if (String.IsNullOrEmpty(loraDeviceInfo.GatewayID))
-                            {
-                                bool rit = await this.loraDeviceInfoManager.ABPFcntCacheReset(loraDeviceInfo.DevEUI);
-                            }
-                        }
-
-                        validFrameCounter = true;
-                        Logger.Log(loraDeviceInfo.DevEUI, $"valid frame counter, msg: {fcntup} server: {loraDeviceInfo.FCntUp}", Logger.LoggingLevel.Info);
-
-                        byte[] decryptedMessage = null;
-                        try
-                        {
-                            decryptedMessage = loraMessage.DecryptPayload(loraDeviceInfo.AppSKey);
-                        }
-                        catch (Exception ex)
-                        {
-                            Logger.Log(loraDeviceInfo.DevEUI, $"failed to decrypt message: {ex.Message}", Logger.LoggingLevel.Error);
-                        }
-                        Rxpk rxPk = loraMessage.PktFwdPayload.GetPktFwdMessage().Rxpks[0];
-                        dynamic fullPayload = JObject.FromObject(rxPk);
-                        string jsonDataPayload = "";
-                        uint fportUp = 0;
-
-                        if (loraMessage.LoRaPayloadMessage.GetLoRaMessage().Fport.Span.Length > 0)
-                        {
-                            fportUp = (uint)loraMessage.LoRaPayloadMessage.GetLoRaMessage().Fport.Span[0];
-                        }
-
-                        fullPayload.port = fportUp;
-                        fullPayload.fcnt = fcntup;
-                        List<KeyValuePair<String, String>> messageProperties = new List<KeyValuePair<String, String>>();
-                        fullPayload.eui = loraDeviceInfo.DevEUI;
-                        fullPayload.gatewayid = this.configuration.GatewayID;
-                        //Edge timestamp
-                        fullPayload.edgets = (long)((startTimeProcessing - new DateTime(1970, 1, 1)).TotalMilliseconds);
-
-                        //In case of ack message
-                        if ((loraMessage.LoRaPayloadMessage.GetLoRaMessage().Fctrl.Span[0] & (byte)FctrlEnum.Ack) == 32)
-                        {
-                            Logger.Log(loraDeviceInfo.DevEUI, String.Concat($"C2D Message ack received",
-                                loraDeviceInfo.LastConfirmedC2DMessageID != "C2DMsgId" ? $" for message id {loraDeviceInfo.LastConfirmedC2DMessageID}" : ""),
-                                Logger.LoggingLevel.Info);
-                            messageProperties.Add(new KeyValuePair<string, string>("C2DMsgConfirmed", loraDeviceInfo.LastConfirmedC2DMessageID != "C2DMsgId" ?
-                            loraDeviceInfo.LastConfirmedC2DMessageID : "C2D Msg Confirmation"));
-                            fullPayload.deviceAck = true;
-                            loraDeviceInfo.LastConfirmedC2DMessageID = null;
-                   
-                        }
-
-                        if (decryptedMessage != null)
-                        {
-                            // No decoder set in LoRa Device Twin. Simply return decryptedMessage
-                            if (String.IsNullOrEmpty(loraDeviceInfo.SensorDecoder))
-                            {
-                                Logger.Log(loraDeviceInfo.DevEUI, $"no decoder set in device twin. port: {fportUp}", Logger.LoggingLevel.Full);
-                                jsonDataPayload = Convert.ToBase64String(decryptedMessage);
-                                fullPayload.data = jsonDataPayload;
-                            }
-                            // Decoder is set in LoRa Device Twin. Send decrpytedMessage (payload) and fportUp (fPort) to decoder.
-                            else
-                            {
-                                Logger.Log(loraDeviceInfo.DevEUI, $"decoding with: {loraDeviceInfo.SensorDecoder} port: {fportUp}", Logger.LoggingLevel.Full);
-                                fullPayload.data = await LoraDecoders.DecodeMessage(decryptedMessage, fportUp, loraDeviceInfo.SensorDecoder);
-                            }
-                        }
-
-
-                        //Parsing MacCommands and add them as property of the message to be sent to the IoT Hub.
-                        var macCommand = ((LoRaPayloadData)loraMessage.LoRaPayloadMessage).GetMacCommands();
-                        if (macCommand.macCommand.Count > 0)
-                        {
-                            for (int i = 0; i < macCommand.macCommand.Count; i++)
-                            {
-                                messageProperties.Add(new KeyValuePair<string, string>(macCommand.macCommand[i].Cid.ToString(), value: JsonConvert.SerializeObject(macCommand.macCommand[i], Newtonsoft.Json.Formatting.None)));
-                                //in case it is a link check mac, we need to send it downstream.
-                                if (macCommand.macCommand[i].Cid == CidEnum.LinkCheckCmd)
-                                {
-                                    linkCheckCmdResponse = new LinkCheckCmd(rxPk.GetModulationMargin(), 1).ToBytes();
-                                }
-                            }
-                        }
-                        string iotHubMsg = fullPayload.ToString(Newtonsoft.Json.Formatting.None);
-                        await loraDeviceInfo.HubSender.SendMessageAsync(iotHubMsg, messageProperties);
-                        var fullPayloadAsString = string.Empty;
-                        if (fullPayload.data is JValue jvalue)
-                        {
-                            fullPayloadAsString = jvalue.ToString();
-                        }
-                        else if (fullPayload.data is JObject jobject)
-                        {
-                            fullPayloadAsString = jobject.ToString(Formatting.None);
-                        }
-                        Logger.Log(loraDeviceInfo.DevEUI, $"message '{fullPayloadAsString}' sent to hub", Logger.LoggingLevel.Info);
-
-                        loraDeviceInfo.FCntUp = fcntup;
-                    }
-                    else
-                    {
-                        validFrameCounter = false;
-                        Logger.Log(loraDeviceInfo.DevEUI, $"invalid frame counter, msg: {fcntup} server: {loraDeviceInfo.FCntUp}", Logger.LoggingLevel.Info);
-                    }
-                    byte[] fctrl = new byte[1] { 0 };
-                    if (loraMessage.LoRaMessageType == LoRaMessageType.ConfirmedDataUp)
-                        fctrl[0] = (int)FctrlEnum.Ack;
-
-                    //we lock as fast as possible and get the down fcnt for multi gateway support for confirmed message
-                    if (loraMessage.LoRaMessageType == LoRaMessageType.ConfirmedDataUp && String.IsNullOrEmpty(loraDeviceInfo.GatewayID))
-                    {
-
-                        ushort newFCntDown = await this.loraDeviceInfoManager.NextFCntDown(loraDeviceInfo.DevEUI, loraDeviceInfo.FCntDown, fcntup, this.configuration.GatewayID);
-                        //ok to send down ack or msg
-                        if (newFCntDown > 0)
-                        {
-                            loraDeviceInfo.FCntDown = newFCntDown;
-                        }
-                        //another gateway was first with this message we simply drop
-                        else
-                        {
-                            Logger.Log(loraDeviceInfo.DevEUI, $"another gateway has already sent ack or downlink msg", Logger.LoggingLevel.Info);
-                            Logger.Log(loraDeviceInfo.DevEUI, $"processing time: {DateTime.UtcNow - startTimeProcessing}", Logger.LoggingLevel.Info);
-                            return null;
-                        }
-                    }
-                    //start checking for new c2d message, we do it even if the fcnt is invalid so we support replying to the ConfirmedDataUp
-                    //todo ronnie should we wait up to 900 msec?
-                    c2dMsg = await loraDeviceInfo.HubSender.ReceiveAsync(TimeSpan.FromMilliseconds(500));
-                    if (c2dMsg != null && !ValidateCloudToDeviceMessage(loraDeviceInfo, c2dMsg))
-                    {
-
-                        _ = loraDeviceInfo.HubSender.CompleteAsync(c2dMsg);
-                        c2dMsg = null;
-                    }
->>>>>>> 5e4e5536
-
-
-<<<<<<< HEAD
+
+
         // Process LoRa message where the payload is of type LoRaPayloadData
         async Task<DownlinkPktFwdMessage> ProcessLoRaMessageAsync(LoRaTools.LoRaPhysical.Rxpk rxpk, LoRaPayloadData loraPayload, DateTime startTime)
         {
@@ -398,68 +236,6 @@
                                 catch (Exception ex)
                                 {
                                     Logger.Log(loRaDevice.DevEUI, $"failed to decrypt message: {ex.Message}", Logger.LoggingLevel.Error);
-=======
-                    //check if we got a c2d message to be added in the ack message and prepare the message
-                    if (c2dMsg != null)
-                    {
-                        loraDeviceInfo.LastConfirmedC2DMessageID = c2dMsg.MessageId ?? "C2DMsgId";
-
-                        ////check if there is another message
-                        var secondC2dMsg = await loraDeviceInfo.HubSender.ReceiveAsync(TimeSpan.FromMilliseconds(40));
-                        if (secondC2dMsg != null)
-                        {
-                            //put it back to the queue for the next pickup
-                            //todo ronnie check abbandon logic especially in case of mqtt
-                            _ = await loraDeviceInfo.HubSender.AbandonAsync(secondC2dMsg);
-                            //set the fpending flag so the lora device will call us back for the next message
-                            fctrl[0] += (int)FctrlEnum.FpendingOrClassB;
-                            Logger.Log(loraDeviceInfo.DevEUI, $"Additional C2D messages waiting, setting FPending to 1", Logger.LoggingLevel.Info);
-
-                        }
-
-                        bytesC2dMsg = c2dMsg.GetBytes();
-                        //default fport
-                        fport = new byte[1] { 1 };
-
-                        if (bytesC2dMsg != null)
-                            Logger.Log(loraDeviceInfo.DevEUI, $"C2D message: {Encoding.UTF8.GetString(bytesC2dMsg)}", Logger.LoggingLevel.Info);
-
-                        //todo ronnie implement a better max payload size by datarate
-                        //cut to the max payload of lora for any EU datarate
-                        if (bytesC2dMsg.Length > 51)
-                            Array.Resize(ref bytesC2dMsg, 51);
-
-                        Array.Reverse(bytesC2dMsg);
-                    }
-                    //if confirmation or cloud to device msg send down the message
-                    if (loraMessage.LoRaMessageType == LoRaMessageType.ConfirmedDataUp || c2dMsg != null)
-                    {
-
-
-                        //check if we are not too late for the second receive windows
-                        if ((DateTime.UtcNow - startTimeProcessing) <= TimeSpan.FromMilliseconds(RegionFactory.CurrentRegion.receive_delay2 * 1000 - 100))
-                        {
-                            //if running in multigateway we need to use redis to sync the down fcnt
-                            if (!String.IsNullOrEmpty(loraDeviceInfo.GatewayID))
-                            {
-                                loraDeviceInfo.FCntDown++;
-                            }
-                            else if (loraMessage.LoRaMessageType == LoRaMessageType.UnconfirmedDataUp)
-                            {
-                                ushort newFCntDown = await this.loraDeviceInfoManager.NextFCntDown(loraDeviceInfo.DevEUI, loraDeviceInfo.FCntDown, fcntup, this.configuration.GatewayID);
-
-                                //ok to send down ack or msg
-                                if (newFCntDown > 0)
-                                {
-                                    loraDeviceInfo.FCntDown = newFCntDown;
-                                }
-                                //another gateway was first with this message we simply drop
-                                else
-                                {
-                                    Logger.Log(loraDeviceInfo.DevEUI, $"another gateway has already sent ack or downlink msg", Logger.LoggingLevel.Info);
-                                    Logger.Log(loraDeviceInfo.DevEUI, $"processing time: {DateTime.UtcNow - startTimeProcessing}", Logger.LoggingLevel.Info);
-                                    return null;
->>>>>>> 5e4e5536
                                 }
 
 
@@ -776,7 +552,6 @@
         // Sends device telemetry data to IoT Hub
         private async Task SendDeviceEventAsync(LoRaDevice loRaDevice, Rxpk rxpk, object decodedValue, LoRaPayloadData loRaPayloadData, LoRaOperationTimeWatcher timeWatcher)
         {
-<<<<<<< HEAD
             var deviceTelemetry = new LoRaDeviceTelemetry(rxpk, loRaPayloadData, decodedValue);
             deviceTelemetry.DeviceEUI = loRaDevice.DevEUI;
             deviceTelemetry.GatewayID = this.configuration.GatewayID;
@@ -873,66 +648,6 @@
                 {
                     Logger.Log(devEUI, "join refused: invalid MIC", Logger.LoggingLevel.Error);
                     return null;
-=======
-
-            DownlinkPktFwdMessage downlinkMessage = new DownlinkPktFwdMessage();
-            var joinReq = (LoRaPayloadJoinRequest)loraMessage.LoRaPayloadMessage;
-            joinReq.DevEUI.Span.Reverse();
-            joinReq.AppEUI.Span.Reverse();
-            string devEui = ConversionHelper.ByteArrayToString(joinReq.DevEUI.ToArray());
-            string devNonce = ConversionHelper.ByteArrayToString(joinReq.DevNonce.ToArray());
-            Logger.Log(devEui, $"join request received", Logger.LoggingLevel.Info);
-            //checking if this devnonce was already processed or the deveui was already refused
-            //check if join request is valid. 
-            //we have a join request in the cache
-            if (Cache.TryGetJoinRequestValue(devEui, out LoraDeviceInfo joinLoraDeviceInfo))
-            {
-                //is our device but the join was not valid
-                if (!joinLoraDeviceInfo.IsJoinValid)
-                {
-                    //if the devNonce is equal to the current it is a potential replay attck
-                    if (joinLoraDeviceInfo.DevNonce == devNonce)
-                    {
-                        Logger.Log(devEui, $"join request refused devNonce already used", Logger.LoggingLevel.Info);
-                        return null;
-                    }
-
-                    //Check if the device is trying to join through the wrong gateway
-                    if (!String.IsNullOrEmpty(joinLoraDeviceInfo.GatewayID) && string.Compare(joinLoraDeviceInfo.GatewayID, this.configuration.GatewayID, ignoreCase: true) != 0)
-                    {
-                        Logger.Log(devEui, $"trying to join not through its linked gateway, ignoring join request", Logger.LoggingLevel.Info);
-                        return null;
-                    }
-                }
-            }
-
-            joinLoraDeviceInfo = await this.loraDeviceInfoManager.PerformOTAAAsync(this.configuration.GatewayID, devEui, ConversionHelper.ByteArrayToString(joinReq.AppEUI.ToArray()), devNonce, joinLoraDeviceInfo);
-
-
-            if (joinLoraDeviceInfo != null && joinLoraDeviceInfo.IsJoinValid)
-            {
-                if (!loraMessage.LoRaPayloadMessage.CheckMic(joinLoraDeviceInfo.AppKey))
-                {
-                    Logger.Log(devEui, $"join request MIC invalid", Logger.LoggingLevel.Info);
-                    return null;
-                }
-                //join request resets the frame counters
-                joinLoraDeviceInfo.FCntUp = 0;
-                joinLoraDeviceInfo.FCntDown = 0;
-                //in this case it's too late, we need to break and awoid saving twins
-                if ((DateTime.UtcNow - startTimeProcessing) > TimeSpan.FromMilliseconds(RegionFactory.CurrentRegion.join_accept_delay2 * 1000))
-                {
-
-                    Logger.Log(devEui, $"processing of the join request took too long, sending no message", Logger.LoggingLevel.Info);
-                }
-                //update reported properties and frame Counter
-                //in case not successfull we interrupt the flow
-                if (!await joinLoraDeviceInfo.HubSender.UpdateReportedPropertiesOTAAasync(joinLoraDeviceInfo))
-                {
-                    Logger.Log(devEui, $"join request could not save twins, join refused", Logger.LoggingLevel.Error);
-
-                    return null;
->>>>>>> 5e4e5536
                 }
 
                 // Make sure that is a new request and not a replay         
@@ -1063,79 +778,6 @@
                     new byte[] { 0 },
                     null
                     );
-<<<<<<< HEAD
-=======
-                var datr = RegionFactory.CurrentRegion.GetDownstreamDR(loraMessage.PktFwdPayload.GetPktFwdMessage().Rxpks[0]);
-                uint rfch = loraMessage.PktFwdPayload.GetPktFwdMessage().Rxpks[0].rfch;
-                double freq = RegionFactory.CurrentRegion.GetDownstreamChannel(loraMessage.PktFwdPayload.GetPktFwdMessage().Rxpks[0]);
-                //set tmst for the normal case
-                long tmst = loraMessage.PktFwdPayload.GetPktFwdMessage().Rxpks[0].tmst + RegionFactory.CurrentRegion.join_accept_delay1 * 1000000;
-
-                ////in this case it's too late, we need to break
-                //if ((DateTime.UtcNow - startTimeProcessing) > TimeSpan.FromMilliseconds(RegionFactory.CurrentRegion.join_accept_delay2 * 1000))
-                //{
-                //    Logger.Log(devEui, $"processing of the join request took too long, sending no message", Logger.LoggingLevel.Info);
-                //    var physicalResponse = new PhysicalPayload(loraMessage.PhysicalPayload.token, PhysicalIdentifier.PULL_RESP, null);
-
-                //    Logger.Log(devEui, $"processing time: {DateTime.UtcNow - startTimeProcessing}", Logger.LoggingLevel.Info);
-
-                //    return physicalResponse.GetMessage();
-                //}
-                //in this case the second join windows must be used
-                if ((DateTime.UtcNow - startTimeProcessing) > TimeSpan.FromMilliseconds(RegionFactory.CurrentRegion.join_accept_delay1 * 1000 - 100))
-                {
-                    if ((DateTime.UtcNow - startTimeProcessing).Seconds >= RegionFactory.CurrentRegion.join_accept_delay2)
-                    {
-                        Logger.Log(devEui, $"Processing time took {DateTime.UtcNow - startTimeProcessing}." +
-                            $"Too long for current receive windows, not sending a join accept",
-                            Logger.LoggingLevel.Info);
-                        return null;
-                    }
-                    Logger.Log(devEui, $"processing of the join request took too long, using second join accept receive window", Logger.LoggingLevel.Info);
-                    tmst = loraMessage.PktFwdPayload.GetPktFwdMessage().Rxpks[0].tmst + RegionFactory.CurrentRegion.join_accept_delay2 * 1000000;
-                    if (string.IsNullOrEmpty(configuration.Rx2DataRate))
-                    {
-                        Logger.Log(devEui, $"using standard second receive windows for join request", Logger.LoggingLevel.Info);
-                        //using EU fix DR for RX2
-                        freq = RegionFactory.CurrentRegion.RX2DefaultReceiveWindows.frequency;
-                        datr = RegionFactory.CurrentRegion.DRtoConfiguration[RegionFactory.CurrentRegion.RX2DefaultReceiveWindows.dr].configuration;
-                    }
-                    //if specific twins are set, specify second channel to be as specified
-                    else
-                    {
-                        Logger.Log(devEui, $"using custom  second receive windows for join request", Logger.LoggingLevel.Info);
-                        freq = configuration.Rx2DataFrequency;
-                        datr = configuration.Rx2DataRate;
-                    }
-                }
-                LoRaMessageWrapper joinAcceptMessage = new LoRaMessageWrapper(loRaPayloadJoinAccept, LoRaMessageType.JoinAccept, datr, 0, freq, tmst);
-                var jsonMsg = JsonConvert.SerializeObject(joinAcceptMessage.PktFwdPayload);
-
-                downlinkMessage = (DownlinkPktFwdMessage)joinAcceptMessage.PktFwdPayload;
-
-                //add to cache for processing normal messages. This awoids one additional call to the server.
-                Cache.AddRequestToCache(joinLoraDeviceInfo.DevAddr, joinLoraDeviceInfo);
-                Logger.Log(devEui, String.Format("join accept sent with ID {0}",
-                    ConversionHelper.ByteArrayToString(((LoRaPayloadJoinAccept)joinAcceptMessage.LoRaPayloadMessage).AppNonce.Span.ToArray())),
-                    Logger.LoggingLevel.Info);
-            }
-            else
-            {
-                Logger.Log(devEui, $"join request refused", Logger.LoggingLevel.Info);
-
-            }
-
-            Logger.Log(devEui, $"processing time: {DateTime.UtcNow - startTimeProcessing}", Logger.LoggingLevel.Info);
-
-
-            return downlinkMessage;
-        }
-
-        public void Dispose()
-        {
-
-        }
->>>>>>> 5e4e5536
 
 
             return loRaPayloadJoinAccept.Serialize(appKey, datr, freq, tmst, devEUI);
