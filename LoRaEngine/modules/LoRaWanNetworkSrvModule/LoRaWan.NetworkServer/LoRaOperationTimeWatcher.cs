// Copyright (c) Microsoft. All rights reserved.
// Licensed under the MIT license. See LICENSE file in the project root for full license information.

namespace LoRaWan.NetworkServer
{
    using System;
    using LoRaTools.Regions;

    /// <summary>
    /// Timer for LoRa operations.
    /// </summary>
    /// <remarks>
    /// Calculates:
    /// - first and second receive windows
    /// - first and second join receive windows.
    /// </remarks>
    public class LoRaOperationTimeWatcher
    {
        /// <summary>
        /// Gets the expected time required to package and send message back to package forwarder
        /// 300ms.
        /// </summary>
        public static TimeSpan ExpectedTimeToPackageAndSendMessage { get; } = TimeSpan.FromMilliseconds(300);

        /// <summary>
        /// Gets the minimum available time to check for cloud to device messages
        /// If we have less than this amount of time available no check is done
        /// 20ms.
        /// </summary>
        public static TimeSpan MinimumAvailableTimeToCheckForCloudMessage { get; } = TimeSpan.FromMilliseconds(20);

        /// <summary>
        /// Gets the estimated overhead of calling receive message async (context switch, etc)
        /// 100ms.
        /// </summary>
        public static TimeSpan CheckForCloudMessageCallEstimatedOverhead { get; } = TimeSpan.FromMilliseconds(100);

        /// <summary>
        /// Gets the expected time required to package and send message back to package forwarder plus the checking for cloud to device message overhead
        /// 400ms.
        /// </summary>
        public static TimeSpan ExpectedTimeToPackageAndSendMessageAndCheckForCloudMessageOverhead { get; } = ExpectedTimeToPackageAndSendMessage + CheckForCloudMessageCallEstimatedOverhead;

        // Gets start time
        public DateTimeOffset Start { get; }

        readonly Region loraRegion;

        public LoRaOperationTimeWatcher(Region loraRegion)
            : this(loraRegion, DateTimeOffset.UtcNow)
        {
        }

        public LoRaOperationTimeWatcher(Region loraRegion, DateTimeOffset startTime)
        {
            Start = startTime;
            this.loraRegion = loraRegion;
        }

        /// <summary>
        /// Gets the remaining time to second receive window.
        /// </summary>
        public TimeSpan GetRemainingTimeToReceiveSecondWindow(LoRaDevice loRaDevice)
        {
            return TimeSpan.FromSeconds(GetReceiveWindow2Delay(loRaDevice)).Subtract(GetElapsedTime());
        }

        /// <summary>
        /// Gets the remaining time to first receive window.
        /// </summary>
        public TimeSpan GetRemainingTimeToReceiveFirstWindow(LoRaDevice loRaDevice)
        {
            return TimeSpan.FromSeconds(GetReceiveWindow1Delay(loRaDevice)).Subtract(GetElapsedTime());
        }

        /// <summary>
        /// Gets the receive window 1 (RX1) delay in seconds
        /// It takes into consideration region and device settings.
        /// </summary>
        /// <returns>Integer containing the delay in seconds.</returns>
        public int GetReceiveWindow1Delay(LoRaDevice loRaDevice)
        {
            if (loRaDevice is null) throw new ArgumentNullException(nameof(loRaDevice));
            return loRaDevice.ReceiveDelay1 ?? (int)this.loraRegion.ReceiveDelay1;
        }

        bool InTimeForReceiveFirstWindow(LoRaDevice loRaDevice, TimeSpan elapsed) => elapsed.Add(ExpectedTimeToPackageAndSendMessage).TotalSeconds <= GetReceiveWindow1Delay(loRaDevice);

        /// <summary>
        /// Gets the receive window 2 (RX2) delay in seconds
        /// It takes into consideration region and device settings.
        /// </summary>
        /// <returns>Integer containing the delay in seconds.</returns>
        public int GetReceiveWindow2Delay(LoRaDevice loRaDevice)
        {
            if (loRaDevice is null) throw new ArgumentNullException(nameof(loRaDevice));
            return loRaDevice.ReceiveDelay2 ?? (int)this.loraRegion.ReceiveDelay2;
        }

        bool InTimeForReceiveSecondWindow(LoRaDevice loRaDevice, TimeSpan elapsed) => elapsed.Add(ExpectedTimeToPackageAndSendMessage).TotalSeconds <= GetReceiveWindow2Delay(loRaDevice);

        /// <summary>
        /// Calculate if there is still time to send join accept response.
        /// </summary>
        public bool InTimeForJoinAccept()
        {
            return GetElapsedTime().Add(ExpectedTimeToPackageAndSendMessage) < TimeSpan.FromSeconds(this.loraRegion.JoinAcceptDelay2);
        }

        /// <summary>
        /// Calculates the time remaining to response in first join accept window.
        /// </summary>
        public TimeSpan GetRemainingTimeToJoinAcceptFirstWindow()
        {
            return TimeSpan.FromSeconds(this.loraRegion.JoinAcceptDelay1) - GetElapsedTime();
        }

        /// <summary>
        /// Gets time passed since start.
        /// </summary>
        protected internal virtual TimeSpan GetElapsedTime() => DateTimeOffset.UtcNow - Start;

        /// <summary>
        /// Resolves the receive window to use.
        /// </summary>
        public int ResolveReceiveWindowToUse(LoRaDevice loRaDevice)
        {
<<<<<<< HEAD
            var elapsed = GetElapsedTime();
            if (loRaDevice.PreferredWindow == Constants.ReceiveWindow1 && InTimeForReceiveFirstWindow(loRaDevice, elapsed))
=======
            if (loRaDevice is null) throw new ArgumentNullException(nameof(loRaDevice));

            var elapsed = this.GetElapsedTime();
            if (loRaDevice.PreferredWindow == Constants.ReceiveWindow1 && this.InTimeForReceiveFirstWindow(loRaDevice, elapsed))
>>>>>>> a21ab672
            {
                return Constants.ReceiveWindow1;
            }
            else if (InTimeForReceiveSecondWindow(loRaDevice, elapsed))
            {
                return Constants.ReceiveWindow2;
            }

            return Constants.InvalidReceiveWindow;
        }

        /// <summary>
        /// Gets the join accept window to be used.
        /// </summary>
        public int ResolveJoinAcceptWindowToUse()
        {
<<<<<<< HEAD
            var elapsed = GetElapsedTime();
            if (InTimeForJoinAcceptFirstWindow(loRaDevice, elapsed))
            {
                return Constants.ReceiveWindow1;
            }
            else if (InTimeForJoinAcceptSecondWindow(loRaDevice, elapsed))
=======
            var elapsed = this.GetElapsedTime();
            if (this.InTimeForJoinAcceptFirstWindow(elapsed))
            {
                return Constants.ReceiveWindow1;
            }
            else if (this.InTimeForJoinAcceptSecondWindow(elapsed))
>>>>>>> a21ab672
            {
                return Constants.ReceiveWindow2;
            }

            return Constants.InvalidReceiveWindow;
        }

        bool InTimeForJoinAcceptFirstWindow(TimeSpan elapsed)
        {
            return elapsed.Add(ExpectedTimeToPackageAndSendMessage).TotalSeconds <= (double)this.loraRegion.JoinAcceptDelay1;
        }

        bool InTimeForJoinAcceptSecondWindow(TimeSpan elapsed)
        {
            return elapsed.Add(ExpectedTimeToPackageAndSendMessage).TotalSeconds <= (double)this.loraRegion.JoinAcceptDelay2;
        }

        /// <summary>
        /// Gets the available time to check for cloud to device messages
        /// It takes into consideration available time and <see cref="LoRaDevice.PreferredWindow"/>.
        /// </summary>
        /// <returns><see cref="TimeSpan.Zero"/> if there is no enough time or a positive <see cref="TimeSpan"/> value.</returns>
        public TimeSpan GetAvailableTimeToCheckCloudToDeviceMessage(LoRaDevice loRaDevice)
        {
<<<<<<< HEAD
            var elapsed = GetElapsedTime();
=======
            if (loRaDevice is null) throw new ArgumentNullException(nameof(loRaDevice));

            var elapsed = this.GetElapsedTime();
>>>>>>> a21ab672
            if (loRaDevice.PreferredWindow == Constants.ReceiveWindow1)
            {
                var availableTimeForFirstWindow = TimeSpan.FromSeconds(GetReceiveWindow1Delay(loRaDevice)).Subtract(elapsed.Add(ExpectedTimeToPackageAndSendMessageAndCheckForCloudMessageOverhead));
                if (availableTimeForFirstWindow >= LoRaOperationTimeWatcher.MinimumAvailableTimeToCheckForCloudMessage)
                {
                    return availableTimeForFirstWindow;
                }
            }

            // 2nd window
            var availableTimeForSecondWindow = TimeSpan.FromSeconds(GetReceiveWindow2Delay(loRaDevice)).Subtract(elapsed.Add(ExpectedTimeToPackageAndSendMessageAndCheckForCloudMessageOverhead));
            if (availableTimeForSecondWindow >= LoRaOperationTimeWatcher.MinimumAvailableTimeToCheckForCloudMessage)
            {
                return availableTimeForSecondWindow;
            }

            return TimeSpan.Zero;
        }
    }
}<|MERGE_RESOLUTION|>--- conflicted
+++ resolved
@@ -125,15 +125,10 @@
         /// </summary>
         public int ResolveReceiveWindowToUse(LoRaDevice loRaDevice)
         {
-<<<<<<< HEAD
+            if (loRaDevice is null) throw new ArgumentNullException(nameof(loRaDevice));
+
             var elapsed = GetElapsedTime();
             if (loRaDevice.PreferredWindow == Constants.ReceiveWindow1 && InTimeForReceiveFirstWindow(loRaDevice, elapsed))
-=======
-            if (loRaDevice is null) throw new ArgumentNullException(nameof(loRaDevice));
-
-            var elapsed = this.GetElapsedTime();
-            if (loRaDevice.PreferredWindow == Constants.ReceiveWindow1 && this.InTimeForReceiveFirstWindow(loRaDevice, elapsed))
->>>>>>> a21ab672
             {
                 return Constants.ReceiveWindow1;
             }
@@ -150,21 +145,12 @@
         /// </summary>
         public int ResolveJoinAcceptWindowToUse()
         {
-<<<<<<< HEAD
             var elapsed = GetElapsedTime();
-            if (InTimeForJoinAcceptFirstWindow(loRaDevice, elapsed))
+            if (InTimeForJoinAcceptFirstWindow(elapsed))
             {
                 return Constants.ReceiveWindow1;
             }
-            else if (InTimeForJoinAcceptSecondWindow(loRaDevice, elapsed))
-=======
-            var elapsed = this.GetElapsedTime();
-            if (this.InTimeForJoinAcceptFirstWindow(elapsed))
-            {
-                return Constants.ReceiveWindow1;
-            }
-            else if (this.InTimeForJoinAcceptSecondWindow(elapsed))
->>>>>>> a21ab672
+            else if (InTimeForJoinAcceptSecondWindow(elapsed))
             {
                 return Constants.ReceiveWindow2;
             }
@@ -189,13 +175,9 @@
         /// <returns><see cref="TimeSpan.Zero"/> if there is no enough time or a positive <see cref="TimeSpan"/> value.</returns>
         public TimeSpan GetAvailableTimeToCheckCloudToDeviceMessage(LoRaDevice loRaDevice)
         {
-<<<<<<< HEAD
+            if (loRaDevice is null) throw new ArgumentNullException(nameof(loRaDevice));
+
             var elapsed = GetElapsedTime();
-=======
-            if (loRaDevice is null) throw new ArgumentNullException(nameof(loRaDevice));
-
-            var elapsed = this.GetElapsedTime();
->>>>>>> a21ab672
             if (loRaDevice.PreferredWindow == Constants.ReceiveWindow1)
             {
                 var availableTimeForFirstWindow = TimeSpan.FromSeconds(GetReceiveWindow1Delay(loRaDevice)).Subtract(elapsed.Add(ExpectedTimeToPackageAndSendMessageAndCheckForCloudMessageOverhead));
