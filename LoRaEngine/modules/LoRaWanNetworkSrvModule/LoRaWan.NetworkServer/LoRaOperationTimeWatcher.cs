--- conflicted
+++ resolved
@@ -81,7 +81,7 @@
         public uint GetReceiveWindow1Delay(LoRaDevice loRaDevice)
         {
             if (loRaDevice is null) throw new ArgumentNullException(nameof(loRaDevice));
-            return CalculateRXWindowsTime(this.loraRegion.ReceiveDelay1, loRaDevice.ReportedRXDelay);
+            return CalculateRXWindowsTime((ushort)this.loraRegion.ReceiveDelay1.ToSeconds(), loRaDevice.ReportedRXDelay);
         }
 
         private bool InTimeForReceiveFirstWindow(LoRaDevice loRaDevice, TimeSpan elapsed) => elapsed.Add(ExpectedTimeToPackageAndSendMessage).TotalSeconds <= GetReceiveWindow1Delay(loRaDevice);
@@ -94,7 +94,7 @@
         public uint GetReceiveWindow2Delay(LoRaDevice loRaDevice)
         {
             if (loRaDevice is null) throw new ArgumentNullException(nameof(loRaDevice));
-            return CalculateRXWindowsTime(this.loraRegion.ReceiveDelay2, loRaDevice.ReportedRXDelay);
+            return CalculateRXWindowsTime((ushort)this.loraRegion.ReceiveDelay2.ToSeconds(), loRaDevice.ReportedRXDelay);
         }
 
         private bool InTimeForReceiveSecondWindow(LoRaDevice loRaDevice, TimeSpan elapsed) => elapsed.Add(ExpectedTimeToPackageAndSendMessage).TotalSeconds <= GetReceiveWindow2Delay(loRaDevice);
@@ -197,11 +197,7 @@
             return TimeSpan.Zero;
         }
 
-<<<<<<< HEAD
-        private static int CalculateRXWindowsTime(int windowTime, RxDelay rxDelay)
-=======
-        private static uint CalculateRXWindowsTime(uint windowTime, ushort rXDelay)
->>>>>>> 2cef3383
+        private static uint CalculateRXWindowsTime(uint windowTime, RxDelay rxDelay)
         {
             // RxDelay follows specification of RXTimingSetupReq and the delay
             // | rXDelay | Delay |
@@ -210,7 +206,7 @@
             // |    1    |   1   |
             // |    2    |   2   |
             // |    3    |   3   |
-            return Enum.IsDefined(rxDelay) ? windowTime + rxDelay.ToSeconds() - 1 : windowTime;
+            return (uint)(Enum.IsDefined(rxDelay) ? windowTime + rxDelay.ToSeconds() - 1 : windowTime);
         }
     }
 }