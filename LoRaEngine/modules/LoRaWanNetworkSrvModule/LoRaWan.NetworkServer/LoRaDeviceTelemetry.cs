--- conflicted
+++ resolved
@@ -87,9 +87,7 @@
             if (rxpk is null) throw new ArgumentNullException(nameof(rxpk));
             if (upstreamPayload is null) throw new ArgumentNullException(nameof(upstreamPayload));
             if (rxpk.ExtraData != null)
-<<<<<<< HEAD
                 ExtraData = new Dictionary<string, object>(rxpk.ExtraData);
-
             Chan = rxpk.Chan;
             Codr = rxpk.Codr;
             Data = payloadData;
@@ -107,26 +105,6 @@
             Tmst = rxpk.Tmst;
             Fcnt = upstreamPayload.GetFcnt();
             Port = upstreamPayload.FPortValue;
-=======
-                this.ExtraData = new Dictionary<string, object>(rxpk.ExtraData);
-            this.Chan = rxpk.Chan;
-            this.Codr = rxpk.Codr;
-            this.Data = payloadData;
-            this.Rawdata = decryptedPayloadData?.Length > 0 ? Convert.ToBase64String(decryptedPayloadData) : string.Empty;
-            this.Datr = rxpk.Datr;
-            this.Freq = rxpk.Freq;
-            this.Lsnr = rxpk.Lsnr;
-            this.Modu = rxpk.Modu;
-            this.Rfch = rxpk.Rfch;
-            this.Rssi = rxpk.Rssi;
-            this.Size = rxpk.Size;
-            this.Stat = rxpk.Stat;
-            this.Time = rxpk.Time;
-            this.Tmms = rxpk.Tmms;
-            this.Tmst = rxpk.Tmst;
-            this.Fcnt = upstreamPayload.GetFcnt();
-            this.Port = upstreamPayload.FPortValue;
->>>>>>> a21ab672
         }
     }
 }