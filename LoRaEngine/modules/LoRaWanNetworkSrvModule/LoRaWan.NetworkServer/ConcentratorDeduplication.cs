--- conflicted
+++ resolved
@@ -68,12 +68,8 @@
                 return true;
             }
 
-<<<<<<< HEAD
             this.logger.LogInformation("Connectivity to previous station with EUI {PreviousStation}, was lost, will not drop and will use station with EUI {StationEui} from now onwards.",
                                        previousStation, stationEui);
-=======
-            this.logger.LogInformation($"Connectivity to previous station with EUI {previousStation}, was lost, will not drop message and will use station with EUI {stationEui} from now onwards.");
->>>>>>> f06a8843
             AddToCache(key, stationEui);
             return false;
         }
