// Copyright (c) Microsoft. All rights reserved.
// Licensed under the MIT license. See LICENSE file in the project root for full license information.

#nullable enable

namespace LoRaWan.NetworkServer
{
    using System;
    using System.Buffers.Binary;
    using System.Security.Cryptography;
    using LoRaTools.LoRaMessage;
    using Microsoft.Extensions.Caching.Memory;
    using Microsoft.Extensions.Logging;

    public sealed class ConcentratorDeduplication : IConcentratorDeduplication
    {
        private static readonly TimeSpan DefaultExpiration = TimeSpan.FromMinutes(1);
        private readonly IMemoryCache cache;
        private readonly ILogger<IConcentratorDeduplication> logger;
        private static readonly object cacheLock = new object();

        [ThreadStatic]
        private static SHA256? sha256;

        private static SHA256 Sha256 => sha256 ??= SHA256.Create();

        public ConcentratorDeduplication(
            IMemoryCache cache,
            ILogger<IConcentratorDeduplication> logger)
        {
            this.cache = cache;
            this.logger = logger;
        }

        public ConcentratorDeduplicationResult CheckDuplicateJoin(LoRaRequest loRaRequest)
        {
            _ = loRaRequest ?? throw new ArgumentNullException(nameof(loRaRequest));
            var key = CreateCacheKey((LoRaPayloadJoinRequest)loRaRequest.Payload);
            if (EnsureFirstMessageInCache(key, loRaRequest, out _))
                return ConcentratorDeduplicationResult.NotDuplicate;

            var result = ConcentratorDeduplicationResult.Duplicate;

            this.logger.LogDebug($"Join received from station {loRaRequest.StationEui}. Marked as {result} {Constants.MessageAlreadyEncountered}.");
            return result;
        }

        public ConcentratorDeduplicationResult CheckDuplicateData(LoRaRequest loRaRequest, LoRaDevice loRaDevice)
        {
            _ = loRaRequest ?? throw new ArgumentNullException(nameof(loRaRequest));
            _ = loRaDevice ?? throw new ArgumentNullException(nameof(loRaDevice));

            var key = CreateCacheKey((LoRaPayloadData)loRaRequest.Payload);
            if (EnsureFirstMessageInCache(key, loRaRequest, out var previousStation))
                return ConcentratorDeduplicationResult.NotDuplicate;

            var result = ConcentratorDeduplicationResult.SoftDuplicateDueToDeduplicationStrategy;

            if (previousStation == loRaRequest.StationEui)
            {
                result = ConcentratorDeduplicationResult.DuplicateDueToResubmission;
            }
            else if (loRaDevice.Deduplication == DeduplicationMode.Drop)
            {
                result = ConcentratorDeduplicationResult.Duplicate;
            }

            this.logger.LogDebug($"Data message received from station {loRaRequest.StationEui}. Marked as {result} {Constants.MessageAlreadyEncountered}.");
            return result;
        }

        private bool EnsureFirstMessageInCache(string key, LoRaRequest loRaRequest, out StationEui previousStation)
        {
            var stationEui = loRaRequest.StationEui;

            lock (cacheLock)
            {
                if (!this.cache.TryGetValue(key, out previousStation))
                {
                    _ = this.cache.Set(key, stationEui, new MemoryCacheEntryOptions()
                    {
                        SlidingExpiration = DefaultExpiration
                    });
                    return true;
                }
            }

            return false;
        }

        internal static string CreateCacheKey(LoRaPayloadData payload)
        {
<<<<<<< HEAD
            var totalBufferLength = payload.DevAddr.Length + Mic.Size + (payload.RawMessage?.Length ?? 0) + payload.Fcnt.Length;
=======
            var totalBufferLength = DevAddr.Size + payload.Mic.Length + (payload.RawMessage?.Length ?? 0) + payload.Fcnt.Length;
>>>>>>> b547ca37
            var buffer = totalBufferLength <= 128 ? stackalloc byte[totalBufferLength] : new byte[totalBufferLength]; // uses the stack for small allocations, otherwise the heap

            var index = 0;
            _ = payload.DevAddr.Write(buffer);
            index += DevAddr.Size;

            _ = payload.Mic is { } someMic ? someMic.Write(buffer[index..]) : throw new InvalidOperationException("Mic must not be null.");
            index += Mic.Size;

            payload.RawMessage?.CopyTo(buffer[index..]);
            index += payload.RawMessage?.Length ?? 0;

            BinaryPrimitives.WriteUInt16LittleEndian(buffer[index..], BinaryPrimitives.ReadUInt16LittleEndian(payload.Fcnt.Span));

            var key = Sha256.ComputeHash(buffer.ToArray());

            return BitConverter.ToString(key);
        }

        internal static string CreateCacheKey(LoRaPayloadJoinRequest payload)
        {
            var joinEui = JoinEui.Read(payload.AppEUI.Span);
            var devEui = DevEui.Read(payload.DevEUI.Span);

            var totalBufferLength = JoinEui.Size + DevEui.Size + DevNonce.Size;
            Span<byte> buffer = stackalloc byte[totalBufferLength];
            var head = buffer; // keeps a view pointing at the start of the buffer

            buffer = joinEui.Write(buffer);
            buffer = devEui.Write(buffer);

            var devNonce = payload.DevNonce;
            _ = devNonce.Write(buffer);

            var key = Sha256.ComputeHash(head.ToArray());

            return BitConverter.ToString(key);
        }
    }
}<|MERGE_RESOLUTION|>--- conflicted
+++ resolved
@@ -90,11 +90,7 @@
 
         internal static string CreateCacheKey(LoRaPayloadData payload)
         {
-<<<<<<< HEAD
-            var totalBufferLength = payload.DevAddr.Length + Mic.Size + (payload.RawMessage?.Length ?? 0) + payload.Fcnt.Length;
-=======
-            var totalBufferLength = DevAddr.Size + payload.Mic.Length + (payload.RawMessage?.Length ?? 0) + payload.Fcnt.Length;
->>>>>>> b547ca37
+            var totalBufferLength = DevAddr.Size + Mic.Size + (payload.RawMessage?.Length ?? 0) + payload.Fcnt.Length;
             var buffer = totalBufferLength <= 128 ? stackalloc byte[totalBufferLength] : new byte[totalBufferLength]; // uses the stack for small allocations, otherwise the heap
 
             var index = 0;
