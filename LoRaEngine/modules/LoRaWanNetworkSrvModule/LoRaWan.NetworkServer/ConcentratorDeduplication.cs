--- conflicted
+++ resolved
@@ -88,11 +88,7 @@
 
         internal static DataMessageKey CreateCacheKey(LoRaPayloadData payload, LoRaDevice loRaDevice) =>
             payload.Mic is { } someMic
-<<<<<<< HEAD
-                ? new DataMessageKey(DevEui.Parse(loRaDevice.DevEUI), someMic, payload.Fcnt)
-=======
-                ? new DataMessageKey(loRaDevice.DevEUI, someMic, payload.GetFcnt())
->>>>>>> f7c5ec13
+                ? new DataMessageKey(loRaDevice.DevEUI, someMic, payload.Fcnt)
                 : throw new ArgumentException(nameof(payload.Mic));
 
         internal static JoinMessageKey CreateCacheKey(LoRaPayloadJoinRequest payload) =>
