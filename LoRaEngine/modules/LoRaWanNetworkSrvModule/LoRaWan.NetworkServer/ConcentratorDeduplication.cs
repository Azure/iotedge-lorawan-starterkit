--- conflicted
+++ resolved
@@ -64,11 +64,7 @@
             // received from a different station
             if (this.socketRegistry.IsSocketWriterOpen(previousStation))
             {
-<<<<<<< HEAD
                 this.logger.LogInformation($"{Constants.DuplicateMessageFromAnotherStationMsg} with EUI {stationEui}, will drop.");
-=======
-                this.logger.LogInformation("Duplicate message received from station with EUI {StationEui}, will drop.", stationEui);
->>>>>>> 50b676a4
                 return true;
             }
 
