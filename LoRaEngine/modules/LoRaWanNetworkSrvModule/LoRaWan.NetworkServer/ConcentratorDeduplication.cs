--- conflicted
+++ resolved
@@ -13,14 +13,12 @@
 
     public sealed class ConcentratorDeduplication : IConcentratorDeduplication, IDisposable
     {
-<<<<<<< HEAD
-        internal readonly MemoryCache Cache;
-        internal readonly WebSocketWriterRegistry<StationEui, string> SocketRegistry;
-=======
         private static readonly TimeSpan DefaultExpiration = TimeSpan.FromMinutes(1);
 
         private readonly IMemoryCache cache;
         private readonly ILogger<IConcentratorDeduplication> logger;
+        private readonly WebSocketWriterRegistry<StationEui, string> SocketRegistry;
+
 
         [ThreadStatic]
         private static SHA256 sha256;
@@ -32,29 +30,19 @@
                 {
                     sha256 = SHA256.Create();
                 }
->>>>>>> 359df640
 
                 return sha256;
             }
         }
 
         public ConcentratorDeduplication(
-<<<<<<< HEAD
+            IMemoryCache cache,
             WebSocketWriterRegistry<StationEui, string> socketRegistry,
-            ILogger<IConcentratorDeduplication> logger,
-            int cacheEntryExpirationInMilliSeconds = 60_000)
-        {
-            this.Cache = new MemoryCache(new MemoryCacheOptions());
-            this.SocketRegistry = socketRegistry;
-            this.Logger = logger;
-            this.CacheEntryExpiration = TimeSpan.FromMilliseconds(cacheEntryExpirationInMilliSeconds);
-=======
-            IMemoryCache cache,
             ILogger<IConcentratorDeduplication> logger)
         {
             this.cache = cache;
+            this.SocketRegistry = socketRegistry;
             this.logger = logger;
->>>>>>> 359df640
         }
 
         public bool ShouldDrop(UpstreamDataFrame updf, StationEui stationEui)
@@ -75,23 +63,16 @@
                 return false;
             }
 
-<<<<<<< HEAD
             // received from a different station
             if (IsConnectionOpen(previousStation))
             {
-                this.Logger.LogInformation($"Duplicate message received from station with EUI: {stationEui}, dropping.");
+                this.logger.LogInformation($"Duplicate message received from station with EUI: {stationEui}, dropping.");
                 return true;
             }
 
-            this.Logger.LogInformation($"Connectivity to previous station with EUI {previousStation}, was lost, will use {stationEui} from now onwards.");
-            lock (this.Cache)
-                AddToCache(key, stationEui);
-
+            this.logger.LogInformation($"Connectivity to previous station with EUI {previousStation}, was lost, will use station with EUI: {stationEui} from now onwards.");
+            AddToCache(key, stationEui);
             return false;
-=======
-            this.logger.LogInformation($"Duplicate message detected from DevAddr: {updf.DevAddr}, dropping.");
-            return true;
->>>>>>> 359df640
         }
 
         internal static string CreateCacheKey(UpstreamDataFrame updf)
