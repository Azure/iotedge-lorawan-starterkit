// Copyright (c) Microsoft. All rights reserved.
// Licensed under the MIT license. See LICENSE file in the project root for full license information.

#nullable enable

namespace LoRaWan.NetworkServer
{
    using System;
    using LoRaTools.LoRaMessage;
    using Microsoft.Extensions.Caching.Memory;
    using Microsoft.Extensions.Logging;

    public sealed class ConcentratorDeduplication : IConcentratorDeduplication
    {
        private static readonly TimeSpan DefaultExpiration = TimeSpan.FromMinutes(1);

        private readonly IMemoryCache cache;
        private readonly ILogger<IConcentratorDeduplication> logger;
        private static readonly object cacheLock = new object();

        internal sealed record DataMessageKey(DevEui DevEui, Mic Mic, ushort FCnt);

        internal sealed record JoinMessageKey(JoinEui JoinEui, DevEui DevEui, DevNonce DevNonce);

        public ConcentratorDeduplication(
            IMemoryCache cache,
            ILogger<IConcentratorDeduplication> logger)
        {
            this.cache = cache;
            this.logger = logger;
        }

        public ConcentratorDeduplicationResult CheckDuplicateJoin(LoRaRequest loRaRequest)
        {
            _ = loRaRequest ?? throw new ArgumentNullException(nameof(loRaRequest));
            var key = CreateCacheKey((LoRaPayloadJoinRequest)loRaRequest.Payload);
            if (EnsureFirstMessageInCache(key, loRaRequest, out _))
                return ConcentratorDeduplicationResult.NotDuplicate;

            var result = ConcentratorDeduplicationResult.Duplicate;

            this.logger.LogDebug($"Join received from station {loRaRequest.StationEui}. Marked as {result} {Constants.MessageAlreadyEncountered}.");
            return result;
        }

        public ConcentratorDeduplicationResult CheckDuplicateData(LoRaRequest loRaRequest, LoRaDevice loRaDevice)
        {
            _ = loRaRequest ?? throw new ArgumentNullException(nameof(loRaRequest));
            _ = loRaDevice ?? throw new ArgumentNullException(nameof(loRaDevice));

            var key = CreateCacheKey((LoRaPayloadData)loRaRequest.Payload, loRaDevice);
            if (EnsureFirstMessageInCache(key, loRaRequest, out var previousStation))
                return ConcentratorDeduplicationResult.NotDuplicate;

            var result = ConcentratorDeduplicationResult.SoftDuplicateDueToDeduplicationStrategy;

            if (previousStation == loRaRequest.StationEui)
            {
                result = ConcentratorDeduplicationResult.DuplicateDueToResubmission;
            }
            else if (loRaDevice.Deduplication == DeduplicationMode.Drop)
            {
                result = ConcentratorDeduplicationResult.Duplicate;
            }

            this.logger.LogDebug($"Data message received from station {loRaRequest.StationEui}. Marked as {result} {Constants.MessageAlreadyEncountered}.");
            return result;
        }

        private bool EnsureFirstMessageInCache(object key, LoRaRequest loRaRequest, out StationEui previousStation)
        {
            var stationEui = loRaRequest.StationEui;

            lock (cacheLock)
            {
                if (!this.cache.TryGetValue(key, out previousStation))
                {
                    _ = this.cache.Set(key, stationEui, new MemoryCacheEntryOptions()
                    {
                        SlidingExpiration = DefaultExpiration
                    });
                    return true;
                }
            }

            return false;
        }

<<<<<<< HEAD
        internal static string CreateCacheKey(LoRaPayloadData payload)
        {
            var totalBufferLength = DevAddr.Size + Mic.Size + (payload.RawMessage?.Length ?? 0) + payload.Fcnt.Length;
            var buffer = totalBufferLength <= 128 ? stackalloc byte[totalBufferLength] : new byte[totalBufferLength]; // uses the stack for small allocations, otherwise the heap

            var index = 0;
            _ = payload.DevAddr.Write(buffer);
            index += DevAddr.Size;

            _ = payload.Mic is { } someMic ? someMic.Write(buffer[index..]) : throw new InvalidOperationException("Mic must not be null.");
            index += Mic.Size;

            payload.RawMessage?.CopyTo(buffer[index..]);
            index += payload.RawMessage?.Length ?? 0;

            BinaryPrimitives.WriteUInt16LittleEndian(buffer[index..], BinaryPrimitives.ReadUInt16LittleEndian(payload.Fcnt.Span));

            var key = Sha256.ComputeHash(buffer.ToArray());

            return BitConverter.ToString(key);
        }

        internal static string CreateCacheKey(LoRaPayloadJoinRequest payload)
        {
            var devEui = payload.DevEUI;

            var totalBufferLength = JoinEui.Size + DevEui.Size + DevNonce.Size;
            Span<byte> buffer = stackalloc byte[totalBufferLength];
            var head = buffer; // keeps a view pointing at the start of the buffer
=======
        internal static DataMessageKey CreateCacheKey(LoRaPayloadData payload, LoRaDevice loRaDevice) =>
            payload.Mic is { } someMic
                ? new DataMessageKey(DevEui.Parse(loRaDevice.DevEUI), someMic, payload.GetFcnt())
                : throw new ArgumentException(nameof(payload.Mic));
>>>>>>> 8d814ed0

        internal static JoinMessageKey CreateCacheKey(LoRaPayloadJoinRequest payload) =>
            new JoinMessageKey(payload.AppEui, DevEui.Read(payload.DevEUI.Span), payload.DevNonce);
    }
}<|MERGE_RESOLUTION|>--- conflicted
+++ resolved
@@ -86,44 +86,12 @@
             return false;
         }
 
-<<<<<<< HEAD
-        internal static string CreateCacheKey(LoRaPayloadData payload)
-        {
-            var totalBufferLength = DevAddr.Size + Mic.Size + (payload.RawMessage?.Length ?? 0) + payload.Fcnt.Length;
-            var buffer = totalBufferLength <= 128 ? stackalloc byte[totalBufferLength] : new byte[totalBufferLength]; // uses the stack for small allocations, otherwise the heap
-
-            var index = 0;
-            _ = payload.DevAddr.Write(buffer);
-            index += DevAddr.Size;
-
-            _ = payload.Mic is { } someMic ? someMic.Write(buffer[index..]) : throw new InvalidOperationException("Mic must not be null.");
-            index += Mic.Size;
-
-            payload.RawMessage?.CopyTo(buffer[index..]);
-            index += payload.RawMessage?.Length ?? 0;
-
-            BinaryPrimitives.WriteUInt16LittleEndian(buffer[index..], BinaryPrimitives.ReadUInt16LittleEndian(payload.Fcnt.Span));
-
-            var key = Sha256.ComputeHash(buffer.ToArray());
-
-            return BitConverter.ToString(key);
-        }
-
-        internal static string CreateCacheKey(LoRaPayloadJoinRequest payload)
-        {
-            var devEui = payload.DevEUI;
-
-            var totalBufferLength = JoinEui.Size + DevEui.Size + DevNonce.Size;
-            Span<byte> buffer = stackalloc byte[totalBufferLength];
-            var head = buffer; // keeps a view pointing at the start of the buffer
-=======
         internal static DataMessageKey CreateCacheKey(LoRaPayloadData payload, LoRaDevice loRaDevice) =>
             payload.Mic is { } someMic
-                ? new DataMessageKey(DevEui.Parse(loRaDevice.DevEUI), someMic, payload.GetFcnt())
+                ? new DataMessageKey(loRaDevice.DevEUI, someMic, payload.GetFcnt())
                 : throw new ArgumentException(nameof(payload.Mic));
->>>>>>> 8d814ed0
 
         internal static JoinMessageKey CreateCacheKey(LoRaPayloadJoinRequest payload) =>
-            new JoinMessageKey(payload.AppEui, DevEui.Read(payload.DevEUI.Span), payload.DevNonce);
+            new JoinMessageKey(payload.AppEui, payload.DevEUI, payload.DevNonce);
     }
 }