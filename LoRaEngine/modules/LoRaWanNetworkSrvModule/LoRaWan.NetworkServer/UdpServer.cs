// Copyright (c) Microsoft. All rights reserved.
// Licensed under the MIT license. See LICENSE file in the project root for full license information.

namespace LoRaWan.NetworkServer
{
    using System;
    using System.Collections.Generic;
    using System.Globalization;
    using System.Net;
    using System.Net.Sockets;
    using System.Text;
    using System.Threading;
    using System.Threading.Tasks;
    using LoRaTools;
    using LoRaTools.ADR;
    using LoRaTools.LoRaPhysical;
    using LoRaTools.Utils;
    using LoRaWan.Core;
    using LoRaWan.NetworkServer.ADR;
    using Microsoft.Azure.Devices.Client;
    using Microsoft.Azure.Devices.Shared;
    using Microsoft.Extensions.Caching.Memory;
    using Microsoft.Extensions.Logging;
    using Newtonsoft.Json;

    /// <summary>
    /// Defines udp Server communicating with packet forwarder.
    /// </summary>
    public sealed class UdpServer : IPacketForwarder, IDisposable
    {
        const int PORT = 1680;
        private readonly NetworkServerConfiguration configuration;
        private readonly MessageDispatcher messageDispatcher;
        private readonly LoRaDeviceAPIServiceBase loRaDeviceAPIService;
        private readonly ILoRaDeviceRegistry loRaDeviceRegistry;
        readonly SemaphoreSlim randomLock = new SemaphoreSlim(1);
        readonly Random random = new Random();

        private IClassCDeviceMessageSender classCMessageSender;
        private ModuleClient ioTHubModuleClient;
        private volatile int pullAckRemoteLoRaAggregatorPort;
        private volatile string pullAckRemoteLoRaAddress;
        UdpClient udpClient;

        private async Task<byte[]> GetTokenAsync()
        {
            try
            {
                await this.randomLock.WaitAsync();
                var token = new byte[2];
                this.random.NextBytes(token);
                return token;
            }
            finally
            {
                _ = this.randomLock.Release();
            }
        }

        // Creates a new instance of UdpServer
        public static UdpServer Create()
        {
            var configuration = NetworkServerConfiguration.CreateFromEnvironmentVariables();

            var loRaDeviceAPIService = new LoRaDeviceAPIService(configuration, new ServiceFacadeHttpClientProvider(configuration, ApiVersion.LatestVersion));
            var frameCounterStrategyProvider = new LoRaDeviceFrameCounterUpdateStrategyProvider(configuration.GatewayID, loRaDeviceAPIService);
            var deduplicationStrategyFactory = new DeduplicationStrategyFactory(loRaDeviceAPIService);
            var adrStrategyProvider = new LoRaADRStrategyProvider();
            var cache = new MemoryCache(new MemoryCacheOptions());
            var dataHandlerImplementation = new DefaultLoRaDataRequestHandler(configuration, frameCounterStrategyProvider, new LoRaPayloadDecoder(), deduplicationStrategyFactory, adrStrategyProvider, new LoRAADRManagerFactory(loRaDeviceAPIService), new FunctionBundlerProvider(loRaDeviceAPIService));
            var connectionManager = new LoRaDeviceClientConnectionManager(cache);
            var loRaDeviceFactory = new LoRaDeviceFactory(configuration, dataHandlerImplementation, connectionManager);
            var loRaDeviceRegistry = new LoRaDeviceRegistry(configuration, cache, loRaDeviceAPIService, loRaDeviceFactory);

            var messageDispatcher = new MessageDispatcher(configuration, loRaDeviceRegistry, frameCounterStrategyProvider);
            var udpServer = new UdpServer(configuration, messageDispatcher, loRaDeviceAPIService, loRaDeviceRegistry);

            // TODO: review dependencies
            var classCMessageSender = new DefaultClassCDevicesMessageSender(configuration, loRaDeviceRegistry, udpServer, frameCounterStrategyProvider);
            dataHandlerImplementation.SetClassCMessageSender(classCMessageSender);

            udpServer.SetClassCMessageSender(classCMessageSender);
            return udpServer;
        }

        // Creates a new instance of UdpServer
        public UdpServer(
            NetworkServerConfiguration configuration,
            MessageDispatcher messageDispatcher,
            LoRaDeviceAPIServiceBase loRaDeviceAPIService,
            ILoRaDeviceRegistry loRaDeviceRegistry)
        {
            this.configuration = configuration;
            this.messageDispatcher = messageDispatcher;
            this.loRaDeviceAPIService = loRaDeviceAPIService;
            this.loRaDeviceRegistry = loRaDeviceRegistry;
        }

        public static async Task RunServerAsync()
        {
            Logger.LogAlways("Starting LoRaWAN Server...");
            using var udpServer = UdpServer.Create();

            await udpServer.InitCallBack();

            await udpServer.RunUdpListener();
        }

        async Task UdpSendMessageAsync(byte[] messageToSend, string remoteLoRaAggregatorIp, int remoteLoRaAggregatorPort)
        {
            if (messageToSend != null && messageToSend.Length != 0)
            {
                var bytesSent = await this.udpClient.SendAsync(messageToSend, messageToSend.Length, remoteLoRaAggregatorIp, remoteLoRaAggregatorPort);
                if (bytesSent < messageToSend.Length)
                {
                    Logger.Log($"Incomplete message transfer from {nameof(UdpServer)}", LogLevel.Warning);
                }
            }
        }

        async Task RunUdpListener()
        {
            var endPoint = new IPEndPoint(IPAddress.Any, PORT);
            this.udpClient = new UdpClient(endPoint);

            Logger.LogAlways($"LoRaWAN server started on port {PORT}");

            while (true)
            {
                var receivedResults = await this.udpClient.ReceiveAsync();
                var startTimeProcessing = DateTime.UtcNow;

                switch (PhysicalPayload.GetIdentifierFromPayload(receivedResults.Buffer))
                {
                    // In this case we have a keep-alive PULL_DATA packet we don't need to start the engine and can return immediately a response to the challenge
                    case PhysicalIdentifier.PullData:
                        if (this.pullAckRemoteLoRaAggregatorPort == 0)
                        {
                            this.pullAckRemoteLoRaAggregatorPort = receivedResults.RemoteEndPoint.Port;
                            this.pullAckRemoteLoRaAddress = receivedResults.RemoteEndPoint.Address.ToString();
                        }

                        SendAcknowledgementMessage(receivedResults, (int)PhysicalIdentifier.PullAck, receivedResults.RemoteEndPoint);
                        break;

                    // This is a PUSH_DATA (upstream message).
                    case PhysicalIdentifier.PushData:
                        SendAcknowledgementMessage(receivedResults, (int)PhysicalIdentifier.PushAck, receivedResults.RemoteEndPoint);
                        DispatchMessages(receivedResults.Buffer, startTimeProcessing);

                        break;

                    // This is a ack to a transmission we did previously
                    case PhysicalIdentifier.TxAck:
                        if (receivedResults.Buffer.Length == 12)
                        {
                            Logger.Log(
                                "UDP",
                                $"packet with id {ConversionHelper.ByteArrayToString(receivedResults.Buffer.RangeSubset(1, 2))} successfully transmitted by the aggregator",
                                LogLevel.Debug);
                        }
                        else
                        {
                            var logMsg = string.Format(
                                    CultureInfo.InvariantCulture,
                                    "packet with id {0} had a problem to be transmitted over the air :{1}",
                                    receivedResults.Buffer.Length > 2 ? ConversionHelper.ByteArrayToString(receivedResults.Buffer.RangeSubset(1, 2)) : string.Empty,
                                    receivedResults.Buffer.Length > 12 ? Encoding.UTF8.GetString(receivedResults.Buffer.RangeSubset(12, receivedResults.Buffer.Length - 12)) : string.Empty);
                            Logger.Log("UDP", logMsg, LogLevel.Error);
                        }

                        break;
                    case PhysicalIdentifier.PushAck:
                    case PhysicalIdentifier.PullResp:
                    case PhysicalIdentifier.PullAck:
                    case PhysicalIdentifier.Unknown:
                    default:
                        Logger.Log("UDP", "unknown packet type or length being received", LogLevel.Error);
                        break;
                }
            }
        }

        private void DispatchMessages(byte[] buffer, DateTime startTimeProcessing)
        {
            try
            {
                var messageRxpks = Rxpk.CreateRxpk(buffer);
                if (messageRxpks != null)
                {
                    foreach (var rxpk in messageRxpks)
                    {
                        this.messageDispatcher.DispatchRequest(new LoRaRequest(rxpk, this, startTimeProcessing));
                    }
                }
            }
            catch (Exception ex)
            {
                Logger.Log("UDP", $"failed to dispatch messages: {ex.Message}", LogLevel.Error);
            }
        }

        private void SendAcknowledgementMessage(UdpReceiveResult receivedResults, byte messageType, IPEndPoint remoteEndpoint)
        {
            var response = new byte[4]
            {
                receivedResults.Buffer[0],
                receivedResults.Buffer[1],
                receivedResults.Buffer[2],
                messageType
            };
            _ = UdpSendMessageAsync(response, remoteEndpoint.Address.ToString(), remoteEndpoint.Port);
        }

        async Task InitCallBack()
        {
            try
            {
                ITransportSettings transportSettings = new AmqpTransportSettings(Microsoft.Azure.Devices.Client.TransportType.Amqp_Tcp_Only);

                ITransportSettings[] settings = { transportSettings };

                // if running as Edge module
                if (this.configuration.RunningAsIoTEdgeModule)
                {
                    this.ioTHubModuleClient = await ModuleClient.CreateFromEnvironmentAsync(settings);

                    Logger.Init(new LoggerConfiguration
                    {
                        ModuleClient = this.ioTHubModuleClient,
                        LogLevel = LoggerConfiguration.InitLogLevel(this.configuration.LogLevel),
                        LogToConsole = this.configuration.LogToConsole,
                        LogToHub = this.configuration.LogToHub,
                        LogToUdp = this.configuration.LogToUdp,
                        LogToUdpPort = this.configuration.LogToUdpPort,
                        LogToUdpAddress = this.configuration.LogToUdpAddress,
                        GatewayId = this.configuration.GatewayID
                    });

                    if (this.configuration.IoTEdgeTimeout > 0)
                    {
                        this.ioTHubModuleClient.OperationTimeoutInMilliseconds = this.configuration.IoTEdgeTimeout;
                        Logger.Log($"Changing timeout to {this.ioTHubModuleClient.OperationTimeoutInMilliseconds} ms", LogLevel.Debug);
                    }

                    Logger.Log("Getting properties from module twin...", LogLevel.Information);

                    var moduleTwin = await this.ioTHubModuleClient.GetTwinAsync();
                    var moduleTwinCollection = moduleTwin.Properties.Desired;
                    try
                    {
                        this.loRaDeviceAPIService.SetURL(moduleTwinCollection["FacadeServerUrl"].Value as string);
                        Logger.LogAlways($"Facade function url: {this.loRaDeviceAPIService.URL}");
                    }
                    catch (ArgumentOutOfRangeException)
                    {
                        Logger.Log("Module twin FacadeServerUrl property does not exist", LogLevel.Error);
                        throw;
                    }

                    try
                    {
                        this.loRaDeviceAPIService.SetAuthCode(moduleTwinCollection["FacadeAuthCode"].Value as string);
                    }
                    catch (ArgumentOutOfRangeException)
                    {
                        Logger.Log("Module twin FacadeAuthCode does not exist", LogLevel.Error);
                        throw;
                    }

                    await this.ioTHubModuleClient.SetDesiredPropertyUpdateCallbackAsync(OnDesiredPropertiesUpdate, null);

                    await this.ioTHubModuleClient.SetMethodDefaultHandlerAsync(OnDirectMethodCalled, null);
                }

                // running as non edge module for test and debugging
                else
                {
                    Logger.Init(new LoggerConfiguration
                    {
                        ModuleClient = null,
                        LogLevel = LoggerConfiguration.InitLogLevel(this.configuration.LogLevel),
                        LogToConsole = this.configuration.LogToConsole,
                        LogToHub = this.configuration.LogToHub,
                        LogToUdp = this.configuration.LogToUdp,
                        LogToUdpPort = this.configuration.LogToUdpPort,
                        LogToUdpAddress = this.configuration.LogToUdpAddress,
                        GatewayId = this.configuration.GatewayID
                    });
                }
            }
            catch (Exception ex)
            {
                Logger.Log($"Initialization failed with error: {ex.Message}", LogLevel.Error);
                throw;
            }

            // Report Log level
            Logger.LogAlways($"Log Level: {Logger.LoggerLevel}");
        }

        async Task<MethodResponse> OnDirectMethodCalled(MethodRequest methodRequest, object userContext)
        {
            if (string.Equals("clearcache", methodRequest.Name, StringComparison.OrdinalIgnoreCase))
            {
                return await ClearCache();
            }
            else if (string.Equals(Constants.CloudToDeviceDecoderElementName, methodRequest.Name, StringComparison.OrdinalIgnoreCase))
            {
                return await SendCloudToDeviceMessageAsync(methodRequest);
            }

            Logger.Log($"Unknown direct method called: {methodRequest?.Name}", LogLevel.Error);

            return new MethodResponse(404);
        }

        private async Task<MethodResponse> SendCloudToDeviceMessageAsync(MethodRequest methodRequest)
        {
            if (this.classCMessageSender == null)
            {
                return new MethodResponse((int)HttpStatusCode.NotFound);
            }

            var c2d = JsonConvert.DeserializeObject<ReceivedLoRaCloudToDeviceMessage>(methodRequest.DataAsJson);
            Logger.Log(c2d.DevEUI, $"received cloud to device message from direct method: {methodRequest.DataAsJson}", LogLevel.Debug);

            using var cts = methodRequest.ResponseTimeout.HasValue ? new CancellationTokenSource(methodRequest.ResponseTimeout.Value) : null;

            if (await this.classCMessageSender.SendAsync(c2d, cts?.Token ?? CancellationToken.None))
            {
                return new MethodResponse((int)HttpStatusCode.OK);
            }
            else
            {
                return new MethodResponse((int)HttpStatusCode.BadRequest);
            }
        }

        private Task<MethodResponse> ClearCache()
        {
            this.loRaDeviceRegistry.ResetDeviceCache();

            return Task.FromResult(new MethodResponse(200));
        }

        Task OnDesiredPropertiesUpdate(TwinCollection desiredProperties, object userContext)
        {
            try
            {
                if (desiredProperties.Contains("FacadeServerUrl"))
                {
                    this.loRaDeviceAPIService.SetURL((string)desiredProperties["FacadeServerUrl"]);
                }

                if (desiredProperties.Contains("FacadeAuthCode"))
                {
                    this.loRaDeviceAPIService.SetAuthCode((string)desiredProperties["FacadeAuthCode"]);
                }

                Logger.Log("Desired property changed", LogLevel.Debug);
            }
            catch (AggregateException ex)
            {
                foreach (var exception in ex.InnerExceptions)
                {
                    Logger.Log($"Error when receiving desired property: {exception}", LogLevel.Error);
                }
            }
            catch (Exception ex)
            {
                Logger.Log($"Error when receiving desired property: {ex.Message}", LogLevel.Error);
            }

            return Task.CompletedTask;
        }

        async Task IPacketForwarder.SendDownstreamAsync(DownlinkPktFwdMessage downstreamMessage)
        {
            try
            {
                if (downstreamMessage?.Txpk != null)
                {
                    var jsonMsg = JsonConvert.SerializeObject(downstreamMessage);
                    var messageByte = Encoding.UTF8.GetBytes(jsonMsg);
                    var token = await GetTokenAsync();
                    var pyld = new PhysicalPayload(token, PhysicalIdentifier.PullResp, messageByte);
                    if (this.pullAckRemoteLoRaAggregatorPort != 0 && !string.IsNullOrEmpty(this.pullAckRemoteLoRaAddress))
                    {
                        Logger.Log("UDP", $"sending message with ID {ConversionHelper.ByteArrayToString(token)}, to {this.pullAckRemoteLoRaAddress}:{this.pullAckRemoteLoRaAggregatorPort}", LogLevel.Debug);
                        await UdpSendMessageAsync(pyld.GetMessage(), this.pullAckRemoteLoRaAddress, this.pullAckRemoteLoRaAggregatorPort);
                        Logger.Log("UDP", $"message sent with ID {ConversionHelper.ByteArrayToString(token)}", LogLevel.Debug);
                    }
                    else
                    {
                        Logger.Log(
                            "UDP",
                            "waiting for first pull_ack message from the packet forwarder. The received message was discarded as the network server is still starting.",
                            LogLevel.Debug);
                    }
                }
            }
            catch (Exception ex)
            {
                Logger.Log("UDP", $"error processing the message {ex.Message}, {ex.StackTrace}", LogLevel.Error);
            }
        }

        private void SetClassCMessageSender(DefaultClassCDevicesMessageSender classCMessageSender) => this.classCMessageSender = classCMessageSender;

        public void Dispose()
        {
<<<<<<< HEAD
            this.udpClient?.Dispose();
            this.udpClient = null;
            this.randomLock?.Dispose();
            this.messageDispatcher?.Dispose();
=======
            Dispose(true);
            GC.SuppressFinalize(this);
>>>>>>> 580ec7bb
        }
    }
}<|MERGE_RESOLUTION|>--- conflicted
+++ resolved
@@ -410,15 +410,10 @@
 
         public void Dispose()
         {
-<<<<<<< HEAD
             this.udpClient?.Dispose();
             this.udpClient = null;
             this.randomLock?.Dispose();
             this.messageDispatcher?.Dispose();
-=======
-            Dispose(true);
-            GC.SuppressFinalize(this);
->>>>>>> 580ec7bb
         }
     }
 }