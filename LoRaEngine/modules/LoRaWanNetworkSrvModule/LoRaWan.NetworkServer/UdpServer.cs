--- conflicted
+++ resolved
@@ -300,11 +300,7 @@
         {
             if (string.Equals("clearcache", methodRequest.Name, StringComparison.OrdinalIgnoreCase))
             {
-<<<<<<< HEAD
-                return await ClearCache(methodRequest, userContext);
-=======
-                return await this.ClearCache();
->>>>>>> a21ab672
+                return await ClearCache();
             }
             else if (string.Equals(Constants.CloudToDeviceDecoderElementName, methodRequest.Name, StringComparison.OrdinalIgnoreCase))
             {
