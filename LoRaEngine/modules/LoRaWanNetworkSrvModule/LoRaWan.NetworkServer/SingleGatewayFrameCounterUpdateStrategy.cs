--- conflicted
+++ resolved
@@ -22,15 +22,11 @@
             return new ValueTask<uint>(loRaDevice.IncrementFcntDown(1));
         }
 
-<<<<<<< HEAD
-        public Task<bool> SaveChangesAsync(LoRaDevice loRaDevice) => InternalSaveChangesAsync(loRaDevice, force: false);
-=======
         public Task<bool> SaveChangesAsync(LoRaDevice loRaDevice)
         {
             if (loRaDevice is null) throw new ArgumentNullException(nameof(loRaDevice));
-            return this.InternalSaveChangesAsync(loRaDevice, force: false);
+            return InternalSaveChangesAsync(loRaDevice, force: false);
         }
->>>>>>> a21ab672
 
         private async Task<bool> InternalSaveChangesAsync(LoRaDevice loRaDevice, bool force)
         {
