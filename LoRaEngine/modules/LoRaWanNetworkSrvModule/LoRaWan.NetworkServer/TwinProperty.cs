--- conflicted
+++ resolved
@@ -35,14 +35,11 @@
         public const string DataRate = "DataRate";
         public const string TxPower = "TxPower"; // depend on region 0 - 7 EU or 0 - 14 US
         public const string NbRep = "NbRep"; // 1 - 3
-<<<<<<< HEAD
         public const string RX2DataRate = "RX2DataRate";
         public const string RX1DROffset = "RX1DROffset";
-=======
 
         public const string ABPRelaxMode = "ABPRelaxMode";
         public const string FCntUpStart = "FCntUpStart";
         public const string FCntDownStart = "FCntDownStart";
->>>>>>> 9bed1110
     }
 }