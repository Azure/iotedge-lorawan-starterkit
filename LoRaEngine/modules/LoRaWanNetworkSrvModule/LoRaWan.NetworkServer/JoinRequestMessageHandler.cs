--- conflicted
+++ resolved
@@ -202,21 +202,6 @@
                     return;
                 }
 
-<<<<<<< HEAD
-=======
-                ushort lnsRxDelay;
-                if (windowToUse == Constants.ReceiveWindow1)
-                {
-                    // set tmst for the normal case
-                    lnsRxDelay = (ushort)loraRegion.JoinAcceptDelay1.ToSeconds();
-                }
-                else
-                {
-                    this.logger.LogDebug("processing of the join request took too long, using second join accept receive window");
-                    lnsRxDelay = (ushort)loraRegion.JoinAcceptDelay2.ToSeconds();
-                }
-
->>>>>>> 5be7fc25
                 this.deviceRegistry.UpdateDeviceAfterJoin(loRaDevice, oldDevAddr);
 
                 // Build join accept downlink message
@@ -284,7 +269,7 @@
                   windowToUse == Constants.ReceiveWindow2 ? default : freq,
                   loraRegion.GetDownstreamRX2Freq(this.configuration.Rx2Frequency, logger),
                   loRaDevice.DevEUI,
-                  (ushort)loraRegion.JoinAcceptDelay1,
+                  loraRegion.JoinAcceptDelay1,
                   request.StationEui,
                   request.RadioMetadata.UpInfo.AntennaPreference
                   );
