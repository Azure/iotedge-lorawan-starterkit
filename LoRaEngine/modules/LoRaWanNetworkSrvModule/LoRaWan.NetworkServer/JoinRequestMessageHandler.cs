// Copyright (c) Microsoft. All rights reserved.
// Licensed under the MIT license. See LICENSE file in the project root for full license information.

namespace LoRaWan.NetworkServer
{
    using System;
    using System.Collections.Generic;
    using System.Diagnostics.Metrics;
    using System.Threading;
    using System.Threading.Tasks;
    using LoRaTools;
    using LoRaTools.LoRaMessage;
    using LoRaTools.LoRaPhysical;
    using LoRaTools.Regions;
    using LoRaTools.Utils;
    using Microsoft.Extensions.Logging;
    using Newtonsoft.Json;

    public class JoinRequestMessageHandler : IJoinRequestMessageHandler
    {
        private readonly ILoRaDeviceRegistry deviceRegistry;
        private readonly Counter<int> joinRequestCounter;
        private readonly ILogger<JoinRequestMessageHandler> logger;
        private readonly Counter<int> receiveWindowHits;
        private readonly Counter<int> receiveWindowMisses;
        private readonly Counter<int> unhandledExceptionCount;
        private readonly NetworkServerConfiguration configuration;
        private readonly IConcentratorDeduplication concentratorDeduplication;

        public JoinRequestMessageHandler(NetworkServerConfiguration configuration,
                                         IConcentratorDeduplication concentratorDeduplication,
                                         ILoRaDeviceRegistry deviceRegistry,
                                         ILogger<JoinRequestMessageHandler> logger,
                                         Meter meter)
        {
            this.configuration = configuration;
            this.concentratorDeduplication = concentratorDeduplication;
            this.deviceRegistry = deviceRegistry;
            this.joinRequestCounter = meter?.CreateCounter<int>(MetricRegistry.JoinRequests);
            this.logger = logger;
            this.receiveWindowHits = meter?.CreateCounter<int>(MetricRegistry.ReceiveWindowHits);
            this.receiveWindowMisses = meter?.CreateCounter<int>(MetricRegistry.ReceiveWindowMisses);
            this.unhandledExceptionCount = meter?.CreateCounter<int>(MetricRegistry.UnhandledExceptions);
        }

        public void DispatchRequest(LoRaRequest request)
        {
            // Unobserved task exceptions are logged as part of ProcessJoinRequestAsync.
            _ = Task.Run(() => ProcessJoinRequestAsync(request));
        }

        internal async Task ProcessJoinRequestAsync(LoRaRequest request)
        {
            LoRaDevice loRaDevice = null;
            string devEUI = null;
            var loraRegion = request.Region;

            try
            {
                var timeWatcher = request.GetTimeWatcher();
                var processingTimeout = timeWatcher.GetRemainingTimeToJoinAcceptSecondWindow() - TimeSpan.FromMilliseconds(100);
                using var joinAcceptCancellationToken = new CancellationTokenSource(processingTimeout > TimeSpan.Zero ? processingTimeout : TimeSpan.Zero);

                var joinReq = (LoRaPayloadJoinRequest)request.Payload;

                devEUI = joinReq.GetDevEUIAsString();
                var appEUI = joinReq.GetAppEUIAsString();

                using var scope = this.logger.BeginDeviceScope(devEUI);

                this.logger.LogInformation("join request received");

                if (this.concentratorDeduplication.CheckDuplicateJoin(request) is ConcentratorDeduplicationResult.Duplicate)
                {
                    request.NotifyFailed(loRaDevice, LoRaDeviceRequestFailedReason.DeduplicationDrop);
                    // we do not log here as the concentratorDeduplication service already does more detailed logging
                    return;
                }

                loRaDevice = await this.deviceRegistry.GetDeviceForJoinRequestAsync(devEUI, joinReq.DevNonce);
                if (loRaDevice == null)
                {
                    request.NotifyFailed(devEUI, LoRaDeviceRequestFailedReason.UnknownDevice);
                    // we do not log here as we assume that the deviceRegistry does a more informed logging if returning null
                    return;
                }

                if (loRaDevice.AppKey is null)
                {
                    this.logger.LogError("join refused: missing AppKey for OTAA device");
                    request.NotifyFailed(loRaDevice, LoRaDeviceRequestFailedReason.InvalidJoinRequest);
                    return;
                }

                var appKey = loRaDevice.AppKey.Value;

                this.joinRequestCounter?.Add(1);

                if (loRaDevice.AppEUI != appEUI)
                {
                    this.logger.LogError("join refused: AppEUI for OTAA does not match device");
                    request.NotifyFailed(loRaDevice, LoRaDeviceRequestFailedReason.InvalidJoinRequest);
                    return;
                }

                if (!joinReq.CheckMic(appKey))
                {
                    this.logger.LogError("join refused: invalid MIC");
                    request.NotifyFailed(loRaDevice, LoRaDeviceRequestFailedReason.JoinMicCheckFailed);
                    return;
                }

                // Make sure that is a new request and not a replay
                if (loRaDevice.DevNonce is { } devNonce && devNonce == joinReq.DevNonce)
                {
                    if (string.IsNullOrEmpty(loRaDevice.GatewayID))
                    {
                        this.logger.LogInformation("join refused: join already processed by another gateway");
                    }
                    else
                    {
                        this.logger.LogError("join refused: DevNonce already used by this device");
                    }

                    request.NotifyFailed(loRaDevice, LoRaDeviceRequestFailedReason.JoinDevNonceAlreadyUsed);
                    return;
                }

                // Check that the device is joining through the linked gateway and not another
                if (!loRaDevice.IsOurDevice)
                {
                    this.logger.LogInformation("join refused: trying to join not through its linked gateway, ignoring join request");
                    request.NotifyFailed(loRaDevice, LoRaDeviceRequestFailedReason.HandledByAnotherGateway);
                    return;
                }

                var netIdBytes = BitConverter.GetBytes(this.configuration.NetId);
                var netId = new byte[3]
                {
                    netIdBytes[0],
                    netIdBytes[1],
                    netIdBytes[2]
                };

                var appNonce = OTAAKeysGenerator.GetAppNonce();
                var appNonceBytes = ConversionHelper.StringToByteArray(appNonce);
<<<<<<< HEAD
                var appKeyBytes = ConversionHelper.StringToByteArray(loRaDevice.AppKey);
                var appSKey = OTAAKeysGenerator.CalculateKey(new byte[1] { 0x02 }, appNonceBytes, netId, joinReq.DevNonce, appKeyBytes);
                var nwkSKey = OTAAKeysGenerator.CalculateKey(new byte[1] { 0x01 }, appNonceBytes, netId, joinReq.DevNonce, appKeyBytes);
                var devAddr = OTAAKeysGenerator.GetNwkId(this.configuration.NetId);
=======
                var appSKey = OTAAKeysGenerator.CalculateAppSessionKey(new byte[1] { 0x02 }, appNonceBytes, netId, joinReq.DevNonce, appKey);
                var nwkSKey = OTAAKeysGenerator.CalculateNetworkSessionKey(new byte[1] { 0x01 }, appNonceBytes, netId, joinReq.DevNonce, appKey);
                var devAddr = OTAAKeysGenerator.GetNwkId(netId);
>>>>>>> 3f763c6c

                var oldDevAddr = loRaDevice.DevAddr;

                if (!timeWatcher.InTimeForJoinAccept())
                {
                    this.receiveWindowMisses?.Add(1);
                    // in this case it's too late, we need to break and avoid saving twins
                    this.logger.LogInformation("join refused: processing of the join request took too long, sending no message");
                    request.NotifyFailed(loRaDevice, LoRaDeviceRequestFailedReason.ReceiveWindowMissed);
                    return;
                }

                var updatedProperties = new LoRaDeviceJoinUpdateProperties
                {
                    DevAddr = devAddr,
                    NwkSKey = nwkSKey,
                    AppSKey = appSKey,
                    AppNonce = appNonce,
                    DevNonce = joinReq.DevNonce,
                    NetID = ConversionHelper.ByteArrayToString(netId),
                    Region = request.Region.LoRaRegion,
                    PreferredGatewayID = this.configuration.GatewayID,
                };

                if (loRaDevice.ClassType == LoRaDeviceClassType.C)
                {
                    updatedProperties.SavePreferredGateway = true;
                    updatedProperties.SaveRegion = true;
                    updatedProperties.StationEui = request.StationEui;
                }

                DeviceJoinInfo deviceJoinInfo = null;
                if (request.Region.LoRaRegion == LoRaRegionType.CN470RP2)
                {
                    if (request.Region.TryGetJoinChannelIndex(request.RadioMetadata.Frequency, out var channelIndex))
                    {
                        updatedProperties.CN470JoinChannel = channelIndex;
                        deviceJoinInfo = new DeviceJoinInfo(channelIndex);
                    }
                    else
                    {
                        this.logger.LogError("failed to retrieve the join channel index for device");
                    }
                }

                var deviceUpdateSucceeded = await loRaDevice.UpdateAfterJoinAsync(updatedProperties, joinAcceptCancellationToken.Token);

                if (!deviceUpdateSucceeded)
                {
                    this.logger.LogError("join refused: join request could not save twin");
                    request.NotifyFailed(loRaDevice, LoRaDeviceRequestFailedReason.IoTHubProblem);
                    return;
                }

                var windowToUse = timeWatcher.ResolveJoinAcceptWindowToUse();
                if (windowToUse == Constants.InvalidReceiveWindow)
                {
                    this.receiveWindowMisses?.Add(1);
                    this.logger.LogInformation("join refused: processing of the join request took too long, sending no message");
                    request.NotifyFailed(loRaDevice, LoRaDeviceRequestFailedReason.ReceiveWindowMissed);
                    return;
                }

                ushort lnsRxDelay = 0;
                if (windowToUse == Constants.ReceiveWindow1)
                {
                    // set tmst for the normal case
                    lnsRxDelay = (ushort)loraRegion.JoinAcceptDelay1;
                }
                else
                {
                    this.logger.LogDebug("processing of the join request took too long, using second join accept receive window");
                    lnsRxDelay = (ushort)loraRegion.JoinAcceptDelay2;
                }

                this.deviceRegistry.UpdateDeviceAfterJoin(loRaDevice, oldDevAddr);

                // Build join accept downlink message
                Array.Reverse(netId);
                Array.Reverse(appNonceBytes);

                // Build the DlSettings fields that is a superposition of RX2DR and RX1DROffset field
                var dlSettings = new byte[1];

                if (loRaDevice.DesiredRX2DataRate.HasValue)
                {
                    if (request.Region.DRtoConfiguration.ContainsKey(loRaDevice.DesiredRX2DataRate.Value))
                    {
                        dlSettings[0] = (byte)((byte)loRaDevice.DesiredRX2DataRate & 0b00001111);
                    }
                    else
                    {
                        this.logger.LogError("twin RX2 DR value is not within acceptable values");
                    }
                }

                if (request.Region.IsValidRX1DROffset(loRaDevice.DesiredRX1DROffset))
                {
                    var rx1droffset = (byte)(loRaDevice.DesiredRX1DROffset << 4);
                    dlSettings[0] = (byte)(dlSettings[0] + rx1droffset);
                }
                else
                {
                    this.logger.LogError("twin RX1 offset DR value is not within acceptable values");
                }

                // The following DesiredRxDelay is different than the RxDelay to be passed to Serialize function
                // This one is a delay between TX and RX for any message to be processed by joining device
                // The field accepted by Serialize method is an indication of the delay (compared to receive time of join request)
                // of when the message Join Accept message should be sent
                ushort loraSpecDesiredRxDelay = 0;
                if (Region.IsValidRXDelay(loRaDevice.DesiredRXDelay))
                {
                    loraSpecDesiredRxDelay = loRaDevice.DesiredRXDelay;
                }
                else
                {
                    this.logger.LogError("twin RX delay value is not within acceptable values");
                }

                var loRaPayloadJoinAccept = new LoRaPayloadJoinAccept(
                    ConversionHelper.ByteArrayToString(netId), // NETID 0 / 1 is default test
                    devAddr, // todo add device address management
                    appNonceBytes,
                    dlSettings,
                    loraSpecDesiredRxDelay,
                    null);

                if (!loraRegion.TryGetDownstreamChannelFrequency(request.RadioMetadata.Frequency, out var freq, deviceJoinInfo: deviceJoinInfo))
                {
                    this.logger.LogError("could not resolve DR and/or frequency for downstream");
                    request.NotifyFailed(loRaDevice, LoRaDeviceRequestFailedReason.InvalidUpstreamMessage);
                    return;
                }

                var joinAcceptBytes = loRaPayloadJoinAccept.Serialize(appKey);
                var downlinkMessage = new DownlinkMessage(
                  joinAcceptBytes,
                  request.RadioMetadata.UpInfo.Xtime,
                  loraRegion.GetDownstreamDataRate(request.RadioMetadata.DataRate, loRaDevice.ReportedRX1DROffset),
                  loraRegion.GetDownstreamRX2DataRate(this.configuration.Rx2DataRate, null, logger),
                  freq,
                  loraRegion.GetDownstreamRX2Freq(this.configuration.Rx2Frequency, logger),
                  DevEui.Parse(loRaDevice.DevEUI),
                  lnsRxDelay,
                  request.StationEui,
                  request.RadioMetadata.UpInfo.AntennaPreference
                  );


                this.receiveWindowHits?.Add(1, KeyValuePair.Create(MetricRegistry.ReceiveWindowTagName, (object)windowToUse));
                _ = request.PacketForwarder.SendDownstreamAsync(downlinkMessage);
                request.NotifySucceeded(loRaDevice, downlinkMessage);

                if (this.logger.IsEnabled(LogLevel.Debug))
                {
                    var jsonMsg = JsonConvert.SerializeObject(downlinkMessage);
                    this.logger.LogDebug($"{MacMessageType.JoinAccept} {jsonMsg}");
                }
                else
                {
                    this.logger.LogInformation("join accepted");
                }

            }
            catch (Exception ex) when
                (ExceptionFilterUtility.True(() => this.logger.LogError(ex, $"failed to handle join request. {ex.Message}", LogLevel.Error),
                                                () => this.unhandledExceptionCount?.Add(1)))
            {
                request.NotifyFailed(loRaDevice, ex);
                throw;
            }
        }
    }
}<|MERGE_RESOLUTION|>--- conflicted
+++ resolved
@@ -144,16 +144,9 @@
 
                 var appNonce = OTAAKeysGenerator.GetAppNonce();
                 var appNonceBytes = ConversionHelper.StringToByteArray(appNonce);
-<<<<<<< HEAD
-                var appKeyBytes = ConversionHelper.StringToByteArray(loRaDevice.AppKey);
-                var appSKey = OTAAKeysGenerator.CalculateKey(new byte[1] { 0x02 }, appNonceBytes, netId, joinReq.DevNonce, appKeyBytes);
-                var nwkSKey = OTAAKeysGenerator.CalculateKey(new byte[1] { 0x01 }, appNonceBytes, netId, joinReq.DevNonce, appKeyBytes);
-                var devAddr = OTAAKeysGenerator.GetNwkId(this.configuration.NetId);
-=======
                 var appSKey = OTAAKeysGenerator.CalculateAppSessionKey(new byte[1] { 0x02 }, appNonceBytes, netId, joinReq.DevNonce, appKey);
                 var nwkSKey = OTAAKeysGenerator.CalculateNetworkSessionKey(new byte[1] { 0x01 }, appNonceBytes, netId, joinReq.DevNonce, appKey);
-                var devAddr = OTAAKeysGenerator.GetNwkId(netId);
->>>>>>> 3f763c6c
+                var devAddr = OTAAKeysGenerator.GetNwkId(this.configuration.NetId);
 
                 var oldDevAddr = loRaDevice.DevAddr;
 
