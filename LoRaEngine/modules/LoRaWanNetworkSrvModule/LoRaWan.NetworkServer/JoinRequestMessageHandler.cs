--- conflicted
+++ resolved
@@ -203,12 +203,8 @@
                     {
 #pragma warning disable CS0618 // #655 - This Rxpk based implementation will go away as soon as the complete LNS implementation is done
                         datr = loraRegion.GetDownstreamDataRate(request.Rxpk);
-<<<<<<< HEAD
-                        if (!loraRegion.TryGetDownstreamChannelFrequency(request.Rxpk, out freq, deviceJoinInfo) || datr == null)
-=======
->>>>>>> db8c3700
 #pragma warning restore CS0618 // #655 - This Rxpk based implementation will go away as soon as the complete LNS implementation is done
-                        if (!loraRegion.TryGetDownstreamChannelFrequency(request.Rxpk.FreqHertz, out freq) || datr == null)
+                        if (!loraRegion.TryGetDownstreamChannelFrequency(request.Rxpk.FreqHertz, out freq, deviceJoinInfo: deviceJoinInfo) || datr == null)
                         {
                             this.logger.LogError("could not resolve DR and/or frequency for downstream");
                             request.NotifyFailed(loRaDevice, LoRaDeviceRequestFailedReason.InvalidRxpk);
