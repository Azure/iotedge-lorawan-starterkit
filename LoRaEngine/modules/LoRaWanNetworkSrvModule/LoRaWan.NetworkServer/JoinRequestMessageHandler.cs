// Copyright (c) Microsoft. All rights reserved.
// Licensed under the MIT license. See LICENSE file in the project root for full license information.

namespace LoRaWan.NetworkServer
{
    using System;
    using System.Collections.Generic;
    using System.Diagnostics.Metrics;
<<<<<<< HEAD
    using System.Globalization;
=======
    using System.Security.Cryptography;
>>>>>>> cb8c52f9
    using System.Threading;
    using System.Threading.Tasks;
    using LoRaTools;
    using LoRaTools.LoRaMessage;
    using LoRaTools.LoRaPhysical;
    using LoRaTools.Regions;
    using LoRaTools.Utils;
    using Microsoft.Extensions.Logging;
    using Newtonsoft.Json;

    public class JoinRequestMessageHandler : IJoinRequestMessageHandler
    {
        private readonly ILoRaDeviceRegistry deviceRegistry;
        private readonly Counter<int> joinRequestCounter;
        private readonly ILogger<JoinRequestMessageHandler> logger;
        private readonly Counter<int> receiveWindowHits;
        private readonly Counter<int> receiveWindowMisses;
        private readonly Counter<int> unhandledExceptionCount;
        private readonly NetworkServerConfiguration configuration;
        private readonly IConcentratorDeduplication concentratorDeduplication;

        public JoinRequestMessageHandler(NetworkServerConfiguration configuration,
                                         IConcentratorDeduplication concentratorDeduplication,
                                         ILoRaDeviceRegistry deviceRegistry,
                                         ILogger<JoinRequestMessageHandler> logger,
                                         Meter meter)
        {
            this.configuration = configuration;
            this.concentratorDeduplication = concentratorDeduplication;
            this.deviceRegistry = deviceRegistry;
            this.joinRequestCounter = meter?.CreateCounter<int>(MetricRegistry.JoinRequests);
            this.logger = logger;
            this.receiveWindowHits = meter?.CreateCounter<int>(MetricRegistry.ReceiveWindowHits);
            this.receiveWindowMisses = meter?.CreateCounter<int>(MetricRegistry.ReceiveWindowMisses);
            this.unhandledExceptionCount = meter?.CreateCounter<int>(MetricRegistry.UnhandledExceptions);
        }

        public void DispatchRequest(LoRaRequest request)
        {
            // Unobserved task exceptions are logged as part of ProcessJoinRequestAsync.
            _ = Task.Run(() => ProcessJoinRequestAsync(request));
        }

        internal async Task ProcessJoinRequestAsync(LoRaRequest request)
        {
            LoRaDevice loRaDevice = null;
            var loraRegion = request.Region;

            try
            {
                var timeWatcher = request.GetTimeWatcher();
                var processingTimeout = timeWatcher.GetRemainingTimeToJoinAcceptSecondWindow() - TimeSpan.FromMilliseconds(100);
                using var joinAcceptCancellationToken = new CancellationTokenSource(processingTimeout > TimeSpan.Zero ? processingTimeout : TimeSpan.Zero);

                var joinReq = (LoRaPayloadJoinRequest)request.Payload;

                var devEui = joinReq.DevEUI;
                var devEuiHexString = devEui.ToString("N", CultureInfo.InvariantCulture);

                var appEUI = joinReq.GetAppEUIAsString();

                using var scope = this.logger.BeginDeviceScope(devEuiHexString);

                this.logger.LogInformation("join request received");

                if (this.concentratorDeduplication.CheckDuplicateJoin(request) is ConcentratorDeduplicationResult.Duplicate)
                {
                    request.NotifyFailed(loRaDevice, LoRaDeviceRequestFailedReason.DeduplicationDrop);
                    // we do not log here as the concentratorDeduplication service already does more detailed logging
                    return;
                }

                loRaDevice = await this.deviceRegistry.GetDeviceForJoinRequestAsync(devEui, joinReq.DevNonce);
                if (loRaDevice == null)
                {
                    request.NotifyFailed(devEuiHexString, LoRaDeviceRequestFailedReason.UnknownDevice);
                    // we do not log here as we assume that the deviceRegistry does a more informed logging if returning null
                    return;
                }

                if (loRaDevice.AppKey is null)
                {
                    this.logger.LogError("join refused: missing AppKey for OTAA device");
                    request.NotifyFailed(loRaDevice, LoRaDeviceRequestFailedReason.InvalidJoinRequest);
                    return;
                }

                var appKey = loRaDevice.AppKey.Value;

                this.joinRequestCounter?.Add(1);

                if (loRaDevice.AppEUI != appEUI)
                {
                    this.logger.LogError("join refused: AppEUI for OTAA does not match device");
                    request.NotifyFailed(loRaDevice, LoRaDeviceRequestFailedReason.InvalidJoinRequest);
                    return;
                }

                if (!joinReq.CheckMic(appKey))
                {
                    this.logger.LogError("join refused: invalid MIC");
                    request.NotifyFailed(loRaDevice, LoRaDeviceRequestFailedReason.JoinMicCheckFailed);
                    return;
                }

                // Make sure that is a new request and not a replay
                if (loRaDevice.DevNonce is { } devNonce && devNonce == joinReq.DevNonce)
                {
                    if (string.IsNullOrEmpty(loRaDevice.GatewayID))
                    {
                        this.logger.LogInformation("join refused: join already processed by another gateway");
                    }
                    else
                    {
                        this.logger.LogError("join refused: DevNonce already used by this device");
                    }

                    request.NotifyFailed(loRaDevice, LoRaDeviceRequestFailedReason.JoinDevNonceAlreadyUsed);
                    return;
                }

                // Check that the device is joining through the linked gateway and not another
                if (!loRaDevice.IsOurDevice)
                {
                    this.logger.LogInformation("join refused: trying to join not through its linked gateway, ignoring join request");
                    request.NotifyFailed(loRaDevice, LoRaDeviceRequestFailedReason.HandledByAnotherGateway);
                    return;
                }

                var netId = this.configuration.NetId;
                var appNonce = OTAAKeysGenerator.GetAppNonce();
                var appNonceBytes = ConversionHelper.StringToByteArray(appNonce);
                var appSKey = OTAAKeysGenerator.CalculateAppSessionKey(new byte[1] { 0x02 }, appNonceBytes, netId, joinReq.DevNonce, appKey);
                var nwkSKey = OTAAKeysGenerator.CalculateNetworkSessionKey(new byte[1] { 0x01 }, appNonceBytes, netId, joinReq.DevNonce, appKey);
                var address = RandomNumberGenerator.GetInt32(toExclusive: DevAddr.MaxNetworkAddress + 1);
                // The 7 LBS of the NetID become the NwkID of a DevAddr:
                var devAddr = new DevAddr(unchecked((byte)netId.NetworkId), address);

                var oldDevAddr = loRaDevice.DevAddr;

                if (!timeWatcher.InTimeForJoinAccept())
                {
                    this.receiveWindowMisses?.Add(1);
                    // in this case it's too late, we need to break and avoid saving twins
                    this.logger.LogInformation("join refused: processing of the join request took too long, sending no message");
                    request.NotifyFailed(loRaDevice, LoRaDeviceRequestFailedReason.ReceiveWindowMissed);
                    return;
                }

                var updatedProperties = new LoRaDeviceJoinUpdateProperties
                {
                    DevAddr = devAddr,
                    NwkSKey = nwkSKey,
                    AppSKey = appSKey,
                    AppNonce = appNonce,
                    DevNonce = joinReq.DevNonce,
                    NetId = netId,
                    Region = request.Region.LoRaRegion,
                    PreferredGatewayID = this.configuration.GatewayID,
                };

                if (loRaDevice.ClassType == LoRaDeviceClassType.C)
                {
                    updatedProperties.SavePreferredGateway = true;
                    updatedProperties.SaveRegion = true;
                    updatedProperties.StationEui = request.StationEui;
                }

                DeviceJoinInfo deviceJoinInfo = null;
                if (request.Region.LoRaRegion == LoRaRegionType.CN470RP2)
                {
                    if (request.Region.TryGetJoinChannelIndex(request.RadioMetadata.Frequency, out var channelIndex))
                    {
                        updatedProperties.CN470JoinChannel = channelIndex;
                        deviceJoinInfo = new DeviceJoinInfo(channelIndex);
                    }
                    else
                    {
                        this.logger.LogError("failed to retrieve the join channel index for device");
                    }
                }

                var deviceUpdateSucceeded = await loRaDevice.UpdateAfterJoinAsync(updatedProperties, joinAcceptCancellationToken.Token);

                if (!deviceUpdateSucceeded)
                {
                    this.logger.LogError("join refused: join request could not save twin");
                    request.NotifyFailed(loRaDevice, LoRaDeviceRequestFailedReason.IoTHubProblem);
                    return;
                }

                var windowToUse = timeWatcher.ResolveJoinAcceptWindowToUse();
                if (windowToUse == Constants.InvalidReceiveWindow)
                {
                    this.receiveWindowMisses?.Add(1);
                    this.logger.LogInformation("join refused: processing of the join request took too long, sending no message");
                    request.NotifyFailed(loRaDevice, LoRaDeviceRequestFailedReason.ReceiveWindowMissed);
                    return;
                }

                ushort lnsRxDelay = 0;
                if (windowToUse == Constants.ReceiveWindow1)
                {
                    // set tmst for the normal case
                    lnsRxDelay = (ushort)loraRegion.JoinAcceptDelay1;
                }
                else
                {
                    this.logger.LogDebug("processing of the join request took too long, using second join accept receive window");
                    lnsRxDelay = (ushort)loraRegion.JoinAcceptDelay2;
                }

                this.deviceRegistry.UpdateDeviceAfterJoin(loRaDevice, oldDevAddr);

                // Build join accept downlink message
                Array.Reverse(appNonceBytes);

                // Build the DlSettings fields that is a superposition of RX2DR and RX1DROffset field
                var dlSettings = new byte[1];

                if (loRaDevice.DesiredRX2DataRate.HasValue)
                {
                    if (request.Region.DRtoConfiguration.ContainsKey(loRaDevice.DesiredRX2DataRate.Value))
                    {
                        dlSettings[0] = (byte)((byte)loRaDevice.DesiredRX2DataRate & 0b00001111);
                    }
                    else
                    {
                        this.logger.LogError("twin RX2 DR value is not within acceptable values");
                    }
                }

                if (request.Region.IsValidRX1DROffset(loRaDevice.DesiredRX1DROffset))
                {
                    var rx1droffset = (byte)(loRaDevice.DesiredRX1DROffset << 4);
                    dlSettings[0] = (byte)(dlSettings[0] + rx1droffset);
                }
                else
                {
                    this.logger.LogError("twin RX1 offset DR value is not within acceptable values");
                }

                // The following DesiredRxDelay is different than the RxDelay to be passed to Serialize function
                // This one is a delay between TX and RX for any message to be processed by joining device
                // The field accepted by Serialize method is an indication of the delay (compared to receive time of join request)
                // of when the message Join Accept message should be sent
                ushort loraSpecDesiredRxDelay = 0;
                if (Region.IsValidRXDelay(loRaDevice.DesiredRXDelay))
                {
                    loraSpecDesiredRxDelay = loRaDevice.DesiredRXDelay;
                }
                else
                {
                    this.logger.LogError("twin RX delay value is not within acceptable values");
                }

                var loRaPayloadJoinAccept = new LoRaPayloadJoinAccept(
                    netId, // NETID 0 / 1 is default test
                    devAddr, // todo add device address management
                    appNonceBytes,
                    dlSettings,
                    loraSpecDesiredRxDelay,
                    null);

                if (!loraRegion.TryGetDownstreamChannelFrequency(request.RadioMetadata.Frequency, out var freq, deviceJoinInfo: deviceJoinInfo))
                {
                    this.logger.LogError("could not resolve DR and/or frequency for downstream");
                    request.NotifyFailed(loRaDevice, LoRaDeviceRequestFailedReason.InvalidUpstreamMessage);
                    return;
                }

                var joinAcceptBytes = loRaPayloadJoinAccept.Serialize(appKey);
                var downlinkMessage = new DownlinkMessage(
                  joinAcceptBytes,
                  request.RadioMetadata.UpInfo.Xtime,
                  loraRegion.GetDownstreamDataRate(request.RadioMetadata.DataRate, loRaDevice.ReportedRX1DROffset),
                  loraRegion.GetDownstreamRX2DataRate(this.configuration.Rx2DataRate, null, logger),
                  freq,
                  loraRegion.GetDownstreamRX2Freq(this.configuration.Rx2Frequency, logger),
                  loRaDevice.DevEUI,
                  lnsRxDelay,
                  request.StationEui,
                  request.RadioMetadata.UpInfo.AntennaPreference
                  );


                this.receiveWindowHits?.Add(1, KeyValuePair.Create(MetricRegistry.ReceiveWindowTagName, (object)windowToUse));
                _ = request.PacketForwarder.SendDownstreamAsync(downlinkMessage);
                request.NotifySucceeded(loRaDevice, downlinkMessage);

                if (this.logger.IsEnabled(LogLevel.Debug))
                {
                    var jsonMsg = JsonConvert.SerializeObject(downlinkMessage);
                    this.logger.LogDebug($"{MacMessageType.JoinAccept} {jsonMsg}");
                }
                else
                {
                    this.logger.LogInformation("join accepted");
                }

            }
            catch (Exception ex) when
                (ExceptionFilterUtility.True(() => this.logger.LogError(ex, $"failed to handle join request. {ex.Message}", LogLevel.Error),
                                                () => this.unhandledExceptionCount?.Add(1)))
            {
                request.NotifyFailed(loRaDevice, ex);
                throw;
            }
        }
    }
}<|MERGE_RESOLUTION|>--- conflicted
+++ resolved
@@ -6,11 +6,8 @@
     using System;
     using System.Collections.Generic;
     using System.Diagnostics.Metrics;
-<<<<<<< HEAD
     using System.Globalization;
-=======
     using System.Security.Cryptography;
->>>>>>> cb8c52f9
     using System.Threading;
     using System.Threading.Tasks;
     using LoRaTools;
