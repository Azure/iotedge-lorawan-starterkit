--- conflicted
+++ resolved
@@ -302,41 +302,11 @@
                     if (this.logger.IsEnabled(LogLevel.Debug))
                     {
                         var jsonMsg = JsonConvert.SerializeObject(joinAccept);
-                        this.logger.LogDebug($"{LoRaMessageType.JoinAccept} {jsonMsg}");
+                        this.logger.LogDebug($"{MacMessageType.JoinAccept} {jsonMsg}");
                     }
                     else
                     {
-<<<<<<< HEAD
                         this.logger.LogInformation("join accepted");
-=======
-                        this.logger.LogError("twin RX delay value is not within acceptable values");
-                    }
-
-                    var loRaPayloadJoinAccept = new LoRaPayloadJoinAccept(
-                        ConversionHelper.ByteArrayToString(netId), // NETID 0 / 1 is default test
-                        ConversionHelper.StringToByteArray(devAddr), // todo add device address management
-                        appNonceBytes,
-                        dlSettings,
-                        loraSpecDesiredRxDelay,
-                        null);
-
-                    var joinAccept = loRaPayloadJoinAccept.Serialize(loRaDevice.AppKey, datr, freq, devEUI, tmst, lnsRxDelay, request.Rxpk.Rfch, request.Rxpk.Time, request.StationEui);
-                    if (joinAccept != null)
-                    {
-                        this.receiveWindowHits?.Add(1, KeyValuePair.Create(MetricRegistry.ReceiveWindowTagName, (object)windowToUse));
-                        _ = request.PacketForwarder.SendDownstreamAsync(joinAccept);
-                        request.NotifySucceeded(loRaDevice, joinAccept);
-
-                        if (this.logger.IsEnabled(LogLevel.Debug))
-                        {
-                            var jsonMsg = JsonConvert.SerializeObject(joinAccept);
-                            this.logger.LogDebug($"{MacMessageType.JoinAccept} {jsonMsg}");
-                        }
-                        else
-                        {
-                            this.logger.LogInformation("join accepted");
-                        }
->>>>>>> cb648d02
                     }
                 }
             }
