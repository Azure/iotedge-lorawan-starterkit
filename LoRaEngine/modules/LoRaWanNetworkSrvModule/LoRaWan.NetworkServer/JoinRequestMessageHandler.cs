// Copyright (c) Microsoft. All rights reserved.
// Licensed under the MIT license. See LICENSE file in the project root for full license information.

namespace LoRaWan.NetworkServer
{
    using System;
    using System.Collections.Generic;
    using System.Diagnostics.Metrics;
    using System.Globalization;
    using System.Security.Cryptography;
    using System.Threading;
    using System.Threading.Tasks;
    using LoRaTools;
    using LoRaTools.LoRaMessage;
    using LoRaTools.LoRaPhysical;
    using LoRaTools.Regions;
    using LoRaTools.Utils;
    using Microsoft.Extensions.Logging;
    using Newtonsoft.Json;

    public class JoinRequestMessageHandler : IJoinRequestMessageHandler
    {
        private readonly ILoRaDeviceRegistry deviceRegistry;
        private readonly Counter<int> joinRequestCounter;
        private readonly ILogger<JoinRequestMessageHandler> logger;
        private readonly Counter<int> receiveWindowHits;
        private readonly Counter<int> receiveWindowMisses;
        private readonly Counter<int> unhandledExceptionCount;
        private readonly NetworkServerConfiguration configuration;
        private readonly IConcentratorDeduplication concentratorDeduplication;

        public JoinRequestMessageHandler(NetworkServerConfiguration configuration,
                                         IConcentratorDeduplication concentratorDeduplication,
                                         ILoRaDeviceRegistry deviceRegistry,
                                         ILogger<JoinRequestMessageHandler> logger,
                                         Meter meter)
        {
            this.configuration = configuration;
            this.concentratorDeduplication = concentratorDeduplication;
            this.deviceRegistry = deviceRegistry;
            this.joinRequestCounter = meter?.CreateCounter<int>(MetricRegistry.JoinRequests);
            this.logger = logger;
            this.receiveWindowHits = meter?.CreateCounter<int>(MetricRegistry.ReceiveWindowHits);
            this.receiveWindowMisses = meter?.CreateCounter<int>(MetricRegistry.ReceiveWindowMisses);
            this.unhandledExceptionCount = meter?.CreateCounter<int>(MetricRegistry.UnhandledExceptions);
        }

        public void DispatchRequest(LoRaRequest request)
        {
            // Unobserved task exceptions are logged as part of ProcessJoinRequestAsync.
            _ = Task.Run(() => ProcessJoinRequestAsync(request));
        }

        internal async Task ProcessJoinRequestAsync(LoRaRequest request)
        {
            LoRaDevice loRaDevice = null;
            var loraRegion = request.Region;

            try
            {
                var timeWatcher = request.GetTimeWatcher();
                var processingTimeout = timeWatcher.GetRemainingTimeToJoinAcceptSecondWindow() - TimeSpan.FromMilliseconds(100);
                using var joinAcceptCancellationToken = new CancellationTokenSource(processingTimeout > TimeSpan.Zero ? processingTimeout : TimeSpan.Zero);

                var joinReq = (LoRaPayloadJoinRequest)request.Payload;

<<<<<<< HEAD
                var devEui = joinReq.DevEUI;
                var devEuiHexString = devEui.ToString("N", CultureInfo.InvariantCulture);

                var appEUI = joinReq.GetAppEUIAsString();
=======
                devEUI = joinReq.GetDevEUIAsString();
>>>>>>> 4f1c69e7

                using var scope = this.logger.BeginDeviceScope(devEuiHexString);

                this.logger.LogInformation("join request received");

                if (this.concentratorDeduplication.CheckDuplicateJoin(request) is ConcentratorDeduplicationResult.Duplicate)
                {
                    request.NotifyFailed(loRaDevice, LoRaDeviceRequestFailedReason.DeduplicationDrop);
                    // we do not log here as the concentratorDeduplication service already does more detailed logging
                    return;
                }

                loRaDevice = await this.deviceRegistry.GetDeviceForJoinRequestAsync(devEui, joinReq.DevNonce);
                if (loRaDevice == null)
                {
                    request.NotifyFailed(devEuiHexString, LoRaDeviceRequestFailedReason.UnknownDevice);
                    // we do not log here as we assume that the deviceRegistry does a more informed logging if returning null
                    return;
                }

                if (loRaDevice.AppKey is null)
                {
                    this.logger.LogError("join refused: missing AppKey for OTAA device");
                    request.NotifyFailed(loRaDevice, LoRaDeviceRequestFailedReason.InvalidJoinRequest);
                    return;
                }

                var appKey = loRaDevice.AppKey.Value;

                this.joinRequestCounter?.Add(1);

                if (loRaDevice.AppEui != joinReq.AppEui)
                {
                    this.logger.LogError("join refused: AppEUI for OTAA does not match device");
                    request.NotifyFailed(loRaDevice, LoRaDeviceRequestFailedReason.InvalidJoinRequest);
                    return;
                }

                if (!joinReq.CheckMic(appKey))
                {
                    this.logger.LogError("join refused: invalid MIC");
                    request.NotifyFailed(loRaDevice, LoRaDeviceRequestFailedReason.JoinMicCheckFailed);
                    return;
                }

                // Make sure that is a new request and not a replay
                if (loRaDevice.DevNonce is { } devNonce && devNonce == joinReq.DevNonce)
                {
                    if (string.IsNullOrEmpty(loRaDevice.GatewayID))
                    {
                        this.logger.LogInformation("join refused: join already processed by another gateway");
                    }
                    else
                    {
                        this.logger.LogError("join refused: DevNonce already used by this device");
                    }

                    request.NotifyFailed(loRaDevice, LoRaDeviceRequestFailedReason.JoinDevNonceAlreadyUsed);
                    return;
                }

                // Check that the device is joining through the linked gateway and not another
                if (!loRaDevice.IsOurDevice)
                {
                    this.logger.LogInformation("join refused: trying to join not through its linked gateway, ignoring join request");
                    request.NotifyFailed(loRaDevice, LoRaDeviceRequestFailedReason.HandledByAnotherGateway);
                    return;
                }

                var netId = this.configuration.NetId;
                var appNonce = OTAAKeysGenerator.GetAppNonce();
                var appNonceBytes = ConversionHelper.StringToByteArray(appNonce);
                var appSKey = OTAAKeysGenerator.CalculateAppSessionKey(new byte[1] { 0x02 }, appNonceBytes, netId, joinReq.DevNonce, appKey);
                var nwkSKey = OTAAKeysGenerator.CalculateNetworkSessionKey(new byte[1] { 0x01 }, appNonceBytes, netId, joinReq.DevNonce, appKey);
                var address = RandomNumberGenerator.GetInt32(toExclusive: DevAddr.MaxNetworkAddress + 1);
                // The 7 LBS of the NetID become the NwkID of a DevAddr:
                var devAddr = new DevAddr(unchecked((byte)netId.NetworkId), address);

                var oldDevAddr = loRaDevice.DevAddr;

                if (!timeWatcher.InTimeForJoinAccept())
                {
                    this.receiveWindowMisses?.Add(1);
                    // in this case it's too late, we need to break and avoid saving twins
                    this.logger.LogInformation("join refused: processing of the join request took too long, sending no message");
                    request.NotifyFailed(loRaDevice, LoRaDeviceRequestFailedReason.ReceiveWindowMissed);
                    return;
                }

                var updatedProperties = new LoRaDeviceJoinUpdateProperties
                {
                    DevAddr = devAddr,
                    NwkSKey = nwkSKey,
                    AppSKey = appSKey,
                    AppNonce = appNonce,
                    DevNonce = joinReq.DevNonce,
                    NetId = netId,
                    Region = request.Region.LoRaRegion,
                    PreferredGatewayID = this.configuration.GatewayID,
                };

                if (loRaDevice.ClassType == LoRaDeviceClassType.C)
                {
                    updatedProperties.SavePreferredGateway = true;
                    updatedProperties.SaveRegion = true;
                    updatedProperties.StationEui = request.StationEui;
                }

                DeviceJoinInfo deviceJoinInfo = null;
                if (request.Region.LoRaRegion == LoRaRegionType.CN470RP2)
                {
                    if (request.Region.TryGetJoinChannelIndex(request.RadioMetadata.Frequency, out var channelIndex))
                    {
                        updatedProperties.CN470JoinChannel = channelIndex;
                        deviceJoinInfo = new DeviceJoinInfo(channelIndex);
                    }
                    else
                    {
                        this.logger.LogError("failed to retrieve the join channel index for device");
                    }
                }

                var deviceUpdateSucceeded = await loRaDevice.UpdateAfterJoinAsync(updatedProperties, joinAcceptCancellationToken.Token);

                if (!deviceUpdateSucceeded)
                {
                    this.logger.LogError("join refused: join request could not save twin");
                    request.NotifyFailed(loRaDevice, LoRaDeviceRequestFailedReason.IoTHubProblem);
                    return;
                }

                var windowToUse = timeWatcher.ResolveJoinAcceptWindowToUse();
                if (windowToUse == Constants.InvalidReceiveWindow)
                {
                    this.receiveWindowMisses?.Add(1);
                    this.logger.LogInformation("join refused: processing of the join request took too long, sending no message");
                    request.NotifyFailed(loRaDevice, LoRaDeviceRequestFailedReason.ReceiveWindowMissed);
                    return;
                }

                ushort lnsRxDelay = 0;
                if (windowToUse == Constants.ReceiveWindow1)
                {
                    // set tmst for the normal case
                    lnsRxDelay = (ushort)loraRegion.JoinAcceptDelay1;
                }
                else
                {
                    this.logger.LogDebug("processing of the join request took too long, using second join accept receive window");
                    lnsRxDelay = (ushort)loraRegion.JoinAcceptDelay2;
                }

                this.deviceRegistry.UpdateDeviceAfterJoin(loRaDevice, oldDevAddr);

                // Build join accept downlink message
                Array.Reverse(appNonceBytes);

                // Build the DlSettings fields that is a superposition of RX2DR and RX1DROffset field
                var dlSettings = new byte[1];

                if (loRaDevice.DesiredRX2DataRate.HasValue)
                {
                    if (request.Region.DRtoConfiguration.ContainsKey(loRaDevice.DesiredRX2DataRate.Value))
                    {
                        dlSettings[0] = (byte)((byte)loRaDevice.DesiredRX2DataRate & 0b00001111);
                    }
                    else
                    {
                        this.logger.LogError("twin RX2 DR value is not within acceptable values");
                    }
                }

                if (request.Region.IsValidRX1DROffset(loRaDevice.DesiredRX1DROffset))
                {
                    var rx1droffset = (byte)(loRaDevice.DesiredRX1DROffset << 4);
                    dlSettings[0] = (byte)(dlSettings[0] + rx1droffset);
                }
                else
                {
                    this.logger.LogError("twin RX1 offset DR value is not within acceptable values");
                }

                // The following DesiredRxDelay is different than the RxDelay to be passed to Serialize function
                // This one is a delay between TX and RX for any message to be processed by joining device
                // The field accepted by Serialize method is an indication of the delay (compared to receive time of join request)
                // of when the message Join Accept message should be sent
                ushort loraSpecDesiredRxDelay = 0;
                if (Region.IsValidRXDelay(loRaDevice.DesiredRXDelay))
                {
                    loraSpecDesiredRxDelay = loRaDevice.DesiredRXDelay;
                }
                else
                {
                    this.logger.LogError("twin RX delay value is not within acceptable values");
                }

                var loRaPayloadJoinAccept = new LoRaPayloadJoinAccept(
                    netId, // NETID 0 / 1 is default test
                    devAddr, // todo add device address management
                    appNonceBytes,
                    dlSettings,
                    loraSpecDesiredRxDelay,
                    null);

                if (!loraRegion.TryGetDownstreamChannelFrequency(request.RadioMetadata.Frequency, out var freq, deviceJoinInfo: deviceJoinInfo))
                {
                    this.logger.LogError("could not resolve DR and/or frequency for downstream");
                    request.NotifyFailed(loRaDevice, LoRaDeviceRequestFailedReason.InvalidUpstreamMessage);
                    return;
                }

                var joinAcceptBytes = loRaPayloadJoinAccept.Serialize(appKey);
                var downlinkMessage = new DownlinkMessage(
                  joinAcceptBytes,
                  request.RadioMetadata.UpInfo.Xtime,
                  loraRegion.GetDownstreamDataRate(request.RadioMetadata.DataRate, loRaDevice.ReportedRX1DROffset),
                  loraRegion.GetDownstreamRX2DataRate(this.configuration.Rx2DataRate, null, logger),
                  freq,
                  loraRegion.GetDownstreamRX2Freq(this.configuration.Rx2Frequency, logger),
                  loRaDevice.DevEUI,
                  lnsRxDelay,
                  request.StationEui,
                  request.RadioMetadata.UpInfo.AntennaPreference
                  );


                this.receiveWindowHits?.Add(1, KeyValuePair.Create(MetricRegistry.ReceiveWindowTagName, (object)windowToUse));
                _ = request.PacketForwarder.SendDownstreamAsync(downlinkMessage);
                request.NotifySucceeded(loRaDevice, downlinkMessage);

                if (this.logger.IsEnabled(LogLevel.Debug))
                {
                    var jsonMsg = JsonConvert.SerializeObject(downlinkMessage);
                    this.logger.LogDebug($"{MacMessageType.JoinAccept} {jsonMsg}");
                }
                else
                {
                    this.logger.LogInformation("join accepted");
                }

            }
            catch (Exception ex) when
                (ExceptionFilterUtility.True(() => this.logger.LogError(ex, $"failed to handle join request. {ex.Message}", LogLevel.Error),
                                                () => this.unhandledExceptionCount?.Add(1)))
            {
                request.NotifyFailed(loRaDevice, ex);
                throw;
            }
        }
    }
}<|MERGE_RESOLUTION|>--- conflicted
+++ resolved
@@ -64,14 +64,8 @@
 
                 var joinReq = (LoRaPayloadJoinRequest)request.Payload;
 
-<<<<<<< HEAD
                 var devEui = joinReq.DevEUI;
                 var devEuiHexString = devEui.ToString("N", CultureInfo.InvariantCulture);
-
-                var appEUI = joinReq.GetAppEUIAsString();
-=======
-                devEUI = joinReq.GetDevEUIAsString();
->>>>>>> 4f1c69e7
 
                 using var scope = this.logger.BeginDeviceScope(devEuiHexString);
 
