// Copyright (c) Microsoft. All rights reserved.
// Licensed under the MIT license. See LICENSE file in the project root for full license information.

namespace LoRaWan.NetworkServer
{
    using System;
    using System.Collections.Generic;
    using System.Diagnostics.Metrics;
    using System.Threading.Tasks;
    using LoRaTools;
    using LoRaTools.LoRaMessage;
    using LoRaTools.Regions;
    using LoRaTools.Utils;
    using Microsoft.Extensions.Logging;
    using Newtonsoft.Json;

    public class JoinRequestMessageHandler : IJoinRequestMessageHandler
    {
        private readonly ILoRaDeviceRegistry deviceRegistry;
        private readonly Counter<int> joinRequestCounter;
        private readonly ILogger<JoinRequestMessageHandler> logger;
        private readonly Counter<int> receiveWindowHits;
        private readonly Counter<int> receiveWindowMisses;
        private readonly Counter<int> unhandledExceptionCount;
        private readonly NetworkServerConfiguration configuration;
        private readonly IConcentratorDeduplication concentratorDeduplication;

        public JoinRequestMessageHandler(NetworkServerConfiguration configuration,
                                         IConcentratorDeduplication concentratorDeduplication,
                                         ILoRaDeviceRegistry deviceRegistry,
                                         ILogger<JoinRequestMessageHandler> logger,
                                         Meter meter)
        {
            this.configuration = configuration;
            this.concentratorDeduplication = concentratorDeduplication;
            this.deviceRegistry = deviceRegistry;
            this.joinRequestCounter = meter?.CreateCounter<int>(MetricRegistry.JoinRequests);
            this.logger = logger;
            this.receiveWindowHits = meter?.CreateCounter<int>(MetricRegistry.ReceiveWindowHits);
            this.receiveWindowMisses = meter?.CreateCounter<int>(MetricRegistry.ReceiveWindowMisses);
            this.unhandledExceptionCount = meter?.CreateCounter<int>(MetricRegistry.UnhandledExceptions);
        }

        public void DispatchRequest(LoRaRequest request)
        {
            // Unobserved task exceptions are logged as part of ProcessJoinRequestAsync.
            _ = Task.Run(() => ProcessJoinRequestAsync(request));
        }

        internal async Task ProcessJoinRequestAsync(LoRaRequest request)
        {
            LoRaDevice loRaDevice = null;
            string devEUI = null;
            var loraRegion = request.Region;

            try
            {
                var timeWatcher = request.GetTimeWatcher();

                var joinReq = (LoRaPayloadJoinRequest)request.Payload;

                devEUI = joinReq.GetDevEUIAsString();
                var appEUI = joinReq.GetAppEUIAsString();

                using var scope = this.logger.BeginDeviceScope(devEUI);

                this.logger.LogInformation("join request received");

                if (this.concentratorDeduplication.CheckDuplicateJoin(request) is ConcentratorDeduplicationResult.Duplicate)
                {
                    request.NotifyFailed(loRaDevice, LoRaDeviceRequestFailedReason.DeduplicationDrop);
                    // we do not log here as the concentratorDeduplication service already does more detailed logging
                    return;
                }

                loRaDevice = await this.deviceRegistry.GetDeviceForJoinRequestAsync(devEUI, joinReq.DevNonce);
                if (loRaDevice == null)
                {
                    request.NotifyFailed(devEUI, LoRaDeviceRequestFailedReason.UnknownDevice);
                    // we do not log here as we assume that the deviceRegistry does a more informed logging if returning null
                    return;
                }

                if (string.IsNullOrEmpty(loRaDevice.AppKey))
                {
                    this.logger.LogError("join refused: missing AppKey for OTAA device");
                    request.NotifyFailed(loRaDevice, LoRaDeviceRequestFailedReason.InvalidJoinRequest);
                    return;
                }

                this.joinRequestCounter?.Add(1);

                if (loRaDevice.AppEUI != appEUI)
                {
                    this.logger.LogError("join refused: AppEUI for OTAA does not match device");
                    request.NotifyFailed(loRaDevice, LoRaDeviceRequestFailedReason.InvalidJoinRequest);
                    return;
                }

                if (!joinReq.CheckMic(loRaDevice.AppKey))
                {
                    this.logger.LogError("join refused: invalid MIC");
                    request.NotifyFailed(loRaDevice, LoRaDeviceRequestFailedReason.JoinMicCheckFailed);
                    return;
                }

                // Make sure that is a new request and not a replay
                if (loRaDevice.DevNonce is { } devNonce && devNonce == joinReq.DevNonce)
                {
                    if (string.IsNullOrEmpty(loRaDevice.GatewayID))
                    {
                        this.logger.LogInformation("join refused: join already processed by another gateway");
                    }
                    else
                    {
                        this.logger.LogError("join refused: DevNonce already used by this device");
                    }

                    request.NotifyFailed(loRaDevice, LoRaDeviceRequestFailedReason.JoinDevNonceAlreadyUsed);
                    return;
                }

                // Check that the device is joining through the linked gateway and not another
                if (!loRaDevice.IsOurDevice)
                {
                    this.logger.LogInformation("join refused: trying to join not through its linked gateway, ignoring join request");
                    request.NotifyFailed(loRaDevice, LoRaDeviceRequestFailedReason.HandledByAnotherGateway);
                    return;
                }

                var netIdBytes = BitConverter.GetBytes(this.configuration.NetId);
                var netId = new byte[3]
                {
                netIdBytes[0],
                netIdBytes[1],
                netIdBytes[2]
                };

                var appNonce = OTAAKeysGenerator.GetAppNonce();
                var appNonceBytes = ConversionHelper.StringToByteArray(appNonce);
                var appKeyBytes = ConversionHelper.StringToByteArray(loRaDevice.AppKey);
                var appSKey = OTAAKeysGenerator.CalculateKey(new byte[1] { 0x02 }, appNonceBytes, netId, joinReq.DevNonce, appKeyBytes);
                var nwkSKey = OTAAKeysGenerator.CalculateKey(new byte[1] { 0x01 }, appNonceBytes, netId, joinReq.DevNonce, appKeyBytes);
                var devAddr = OTAAKeysGenerator.GetNwkId(netId);

                var oldDevAddr = loRaDevice.DevAddr;

                if (!timeWatcher.InTimeForJoinAccept())
                {
                    this.receiveWindowMisses?.Add(1);
                    // in this case it's too late, we need to break and avoid saving twins
                    this.logger.LogInformation("join refused: processing of the join request took too long, sending no message");
                    request.NotifyFailed(loRaDevice, LoRaDeviceRequestFailedReason.ReceiveWindowMissed);
                    return;
                }

                var updatedProperties = new LoRaDeviceJoinUpdateProperties
                {
                    DevAddr = devAddr,
                    NwkSKey = nwkSKey,
                    AppSKey = appSKey,
                    AppNonce = appNonce,
                    DevNonce = joinReq.DevNonce,
                    NetID = ConversionHelper.ByteArrayToString(netId),
                    Region = request.Region.LoRaRegion,
                    PreferredGatewayID = this.configuration.GatewayID,
                };

                if (loRaDevice.ClassType == LoRaDeviceClassType.C)
                {
                    updatedProperties.SavePreferredGateway = true;
                    updatedProperties.SaveRegion = true;
                    updatedProperties.StationEui = request.StationEui;
                }

                if (request.Region.LoRaRegion == LoRaRegionType.CN470RP2)
                {
#pragma warning disable CS0618 // #655 - This Rxpk based implementation will go away as soon as the complete LNS implementation is done
                    if (request.Region.TryGetJoinChannelIndex(request.Rxpk, out var channelIndex))
#pragma warning restore CS0618 // #655 - This Rxpk based implementation will go away as soon as the complete LNS implementation is done
                    {
                        updatedProperties.CN470JoinChannel = channelIndex;
                    }
<<<<<<< HEAD

                    DeviceJoinInfo deviceJoinInfo = null;
                    if (request.Region.LoRaRegion == LoRaRegionType.CN470RP2)
                    {
#pragma warning disable CS0618 // #655 - This Rxpk based implementation will go away as soon as the complete LNS implementation is done
                        if (request.Region.TryGetJoinChannelIndex(request.Rxpk, out var channelIndex))
#pragma warning restore CS0618 // #655 - This Rxpk based implementation will go away as soon as the complete LNS implementation is done
                        {
                            updatedProperties.CN470JoinChannel = channelIndex;
                            deviceJoinInfo = new DeviceJoinInfo(channelIndex);
                        }
                        else
                        {
                            this.logger.LogError("failed to retrieve the join channel index for device");
                        }
=======
                    else
                    {
                        this.logger.LogError("failed to retrieve the join channel index for device");
>>>>>>> 5e8e620d
                    }
                }

                var deviceUpdateSucceeded = await loRaDevice.UpdateAfterJoinAsync(updatedProperties);

                if (!deviceUpdateSucceeded)
                {
                    this.logger.LogError("join refused: join request could not save twin");
                    request.NotifyFailed(loRaDevice, LoRaDeviceRequestFailedReason.ApplicationError);
                    return;
                }

                var windowToUse = timeWatcher.ResolveJoinAcceptWindowToUse();
                if (windowToUse == Constants.InvalidReceiveWindow)
                {
                    this.receiveWindowMisses?.Add(1);
                    this.logger.LogInformation("join refused: processing of the join request took too long, sending no message");
                    request.NotifyFailed(loRaDevice, LoRaDeviceRequestFailedReason.ReceiveWindowMissed);
                    return;
                }

                Hertz freq;
                string datr = null;
                uint tmst = 0;
                ushort lnsRxDelay = 0;
                if (windowToUse == Constants.ReceiveWindow1)
                {
#pragma warning disable CS0618 // #655 - This Rxpk based implementation will go away as soon as the complete LNS implementation is done
                    datr = loraRegion.GetDownstreamDataRate(request.Rxpk);
#pragma warning restore CS0618 // #655 - This Rxpk based implementation will go away as soon as the complete LNS implementation is done
<<<<<<< HEAD
                        if (!loraRegion.TryGetDownstreamChannelFrequency(request.Rxpk.FreqHertz, out freq, deviceJoinInfo: deviceJoinInfo) || datr == null)
                        {
                            this.logger.LogError("could not resolve DR and/or frequency for downstream");
                            request.NotifyFailed(loRaDevice, LoRaDeviceRequestFailedReason.InvalidRxpk);
                            return;
                        }

                        // set tmst for the normal case
                        tmst = request.Rxpk.Tmst + (loraRegion.JoinAcceptDelay1 * 1000000);
                        lnsRxDelay = (ushort)loraRegion.JoinAcceptDelay1;
                    }
                    else
=======
                    if (!loraRegion.TryGetDownstreamChannelFrequency(request.Rxpk.FreqHertz, out freq) || datr == null)
>>>>>>> 5e8e620d
                    {
                        this.logger.LogError("could not resolve DR and/or frequency for downstream");
                        request.NotifyFailed(loRaDevice, LoRaDeviceRequestFailedReason.InvalidRxpk);
                        return;
                    }

<<<<<<< HEAD
                        freq = loraRegion.GetDownstreamRX2Freq(this.configuration.Rx2Frequency, logger, deviceJoinInfo);
#pragma warning disable CS0618 // #655 - This Rxpk based implementation will go away as soon as the complete LNS implementation is done
                        datr = loraRegion.GetDownstreamRX2DataRate(devEUI, this.configuration.Rx2DataRate, null, logger, deviceJoinInfo);
=======
                    // set tmst for the normal case
                    tmst = request.Rxpk.Tmst + (loraRegion.JoinAcceptDelay1 * 1000000);
                    lnsRxDelay = (ushort)loraRegion.JoinAcceptDelay1;
                }
                else
                {
                    this.logger.LogDebug("processing of the join request took too long, using second join accept receive window");
                    tmst = request.Rxpk.Tmst + (loraRegion.JoinAcceptDelay2 * 1000000);
                    lnsRxDelay = (ushort)loraRegion.JoinAcceptDelay2;

                    freq = loraRegion.GetDownstreamRX2Freq(this.configuration.Rx2Frequency, logger);
#pragma warning disable CS0618 // #655 - This Rxpk based implementation will go away as soon as the complete LNS implementation is done
                    datr = loraRegion.GetDownstreamRX2DataRate(devEUI, this.configuration.Rx2DataRate, null, logger);
>>>>>>> 5e8e620d
#pragma warning restore CS0618 // #655 - This Rxpk based implementation will go away as soon as the complete LNS implementation is done
                }

                this.deviceRegistry.UpdateDeviceAfterJoin(loRaDevice, oldDevAddr);

                // Build join accept downlink message
                Array.Reverse(netId);
                Array.Reverse(appNonceBytes);

                // Build the DlSettings fields that is a superposition of RX2DR and RX1DROffset field
                var dlSettings = new byte[1];

                if (loRaDevice.DesiredRX2DataRate.HasValue)
                {
                    if (request.Region.DRtoConfiguration.ContainsKey(loRaDevice.DesiredRX2DataRate.Value))
                    {
                        dlSettings[0] = (byte)((byte)loRaDevice.DesiredRX2DataRate & 0b00001111);
                    }
                    else
                    {
                        this.logger.LogError("twin RX2 DR value is not within acceptable values");
                    }
                }

                if (request.Region.IsValidRX1DROffset(loRaDevice.DesiredRX1DROffset))
                {
                    var rx1droffset = (byte)(loRaDevice.DesiredRX1DROffset << 4);
                    dlSettings[0] = (byte)(dlSettings[0] + rx1droffset);
                }
                else
                {
                    this.logger.LogError("twin RX1 offset DR value is not within acceptable values");
                }

                // The following DesiredRxDelay is different than the RxDelay to be passed to Serialize function
                // This one is a delay between TX and RX for any message to be processed by joining device
                // The field accepted by Serialize method is an indication of the delay (compared to receive time of join request)
                // of when the message Join Accept message should be sent
                ushort loraSpecDesiredRxDelay = 0;
                if (Region.IsValidRXDelay(loRaDevice.DesiredRXDelay))
                {
                    loraSpecDesiredRxDelay = loRaDevice.DesiredRXDelay;
                }
                else
                {
                    this.logger.LogError("twin RX delay value is not within acceptable values");
                }

                var loRaPayloadJoinAccept = new LoRaPayloadJoinAccept(
                    ConversionHelper.ByteArrayToString(netId), // NETID 0 / 1 is default test
                    ConversionHelper.StringToByteArray(devAddr), // todo add device address management
                    appNonceBytes,
                    dlSettings,
                    loraSpecDesiredRxDelay,
                    null);

                var joinAccept = loRaPayloadJoinAccept.Serialize(loRaDevice.AppKey, datr, freq, devEUI, tmst, lnsRxDelay, request.Rxpk.Rfch, request.Rxpk.Time, request.StationEui);
                if (joinAccept != null)
                {
                    this.receiveWindowHits?.Add(1, KeyValuePair.Create(MetricRegistry.ReceiveWindowTagName, (object)windowToUse));
                    _ = request.PacketForwarder.SendDownstreamAsync(joinAccept);
                    request.NotifySucceeded(loRaDevice, joinAccept);

                    if (this.logger.IsEnabled(LogLevel.Debug))
                    {
                        var jsonMsg = JsonConvert.SerializeObject(joinAccept);
                        this.logger.LogDebug($"{MacMessageType.JoinAccept} {jsonMsg}");
                    }
                    else
                    {
<<<<<<< HEAD
                        this.logger.LogError("twin RX delay value is not within acceptable values");
                    }

                    var loRaPayloadJoinAccept = new LoRaPayloadJoinAccept(
                        ConversionHelper.ByteArrayToString(netId), // NETID 0 / 1 is default test
                        ConversionHelper.StringToByteArray(devAddr), // todo add device address management
                        appNonceBytes,
                        dlSettings,
                        loraSpecDesiredRxDelay,
                        null);

                    var joinAccept = loRaPayloadJoinAccept.Serialize(loRaDevice.AppKey, datr, freq, devEUI, tmst, lnsRxDelay, request.Rxpk.Rfch, request.Rxpk.Time, request.StationEui, deviceJoinInfo);
                    if (joinAccept != null)
                    {
                        this.receiveWindowHits?.Add(1, KeyValuePair.Create(MetricRegistry.ReceiveWindowTagName, (object)windowToUse));
                        _ = request.PacketForwarder.SendDownstreamAsync(joinAccept);
                        request.NotifySucceeded(loRaDevice, joinAccept);

                        if (this.logger.IsEnabled(LogLevel.Debug))
                        {
                            var jsonMsg = JsonConvert.SerializeObject(joinAccept);
                            this.logger.LogDebug($"{LoRaMessageType.JoinAccept} {jsonMsg}");
                        }
                        else
                        {
                            this.logger.LogInformation("join accepted");
                        }
=======
                        this.logger.LogInformation("join accepted");
>>>>>>> 5e8e620d
                    }
                }
            }
            catch (Exception ex) when
                (ExceptionFilterUtility.True(() => this.logger.LogError(ex, $"failed to handle join request. {ex.Message}", LogLevel.Error),
                                                () => this.unhandledExceptionCount?.Add(1)))
            {
                request.NotifyFailed(loRaDevice, ex);
                throw;
            }
        }
    }
}<|MERGE_RESOLUTION|>--- conflicted
+++ resolved
@@ -173,6 +173,7 @@
                     updatedProperties.StationEui = request.StationEui;
                 }
 
+                DeviceJoinInfo deviceJoinInfo = null;
                 if (request.Region.LoRaRegion == LoRaRegionType.CN470RP2)
                 {
 #pragma warning disable CS0618 // #655 - This Rxpk based implementation will go away as soon as the complete LNS implementation is done
@@ -180,28 +181,11 @@
 #pragma warning restore CS0618 // #655 - This Rxpk based implementation will go away as soon as the complete LNS implementation is done
                     {
                         updatedProperties.CN470JoinChannel = channelIndex;
-                    }
-<<<<<<< HEAD
-
-                    DeviceJoinInfo deviceJoinInfo = null;
-                    if (request.Region.LoRaRegion == LoRaRegionType.CN470RP2)
-                    {
-#pragma warning disable CS0618 // #655 - This Rxpk based implementation will go away as soon as the complete LNS implementation is done
-                        if (request.Region.TryGetJoinChannelIndex(request.Rxpk, out var channelIndex))
-#pragma warning restore CS0618 // #655 - This Rxpk based implementation will go away as soon as the complete LNS implementation is done
-                        {
-                            updatedProperties.CN470JoinChannel = channelIndex;
-                            deviceJoinInfo = new DeviceJoinInfo(channelIndex);
-                        }
-                        else
-                        {
-                            this.logger.LogError("failed to retrieve the join channel index for device");
-                        }
-=======
+                        deviceJoinInfo = new DeviceJoinInfo(channelIndex);
+                    }
                     else
                     {
                         this.logger.LogError("failed to retrieve the join channel index for device");
->>>>>>> 5e8e620d
                     }
                 }
 
@@ -232,33 +216,13 @@
 #pragma warning disable CS0618 // #655 - This Rxpk based implementation will go away as soon as the complete LNS implementation is done
                     datr = loraRegion.GetDownstreamDataRate(request.Rxpk);
 #pragma warning restore CS0618 // #655 - This Rxpk based implementation will go away as soon as the complete LNS implementation is done
-<<<<<<< HEAD
-                        if (!loraRegion.TryGetDownstreamChannelFrequency(request.Rxpk.FreqHertz, out freq, deviceJoinInfo: deviceJoinInfo) || datr == null)
-                        {
-                            this.logger.LogError("could not resolve DR and/or frequency for downstream");
-                            request.NotifyFailed(loRaDevice, LoRaDeviceRequestFailedReason.InvalidRxpk);
-                            return;
-                        }
-
-                        // set tmst for the normal case
-                        tmst = request.Rxpk.Tmst + (loraRegion.JoinAcceptDelay1 * 1000000);
-                        lnsRxDelay = (ushort)loraRegion.JoinAcceptDelay1;
-                    }
-                    else
-=======
-                    if (!loraRegion.TryGetDownstreamChannelFrequency(request.Rxpk.FreqHertz, out freq) || datr == null)
->>>>>>> 5e8e620d
+                    if (!loraRegion.TryGetDownstreamChannelFrequency(request.Rxpk.FreqHertz, out freq, deviceJoinInfo: deviceJoinInfo) || datr == null)
                     {
                         this.logger.LogError("could not resolve DR and/or frequency for downstream");
                         request.NotifyFailed(loRaDevice, LoRaDeviceRequestFailedReason.InvalidRxpk);
                         return;
                     }
 
-<<<<<<< HEAD
-                        freq = loraRegion.GetDownstreamRX2Freq(this.configuration.Rx2Frequency, logger, deviceJoinInfo);
-#pragma warning disable CS0618 // #655 - This Rxpk based implementation will go away as soon as the complete LNS implementation is done
-                        datr = loraRegion.GetDownstreamRX2DataRate(devEUI, this.configuration.Rx2DataRate, null, logger, deviceJoinInfo);
-=======
                     // set tmst for the normal case
                     tmst = request.Rxpk.Tmst + (loraRegion.JoinAcceptDelay1 * 1000000);
                     lnsRxDelay = (ushort)loraRegion.JoinAcceptDelay1;
@@ -269,10 +233,9 @@
                     tmst = request.Rxpk.Tmst + (loraRegion.JoinAcceptDelay2 * 1000000);
                     lnsRxDelay = (ushort)loraRegion.JoinAcceptDelay2;
 
-                    freq = loraRegion.GetDownstreamRX2Freq(this.configuration.Rx2Frequency, logger);
+                    freq = loraRegion.GetDownstreamRX2Freq(this.configuration.Rx2Frequency, logger, deviceJoinInfo);
 #pragma warning disable CS0618 // #655 - This Rxpk based implementation will go away as soon as the complete LNS implementation is done
-                    datr = loraRegion.GetDownstreamRX2DataRate(devEUI, this.configuration.Rx2DataRate, null, logger);
->>>>>>> 5e8e620d
+                    datr = loraRegion.GetDownstreamRX2DataRate(devEUI, this.configuration.Rx2DataRate, null, logger, deviceJoinInfo);
 #pragma warning restore CS0618 // #655 - This Rxpk based implementation will go away as soon as the complete LNS implementation is done
                 }
 
@@ -329,7 +292,7 @@
                     loraSpecDesiredRxDelay,
                     null);
 
-                var joinAccept = loRaPayloadJoinAccept.Serialize(loRaDevice.AppKey, datr, freq, devEUI, tmst, lnsRxDelay, request.Rxpk.Rfch, request.Rxpk.Time, request.StationEui);
+                var joinAccept = loRaPayloadJoinAccept.Serialize(loRaDevice.AppKey, datr, freq, devEUI, tmst, lnsRxDelay, request.Rxpk.Rfch, request.Rxpk.Time, request.StationEui, deviceJoinInfo);
                 if (joinAccept != null)
                 {
                     this.receiveWindowHits?.Add(1, KeyValuePair.Create(MetricRegistry.ReceiveWindowTagName, (object)windowToUse));
@@ -343,37 +306,7 @@
                     }
                     else
                     {
-<<<<<<< HEAD
-                        this.logger.LogError("twin RX delay value is not within acceptable values");
-                    }
-
-                    var loRaPayloadJoinAccept = new LoRaPayloadJoinAccept(
-                        ConversionHelper.ByteArrayToString(netId), // NETID 0 / 1 is default test
-                        ConversionHelper.StringToByteArray(devAddr), // todo add device address management
-                        appNonceBytes,
-                        dlSettings,
-                        loraSpecDesiredRxDelay,
-                        null);
-
-                    var joinAccept = loRaPayloadJoinAccept.Serialize(loRaDevice.AppKey, datr, freq, devEUI, tmst, lnsRxDelay, request.Rxpk.Rfch, request.Rxpk.Time, request.StationEui, deviceJoinInfo);
-                    if (joinAccept != null)
-                    {
-                        this.receiveWindowHits?.Add(1, KeyValuePair.Create(MetricRegistry.ReceiveWindowTagName, (object)windowToUse));
-                        _ = request.PacketForwarder.SendDownstreamAsync(joinAccept);
-                        request.NotifySucceeded(loRaDevice, joinAccept);
-
-                        if (this.logger.IsEnabled(LogLevel.Debug))
-                        {
-                            var jsonMsg = JsonConvert.SerializeObject(joinAccept);
-                            this.logger.LogDebug($"{LoRaMessageType.JoinAccept} {jsonMsg}");
-                        }
-                        else
-                        {
-                            this.logger.LogInformation("join accepted");
-                        }
-=======
                         this.logger.LogInformation("join accepted");
->>>>>>> 5e8e620d
                     }
                 }
             }
