--- conflicted
+++ resolved
@@ -134,21 +134,6 @@
                     return;
                 }
 
-<<<<<<< HEAD
-                var netIdBytes = BitConverter.GetBytes(this.configuration.NetId);
-                var netId = new byte[3]
-                {
-                    netIdBytes[0],
-                    netIdBytes[1],
-                    netIdBytes[2]
-                };
-
-                var appNonce = OTAAKeysGenerator.GetAppNonce();
-                var appNonceBytes = ConversionHelper.StringToByteArray(appNonce);
-                var appSKey = OTAAKeysGenerator.CalculateAppSessionKey(appNonceBytes, netId, joinReq.DevNonce, appKey);
-                var nwkSKey = OTAAKeysGenerator.CalculateNetworkSessionKey(appNonceBytes, netId, joinReq.DevNonce, appKey);
-                var devAddr = OTAAKeysGenerator.GetNwkId(this.configuration.NetId);
-=======
                 var netId = this.configuration.NetId;
                 var appNonce = new AppNonce(RandomNumberGenerator.GetInt32(toExclusive: AppNonce.MaxValue + 1));
                 var appSKey = OTAAKeysGenerator.CalculateAppSessionKey(new byte[1] { 0x02 }, appNonce, netId, joinReq.DevNonce, appKey);
@@ -156,7 +141,6 @@
                 var address = RandomNumberGenerator.GetInt32(toExclusive: DevAddr.MaxNetworkAddress + 1);
                 // The 7 LBS of the NetID become the NwkID of a DevAddr:
                 var devAddr = new DevAddr(unchecked((byte)netId.NetworkId), address);
->>>>>>> db52e352
 
                 var oldDevAddr = loRaDevice.DevAddr;
 
