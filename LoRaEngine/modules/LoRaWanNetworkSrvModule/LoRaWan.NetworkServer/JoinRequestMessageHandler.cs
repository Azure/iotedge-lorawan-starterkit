--- conflicted
+++ resolved
@@ -246,28 +246,11 @@
                 // Build the DlSettings fields that is a superposition of RX2DR and RX1DROffset field
                 var dlSettings = new byte[1];
 
-<<<<<<< HEAD
-                    if (loRaDevice.DesiredRX2DataRate.HasValue)
-                    {
-                        if (request.Region.DRtoConfiguration.ContainsKey(loRaDevice.DesiredRX2DataRate.Value))
-                        {
-                            dlSettings[0] = (byte)((byte)loRaDevice.DesiredRX2DataRate & 0b00001111);
-                        }
-                        else
-                        {
-                            this.logger.LogError("twin RX2 DR value is not within acceptable values");
-                        }
-                    }
-
-                    if (request.Region.IsValidRX1DROffset(loRaDevice.DesiredRX1DROffset))
-=======
                 if (loRaDevice.DesiredRX2DataRate.HasValue)
                 {
                     if (request.Region.DRtoConfiguration.ContainsKey(loRaDevice.DesiredRX2DataRate.Value))
->>>>>>> 7ba298ca
-                    {
-                        dlSettings[0] =
-                            (byte)(loRaDevice.DesiredRX2DataRate & 0b00001111);
+                    {
+                        dlSettings[0] = (byte)((byte)loRaDevice.DesiredRX2DataRate & 0b00001111);
                     }
                     else
                     {
