--- conflicted
+++ resolved
@@ -206,38 +206,16 @@
                     return;
                 }
 
-<<<<<<< HEAD
-                Hertz freq;
-                string datr = null;
-                uint tmst = 0;
-                var lnsRxDelay = 0;
-=======
-                ushort lnsRxDelay = 0;
->>>>>>> 2cef3383
+                ushort lnsRxDelay;
                 if (windowToUse == Constants.ReceiveWindow1)
                 {
                     // set tmst for the normal case
-<<<<<<< HEAD
-                    tmst = request.Rxpk.Tmst + ((uint)loraRegion.JoinAcceptDelay1.ToSeconds() * 1000000);
-                    lnsRxDelay = loraRegion.JoinAcceptDelay1.ToSeconds();
-=======
-                    lnsRxDelay = (ushort)loraRegion.JoinAcceptDelay1;
->>>>>>> 2cef3383
+                    lnsRxDelay = (ushort)loraRegion.JoinAcceptDelay1.ToSeconds();
                 }
                 else
                 {
                     this.logger.LogDebug("processing of the join request took too long, using second join accept receive window");
-<<<<<<< HEAD
-                    tmst = request.Rxpk.Tmst + ((uint)loraRegion.JoinAcceptDelay2.ToSeconds() * 1000000);
-                    lnsRxDelay = loraRegion.JoinAcceptDelay2.ToSeconds();
-
-                    freq = loraRegion.GetDownstreamRX2Freq(this.configuration.Rx2Frequency, logger, deviceJoinInfo);
-#pragma warning disable CS0618 // #655 - This Rxpk based implementation will go away as soon as the complete LNS implementation is done
-                    datr = loraRegion.GetDownstreamRX2DataRate(devEUI, this.configuration.Rx2DataRate, null, logger, deviceJoinInfo);
-#pragma warning restore CS0618 // #655 - This Rxpk based implementation will go away as soon as the complete LNS implementation is done
-=======
-                    lnsRxDelay = (ushort)loraRegion.JoinAcceptDelay2;
->>>>>>> 2cef3383
+                    lnsRxDelay = (ushort)loraRegion.JoinAcceptDelay2.ToSeconds();
                 }
 
                 this.deviceRegistry.UpdateDeviceAfterJoin(loRaDevice, oldDevAddr);
@@ -293,12 +271,7 @@
                     loraSpecDesiredRxDelay,
                     null);
 
-<<<<<<< HEAD
-                var joinAccept = loRaPayloadJoinAccept.Serialize(loRaDevice.AppKey, datr, freq, devEUI, tmst, (ushort)lnsRxDelay, request.Rxpk.Rfch, request.Rxpk.Time, request.StationEui, deviceJoinInfo);
-                if (joinAccept != null)
-=======
                 if (!loraRegion.TryGetDownstreamChannelFrequency(request.RadioMetadata.Frequency, out var freq, deviceJoinInfo: deviceJoinInfo))
->>>>>>> 2cef3383
                 {
                     this.logger.LogError("could not resolve DR and/or frequency for downstream");
                     request.NotifyFailed(loRaDevice, LoRaDeviceRequestFailedReason.InvalidUpstreamMessage);
