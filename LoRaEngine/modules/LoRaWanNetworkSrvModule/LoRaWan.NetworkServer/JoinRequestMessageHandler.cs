--- conflicted
+++ resolved
@@ -4,10 +4,7 @@
 namespace LoRaWan.NetworkServer
 {
     using System;
-<<<<<<< HEAD
-=======
     using System.Collections.Generic;
->>>>>>> 7e732980
     using System.Diagnostics.Metrics;
     using System.Threading.Tasks;
     using LoRaTools;
@@ -31,13 +28,8 @@
         public JoinRequestMessageHandler(NetworkServerConfiguration configuration,
                                          IConcentratorDeduplication concentratorDeduplication,
                                          ILoRaDeviceRegistry deviceRegistry,
-<<<<<<< HEAD
-                                         Meter meter,
-                                         ILogger<JoinRequestMessageHandler> logger)
-=======
                                          ILogger<JoinRequestMessageHandler> logger,
                                          Meter meter)
->>>>>>> 7e732980
         {
             this.configuration = configuration;
             this.concentratorDeduplication = concentratorDeduplication;
