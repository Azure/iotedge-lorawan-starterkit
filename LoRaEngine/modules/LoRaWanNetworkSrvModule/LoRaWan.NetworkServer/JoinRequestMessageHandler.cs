// Copyright (c) Microsoft. All rights reserved.
// Licensed under the MIT license. See LICENSE file in the project root for full license information.

namespace LoRaWan.NetworkServer
{
    using System;
    using System.Threading.Tasks;
    using LoRaTools;
    using LoRaTools.LoRaMessage;
    using LoRaTools.Utils;
    using Microsoft.Extensions.Logging;
    using Newtonsoft.Json;

    public class JoinRequestMessageHandler
    {
        private readonly ILoRaDeviceRegistry deviceRegistry;
        private readonly NetworkServerConfiguration configuration;

        public JoinRequestMessageHandler(NetworkServerConfiguration configuration, ILoRaDeviceRegistry deviceRegistry)
        {
            this.deviceRegistry = deviceRegistry;
            this.configuration = configuration;
        }

        public void DispatchRequest(LoRaRequest request)
        {
            _ = Task.Run(async () => await this.ProcessJoinRequestAsync(request));
        }

        /// <summary>
        /// Process OTAA join request.
        /// </summary>
        async Task ProcessJoinRequestAsync(LoRaRequest request)
        {
            LoRaDevice loRaDevice = null;
            string devEUI = null;
            var loraRegion = request.Region;

            try
            {
                var timeWatcher = new LoRaOperationTimeWatcher(loraRegion, request.StartTime);

                var joinReq = (LoRaPayloadJoinRequest)request.Payload;
                var udpMsgForPktForwarder = new byte[0];

                devEUI = joinReq.GetDevEUIAsString();
                var appEUI = joinReq.GetAppEUIAsString();

                var devNonce = joinReq.GetDevNonceAsString();
                Logger.Log(devEUI, $"join request received", LogLevel.Information);

                loRaDevice = await this.deviceRegistry.GetDeviceForJoinRequestAsync(devEUI, appEUI, devNonce);
                if (loRaDevice == null)
                {
                    request.NotifyFailed(devEUI, LoRaDeviceRequestFailedReason.UnknownDevice);
                    // we do not log here as we assume that the deviceRegistry does a more informed logging if returning null
                    return;
                }

                if (string.IsNullOrEmpty(loRaDevice.AppKey))
                {
                    Logger.Log(loRaDevice.DevEUI, "join refused: missing AppKey for OTAA device", LogLevel.Error);
                    request.NotifyFailed(loRaDevice, LoRaDeviceRequestFailedReason.InvalidJoinRequest);
                    return;
                }

                if (loRaDevice.AppEUI != appEUI)
                {
                    Logger.Log(devEUI, "join refused: AppEUI for OTAA does not match device", LogLevel.Error);
                    request.NotifyFailed(loRaDevice, LoRaDeviceRequestFailedReason.InvalidJoinRequest);
                    return;
                }

                if (!joinReq.CheckMic(loRaDevice.AppKey))
                {
                    Logger.Log(devEUI, "join refused: invalid MIC", LogLevel.Error);
                    request.NotifyFailed(loRaDevice, LoRaDeviceRequestFailedReason.JoinMicCheckFailed);
                    return;
                }

                // Make sure that is a new request and not a replay
                if (!string.IsNullOrEmpty(loRaDevice.DevNonce) && loRaDevice.DevNonce == devNonce)
                {
                    if (string.IsNullOrEmpty(loRaDevice.GatewayID))
                    {
                        Logger.Log(devEUI, "join refused: join already processed by another gateway", LogLevel.Information);
                    }
                    else
                    {
                        Logger.Log(devEUI, "join refused: DevNonce already used by this device", LogLevel.Error);
                    }

                    loRaDevice.IsOurDevice = false;
                    request.NotifyFailed(loRaDevice, LoRaDeviceRequestFailedReason.JoinDevNonceAlreadyUsed);
                    return;
                }

                // Check that the device is joining through the linked gateway and not another
                if (!string.IsNullOrEmpty(loRaDevice.GatewayID) && !string.Equals(loRaDevice.GatewayID, this.configuration.GatewayID, StringComparison.OrdinalIgnoreCase))
                {
                    Logger.Log(devEUI, $"join refused: trying to join not through its linked gateway, ignoring join request", LogLevel.Information);
                    loRaDevice.IsOurDevice = false;
                    request.NotifyFailed(loRaDevice, LoRaDeviceRequestFailedReason.HandledByAnotherGateway);
                    return;
                }

                var netIdBytes = BitConverter.GetBytes(this.configuration.NetId);
                var netId = new byte[3]
                {
                    netIdBytes[0],
                    netIdBytes[1],
                    netIdBytes[2]
                };

                var appNonce = OTAAKeysGenerator.GetAppNonce();
                var appNonceBytes = LoRaTools.Utils.ConversionHelper.StringToByteArray(appNonce);
                var appKeyBytes = LoRaTools.Utils.ConversionHelper.StringToByteArray(loRaDevice.AppKey);
                var appSKey = OTAAKeysGenerator.CalculateKey(new byte[1] { 0x02 }, appNonceBytes, netId, joinReq.DevNonce, appKeyBytes);
                var nwkSKey = OTAAKeysGenerator.CalculateKey(new byte[1] { 0x01 }, appNonceBytes, netId, joinReq.DevNonce, appKeyBytes);
                var devAddr = OTAAKeysGenerator.GetNwkId(netId);

                var oldDevAddr = loRaDevice.DevAddr;

                if (!timeWatcher.InTimeForJoinAccept())
                {
                    // in this case it's too late, we need to break and avoid saving twins
                    Logger.Log(devEUI, $"join refused: processing of the join request took too long, sending no message", LogLevel.Information);
                    request.NotifyFailed(loRaDevice, LoRaDeviceRequestFailedReason.ReceiveWindowMissed);
                    return;
                }

                var updatedProperties = new LoRaDeviceJoinUpdateProperties
                {
                    DevAddr = devAddr,
                    NwkSKey = nwkSKey,
                    AppSKey = appSKey,
                    AppNonce = appNonce,
                    DevNonce = devNonce,
                    NetID = ConversionHelper.ByteArrayToString(netId),
                    Region = request.Region.LoRaRegion,
                    PreferredGatewayID = this.configuration.GatewayID,
                };

                if (loRaDevice.ClassType == LoRaDeviceClassType.C)
                {
                    updatedProperties.SavePreferredGateway = true;
                    updatedProperties.SaveRegion = true;
                }

                var deviceUpdateSucceeded = await loRaDevice.UpdateAfterJoinAsync(updatedProperties);

                if (!deviceUpdateSucceeded)
                {
                    Logger.Log(devEUI, $"join refused: join request could not save twin", LogLevel.Error);
                    request.NotifyFailed(loRaDevice, LoRaDeviceRequestFailedReason.ApplicationError);
                    return;
                }

<<<<<<< HEAD
                var windowToUse = timeWatcher.ResolveJoinAcceptWindowToUse();
                if (windowToUse == Constants.INVALID_RECEIVE_WINDOW)
=======
                var windowToUse = timeWatcher.ResolveJoinAcceptWindowToUse(loRaDevice);
                if (windowToUse == Constants.InvalidReceiveWindow)
>>>>>>> c0a165c0
                {
                    Logger.Log(devEUI, $"join refused: processing of the join request took too long, sending no message", LogLevel.Information);
                    request.NotifyFailed(loRaDevice, LoRaDeviceRequestFailedReason.ReceiveWindowMissed);
                    return;
                }

                double freq = 0;
                string datr = null;
                uint tmst = 0;
                if (windowToUse == Constants.ReceiveWindow1)
                {
                    datr = loraRegion.GetDownstreamDR(request.Rxpk);
                    if (!loraRegion.TryGetDownstreamChannelFrequency(request.Rxpk, out freq) || datr == null)
                    {
                        Logger.Log(loRaDevice.DevEUI, "could not resolve DR and/or frequency for downstream", LogLevel.Error);
                        request.NotifyFailed(loRaDevice, LoRaDeviceRequestFailedReason.InvalidRxpk);
                        return;
                    }

                    // set tmst for the normal case
                    tmst = request.Rxpk.Tmst + loraRegion.JoinAcceptDelay1 * 1000000;
                }
                else
                {
                    Logger.Log(devEUI, $"processing of the join request took too long, using second join accept receive window", LogLevel.Debug);
                    tmst = request.Rxpk.Tmst + loraRegion.JoinAcceptDelay2 * 1000000;

                    freq = loraRegion.GetDownstreamRX2Freq(devEUI, this.configuration.Rx2Frequency);
                    datr = loraRegion.GetDownstreamRX2Datarate(devEUI, this.configuration.Rx2DataRate, null);
                }

                loRaDevice.IsOurDevice = true;
                this.deviceRegistry.UpdateDeviceAfterJoin(loRaDevice, oldDevAddr);

                // Build join accept downlink message
                Array.Reverse(netId);
                Array.Reverse(appNonceBytes);

                // Build the DlSettings fields that is a superposition of RX2DR and RX1DROffset field
                var dlSettings = new byte[1];

                if (loRaDevice.DesiredRX2DataRate.HasValue)
                {
                    if (request.Region.DRtoConfiguration.ContainsKey(loRaDevice.DesiredRX2DataRate.Value))
                    {
                        dlSettings[0] =
                            (byte)(loRaDevice.DesiredRX2DataRate & 0b00001111);
                    }
                    else
                    {
                        Logger.Log(devEUI, $"twin RX2 DR value is not within acceptable values", LogLevel.Error);
                    }
                }

                if (request.Region.IsValidRX1DROffset(loRaDevice.DesiredRX1DROffset))
                {
                    var rx1droffset = (byte)(loRaDevice.DesiredRX1DROffset << 4);
                    dlSettings[0] = (byte)(dlSettings[0] + rx1droffset);
                }
                else
                {
                    Logger.Log(devEUI, $"twin RX1 offset DR value is not within acceptable values", LogLevel.Error);
                }

                ushort rxDelay = 0;
                if (request.Region.IsValidRXDelay(loRaDevice.DesiredRXDelay))
                {
                    rxDelay = loRaDevice.DesiredRXDelay;
                }
                else
                {
                    Logger.Log(devEUI, $"twin RX delay value is not within acceptable values", LogLevel.Error);
                }

                var loRaPayloadJoinAccept = new LoRaPayloadJoinAccept(
                    LoRaTools.Utils.ConversionHelper.ByteArrayToString(netId), // NETID 0 / 1 is default test
                    ConversionHelper.StringToByteArray(devAddr), // todo add device address management
                    appNonceBytes,
                    dlSettings,
                    rxDelay,
                    null);

                var joinAccept = loRaPayloadJoinAccept.Serialize(loRaDevice.AppKey, datr, freq, tmst);
                if (joinAccept != null)
                {
                    _ = request.PacketForwarder.SendDownstreamAsync(joinAccept);
                    request.NotifySucceeded(loRaDevice, joinAccept);

                    if (Logger.LoggerLevel <= LogLevel.Debug)
                    {
                        var jsonMsg = JsonConvert.SerializeObject(joinAccept);
                        Logger.Log(devEUI, $"{LoRaMessageType.JoinAccept.ToString()} {jsonMsg}", LogLevel.Debug);
                    }
                    else if (Logger.LoggerLevel == LogLevel.Information)
                    {
                        Logger.Log(devEUI, "join accepted", LogLevel.Information);
                    }
                }
            }
            catch (Exception ex)
            {
                var deviceId = devEUI ?? ConversionHelper.ByteArrayToString(request.Payload.DevAddr);
                Logger.Log(deviceId, $"failed to handle join request. {ex.Message}", LogLevel.Error);
                request.NotifyFailed(loRaDevice, ex);
            }
        }
    }
}<|MERGE_RESOLUTION|>--- conflicted
+++ resolved
@@ -156,13 +156,8 @@
                     return;
                 }
 
-<<<<<<< HEAD
                 var windowToUse = timeWatcher.ResolveJoinAcceptWindowToUse();
-                if (windowToUse == Constants.INVALID_RECEIVE_WINDOW)
-=======
-                var windowToUse = timeWatcher.ResolveJoinAcceptWindowToUse(loRaDevice);
                 if (windowToUse == Constants.InvalidReceiveWindow)
->>>>>>> c0a165c0
                 {
                     Logger.Log(devEUI, $"join refused: processing of the join request took too long, sending no message", LogLevel.Information);
                     request.NotifyFailed(loRaDevice, LoRaDeviceRequestFailedReason.ReceiveWindowMissed);
