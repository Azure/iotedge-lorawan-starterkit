--- conflicted
+++ resolved
@@ -264,21 +264,12 @@
                 var downlinkMessage = new DownlinkMessage(
                   joinAcceptBytes,
                   request.RadioMetadata.UpInfo.Xtime,
-<<<<<<< HEAD
                   windowToUse == Constants.ReceiveWindow2 ? default : loraRegion.GetDownstreamDataRate(request.RadioMetadata.DataRate, loRaDevice.ReportedRX1DROffset),
                   loraRegion.GetDownstreamRX2DataRate(this.configuration.Rx2DataRate, null, logger),
                   windowToUse == Constants.ReceiveWindow2 ? default : freq,
                   loraRegion.GetDownstreamRX2Freq(this.configuration.Rx2Frequency, logger),
-                  DevEui.Parse(loRaDevice.DevEUI),
+                  loRaDevice.DevEUI,
                   (ushort)loraRegion.JoinAcceptDelay1,
-=======
-                  loraRegion.GetDownstreamDataRate(request.RadioMetadata.DataRate, loRaDevice.ReportedRX1DROffset),
-                  loraRegion.GetDownstreamRX2DataRate(this.configuration.Rx2DataRate, null, this.logger),
-                  freq,
-                  loraRegion.GetDownstreamRX2Freq(this.configuration.Rx2Frequency, this.logger),
-                  loRaDevice.DevEUI,
-                  lnsRxDelay,
->>>>>>> f7c5ec13
                   request.StationEui,
                   request.RadioMetadata.UpInfo.AntennaPreference
                   );
