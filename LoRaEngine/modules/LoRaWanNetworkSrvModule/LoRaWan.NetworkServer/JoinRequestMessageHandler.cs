--- conflicted
+++ resolved
@@ -135,29 +135,13 @@
                     return;
                 }
 
-<<<<<<< HEAD
-                var netIdBytes = BitConverter.GetBytes(this.configuration.NetId);
-                var netId = new byte[3]
-                {
-                    netIdBytes[0],
-                    netIdBytes[1],
-                    netIdBytes[2]
-                };
-
+                var netId = this.configuration.NetId;
                 var appNonce = new AppNonce(RandomNumberGenerator.GetInt32(toExclusive: AppNonce.MaxValue + 1));
                 var appSKey = OTAAKeysGenerator.CalculateAppSessionKey(new byte[1] { 0x02 }, appNonce, netId, joinReq.DevNonce, appKey);
                 var nwkSKey = OTAAKeysGenerator.CalculateNetworkSessionKey(new byte[1] { 0x01 }, appNonce, netId, joinReq.DevNonce, appKey);
-                var devAddr = OTAAKeysGenerator.GetNwkId(this.configuration.NetId);
-=======
-                var netId = this.configuration.NetId;
-                var appNonce = OTAAKeysGenerator.GetAppNonce();
-                var appNonceBytes = ConversionHelper.StringToByteArray(appNonce);
-                var appSKey = OTAAKeysGenerator.CalculateAppSessionKey(new byte[1] { 0x02 }, appNonceBytes, netId, joinReq.DevNonce, appKey);
-                var nwkSKey = OTAAKeysGenerator.CalculateNetworkSessionKey(new byte[1] { 0x01 }, appNonceBytes, netId, joinReq.DevNonce, appKey);
                 var address = RandomNumberGenerator.GetInt32(toExclusive: DevAddr.MaxNetworkAddress + 1);
                 // The 7 LBS of the NetID become the NwkID of a DevAddr:
                 var devAddr = new DevAddr(unchecked((byte)netId.NetworkId), address);
->>>>>>> cb8c52f9
 
                 var oldDevAddr = loRaDevice.DevAddr;
 
@@ -236,11 +220,6 @@
                 this.deviceRegistry.UpdateDeviceAfterJoin(loRaDevice, oldDevAddr);
 
                 // Build join accept downlink message
-<<<<<<< HEAD
-                Array.Reverse(netId);
-=======
-                Array.Reverse(appNonceBytes);
->>>>>>> cb8c52f9
 
                 // Build the DlSettings fields that is a superposition of RX2DR and RX1DROffset field
                 var dlSettings = new byte[1];
