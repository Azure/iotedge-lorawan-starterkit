--- conflicted
+++ resolved
@@ -139,27 +139,16 @@
                     HandlePreferredGatewayChanges(request, loRaDevice, bundlerResult);
                 }
 
-<<<<<<< HEAD
                 #region ADR
-                if (loraPayload.IsAdrReq)
-=======
                 if (loraPayload.IsAdrAckRequested)
->>>>>>> 39810857
                 {
                     this.logger.LogDebug("ADR ack request received");
                 }
 
-<<<<<<< HEAD
                 // ADR should be performed before the gateway deduplication as we still want to collect the signal info,
                 // even if we drop it in the next step.
                 // ADR is skipped for soft duplicates and will be enabled again in https://github.com/Azure/iotedge-lorawan-starterkit/issues/1017
-                if (loRaADRResult == null && loraPayload.IsAdrEnabled && concentratorDeduplicationResult is not ConcentratorDeduplicationResult.SoftDuplicateDueToDeduplicationStrategy)
-=======
-                // ADR should be performed before the deduplication
-                // as we still want to collect the signal info, even if we drop
-                // it in the next step
-                if (loRaADRResult == null && loraPayload.IsDataRateNetworkControlled)
->>>>>>> 39810857
+                if (loRaADRResult == null && loraPayload.IsDataRateNetworkControlled && concentratorDeduplicationResult is not ConcentratorDeduplicationResult.SoftDuplicateDueToDeduplicationStrategy)
                 {
                     loRaADRResult = await PerformADR(request, loRaDevice, loraPayload, payloadFcntAdjusted, loRaADRResult, frameCounterStrategy);
                 }
