--- conflicted
+++ resolved
@@ -81,7 +81,7 @@
 
             // Leaf devices that restart lose the counter. In relax mode we accept the incoming frame counter
             // ABP device does not reset the Fcnt so in relax mode we should reset for 0 (LMIC based) or 1
-            var isFrameCounterFromNewlyStartedDevice = await this.DetermineIfFramecounterIsFromNewlyStartedDeviceAsync(loRaDevice, payloadFcntAdjusted, frameCounterStrategy);
+            var isFrameCounterFromNewlyStartedDevice = await DetermineIfFramecounterIsFromNewlyStartedDeviceAsync(loRaDevice, payloadFcntAdjusted, frameCounterStrategy);
 
             // Reply attack or confirmed reply
             // Confirmed resubmit: A confirmed message that was received previously but we did not answer in time
@@ -95,19 +95,13 @@
 
             try
             {
-                var bundlerResult = await this.TryUseBundler(request, loRaDevice, loraPayload, useMultipleGateways);
-
-<<<<<<< HEAD
+                var bundlerResult = await TryUseBundler(request, loRaDevice, loraPayload, useMultipleGateways);
+
                 loRaADRResult = bundlerResult?.AdrResult;
-=======
-                // Leaf devices that restart lose the counter. In relax mode we accept the incoming frame counter
-                // ABP device does not reset the Fcnt so in relax mode we should reset for 0 (LMIC based) or 1
-                var isFrameCounterFromNewlyStartedDevice = await DetermineIfFramecounterIsFromNewlyStartedDeviceAsync(loRaDevice, payloadFcntAdjusted, frameCounterStrategy);
->>>>>>> 580ec7bb
 
                 if (bundlerResult?.PreferredGatewayResult != null)
                 {
-                    this.HandlePreferredGatewayChanges(request, loRaDevice, bundlerResult);
+                    HandlePreferredGatewayChanges(request, loRaDevice, bundlerResult);
                 }
 
                 if (loraPayload.IsAdrReq)
@@ -120,12 +114,8 @@
                 // it in the next step
                 if (loRaADRResult == null && loraPayload.IsAdrEnabled)
                 {
-<<<<<<< HEAD
-                    loRaADRResult = await this.PerformADR(request, loRaDevice, loraPayload, payloadFcntAdjusted, loRaADRResult, frameCounterStrategy);
-                }
-=======
-                    var bundlerResult = await TryUseBundler(request, loRaDevice, loraPayload, useMultipleGateways);
->>>>>>> 580ec7bb
+                    loRaADRResult = await PerformADR(request, loRaDevice, loraPayload, payloadFcntAdjusted, loRaADRResult, frameCounterStrategy);
+                }
 
                 if (loRaADRResult?.CanConfirmToDevice == true || loraPayload.IsAdrReq)
                 {
@@ -138,13 +128,9 @@
                     // applying the correct deduplication
                     if (bundlerResult?.DeduplicationResult != null && !bundlerResult.DeduplicationResult.CanProcess)
                     {
-<<<<<<< HEAD
                         // duplication strategy is indicating that we do not need to continue processing this message
                         Logger.Log(loRaDevice.DevEUI, $"duplication strategy indicated to not process message: {payloadFcnt}", LogLevel.Debug);
                         return new LoRaDeviceRequestProcessResult(loRaDevice, request, LoRaDeviceRequestFailedReason.DeduplicationDrop);
-=======
-                        HandlePreferredGatewayChanges(request, loRaDevice, bundlerResult);
->>>>>>> 580ec7bb
                     }
                 }
                 else
@@ -157,20 +143,10 @@
                 // if deduplication already processed the next framecounter down, use that
                 var fcntDown = loRaADRResult?.FCntDown != null ? loRaADRResult.FCntDown : bundlerResult?.NextFCntDown;
 
-<<<<<<< HEAD
                 if (fcntDown.HasValue)
                 {
                     LogFrameCounterDownState(loRaDevice, fcntDown.Value);
                 }
-=======
-                    // ADR should be performed before the deduplication
-                    // as we still want to collect the signal info, even if we drop
-                    // it in the next step
-                    if (loRaADRResult == null && loraPayload.IsAdrEnabled)
-                    {
-                        loRaADRResult = await PerformADR(request, loRaDevice, loraPayload, payloadFcntAdjusted, loRaADRResult, frameCounterStrategy);
-                    }
->>>>>>> 580ec7bb
 
                 // If it is confirmed it require us to update the frame counter down
                 // Multiple gateways: in redis, otherwise in device twin
@@ -194,16 +170,8 @@
                         Logger.Log(loRaDevice.DevEUI, $"valid frame counter, msg: {payloadFcntAdjusted} server: {loRaDevice.FCntUp}", LogLevel.Debug);
                     }
 
-<<<<<<< HEAD
                     object payloadData = null;
                     byte[] decryptedPayloadData = null;
-=======
-                    // If it is confirmed it require us to update the frame counter down
-                    // Multiple gateways: in redis, otherwise in device twin
-                    if (requiresConfirmation)
-                    {
-                        fcntDown = await EnsureHasFcntDownAsync(loRaDevice, fcntDown, payloadFcntAdjusted, frameCounterStrategy);
->>>>>>> 580ec7bb
 
                     if (loraPayload.Frmpayload.Length > 0)
                     {
@@ -239,26 +207,8 @@
                     {
                         if (string.IsNullOrEmpty(loRaDevice.SensorDecoder))
                         {
-<<<<<<< HEAD
                             Logger.Log(loRaDevice.DevEUI, $"no decoder set in device twin. port: {payloadPort}", LogLevel.Debug);
                             payloadData = new UndecodedPayload(decryptedPayloadData);
-=======
-                            if (decryptedPayloadData?.Length > 0)
-                            {
-                                loraPayload.MacCommands = MacCommand.CreateMacCommandFromBytes(loRaDevice.DevEUI, decryptedPayloadData);
-                            }
-
-                            if (loraPayload.IsMacAnswerRequired)
-                            {
-                                fcntDown = await EnsureHasFcntDownAsync(loRaDevice, fcntDown, payloadFcntAdjusted, frameCounterStrategy);
-                                if (!fcntDown.HasValue || fcntDown <= 0)
-                                {
-                                    return new LoRaDeviceRequestProcessResult(loRaDevice, request, LoRaDeviceRequestFailedReason.HandledByAnotherGateway);
-                                }
-
-                                requiresConfirmation = true;
-                            }
->>>>>>> 580ec7bb
                         }
                         else
                         {
@@ -276,7 +226,6 @@
 
                                     if (!fcntDown.HasValue || fcntDown <= 0)
                                     {
-<<<<<<< HEAD
                                         // We did not get a valid frame count down, therefore we should not process the message
                                         _ = cloudToDeviceMessage.AbandonAsync();
 
@@ -288,38 +237,6 @@
                                     }
                                 }
                                 else
-=======
-                                        // sending c2d to same device
-                                        cloudToDeviceMessage = decodePayloadResult.CloudToDeviceMessage;
-                                        fcntDown = await EnsureHasFcntDownAsync(loRaDevice, fcntDown, payloadFcntAdjusted, frameCounterStrategy);
-
-                                        if (!fcntDown.HasValue || fcntDown <= 0)
-                                        {
-                                            // We did not get a valid frame count down, therefore we should not process the message
-                                            _ = cloudToDeviceMessage.AbandonAsync();
-
-                                            cloudToDeviceMessage = null;
-                                        }
-                                        else
-                                        {
-                                            requiresConfirmation = true;
-                                        }
-                                    }
-                                    else
-                                    {
-                                        SendClassCDeviceMessage(decodePayloadResult.CloudToDeviceMessage);
-                                    }
-                                }
-                            }
-                        }
-
-                        if (!isConfirmedResubmit)
-                        {
-                            // In case it is a Mac Command only we don't want to send it to the IoT Hub
-                            if (payloadPort != LoRaFPort.MacCommand)
-                            {
-                                if (!await SendDeviceEventAsync(request, loRaDevice, timeWatcher, payloadData, bundlerResult?.DeduplicationResult, decryptedPayloadData))
->>>>>>> 580ec7bb
                                 {
                                     this.SendClassCDeviceMessage(decodePayloadResult.CloudToDeviceMessage);
                                 }
@@ -332,7 +249,7 @@
                         // In case it is a Mac Command only we don't want to send it to the IoT Hub
                         if (payloadPort != LoRaFPort.MacCommand)
                         {
-                            if (!await this.SendDeviceEventAsync(request, loRaDevice, timeWatcher, payloadData, bundlerResult?.DeduplicationResult, decryptedPayloadData))
+                            if (!await SendDeviceEventAsync(request, loRaDevice, timeWatcher, payloadData, bundlerResult?.DeduplicationResult, decryptedPayloadData))
                             {
                                 // failed to send event to IoT Hub, stop now
                                 return new LoRaDeviceRequestProcessResult(loRaDevice, request, LoRaDeviceRequestFailedReason.IoTHubProblem);
@@ -379,22 +296,11 @@
                         {
                             if (downlinkMessageBuilderResp.IsMessageTooLong)
                             {
-<<<<<<< HEAD
-                                await cloudToDeviceMessage.AbandonAsync();
+                                _ = await cloudToDeviceMessage.AbandonAsync();
                             }
                             else
                             {
-                                await cloudToDeviceMessage.CompleteAsync();
-=======
-                                if (downlinkMessageBuilderResp.IsMessageTooLong)
-                                {
-                                    _ = await cloudToDeviceMessage.AbandonAsync();
-                                }
-                                else
-                                {
-                                    _ = await cloudToDeviceMessage.CompleteAsync();
-                                }
->>>>>>> 580ec7bb
+                                _ = await cloudToDeviceMessage.CompleteAsync();
                             }
                         }
                     }
@@ -416,38 +322,20 @@
                     if (timeAvailableToCheckCloudToDeviceMessages >= LoRaOperationTimeWatcher.MinimumAvailableTimeToCheckForCloudMessage)
                     {
                         cloudToDeviceMessage = await ReceiveCloudToDeviceAsync(loRaDevice, timeAvailableToCheckCloudToDeviceMessages);
-                        if (cloudToDeviceMessage != null && !this.ValidateCloudToDeviceMessage(loRaDevice, request, cloudToDeviceMessage))
-                        {
-<<<<<<< HEAD
+                        if (cloudToDeviceMessage != null && !ValidateCloudToDeviceMessage(loRaDevice, request, cloudToDeviceMessage))
+                        {
                             // Reject cloud to device message based on result from ValidateCloudToDeviceMessage
                             _ = cloudToDeviceMessage.RejectAsync();
                             cloudToDeviceMessage = null;
                         }
-=======
-                            cloudToDeviceMessage = await ReceiveCloudToDeviceAsync(loRaDevice, timeAvailableToCheckCloudToDeviceMessages);
-                            if (cloudToDeviceMessage != null && !ValidateCloudToDeviceMessage(loRaDevice, request, cloudToDeviceMessage))
-                            {
-                                // Reject cloud to device message based on result from ValidateCloudToDeviceMessage
-                                _ = cloudToDeviceMessage.RejectAsync();
-                                cloudToDeviceMessage = null;
-                            }
->>>>>>> 580ec7bb
 
                         if (cloudToDeviceMessage != null)
                         {
                             if (!requiresConfirmation)
                             {
-<<<<<<< HEAD
                                 // The message coming from the device was not confirmed, therefore we did not computed the frame count down
                                 // Now we need to increment because there is a C2D message to be sent
                                 fcntDown = await EnsureHasFcntDownAsync(loRaDevice, fcntDown, payloadFcntAdjusted, frameCounterStrategy);
-=======
-                                if (!requiresConfirmation)
-                                {
-                                    // The message coming from the device was not confirmed, therefore we did not computed the frame count down
-                                    // Now we need to increment because there is a C2D message to be sent
-                                    fcntDown = await EnsureHasFcntDownAsync(loRaDevice, fcntDown, payloadFcntAdjusted, frameCounterStrategy);
->>>>>>> 580ec7bb
 
                                 if (!fcntDown.HasValue || fcntDown <= 0)
                                 {
@@ -471,19 +359,9 @@
                                     var additionalMsg = await ReceiveCloudToDeviceAsync(loRaDevice, LoRaOperationTimeWatcher.MinimumAvailableTimeToCheckForCloudMessage);
                                     if (additionalMsg != null)
                                     {
-<<<<<<< HEAD
                                         fpending = true;
                                         Logger.Log(loRaDevice.DevEUI, $"found cloud to device message, setting fpending flag, message id: {additionalMsg.MessageId ?? "undefined"}", LogLevel.Information);
                                         _ = additionalMsg.AbandonAsync();
-=======
-                                        var additionalMsg = await ReceiveCloudToDeviceAsync(loRaDevice, LoRaOperationTimeWatcher.MinimumAvailableTimeToCheckForCloudMessage);
-                                        if (additionalMsg != null)
-                                        {
-                                            fpending = true;
-                                            Logger.Log(loRaDevice.DevEUI, $"found cloud to device message, setting fpending flag, message id: {additionalMsg.MessageId ?? "undefined"}", LogLevel.Information);
-                                            _ = additionalMsg.AbandonAsync();
-                                        }
->>>>>>> 580ec7bb
                                     }
                                 }
                             }
@@ -536,22 +414,11 @@
             {
                 try
                 {
-<<<<<<< HEAD
-                    await loRaDevice.SaveChangesAsync();
+                    _ = await loRaDevice.SaveChangesAsync();
                 }
                 catch (Exception saveChangesException)
                 {
                     Logger.Log(loRaDevice.DevEUI, $"error updating reported properties. {saveChangesException.Message}", LogLevel.Error);
-=======
-                    try
-                    {
-                        _ = await loRaDevice.SaveChangesAsync();
-                    }
-                    catch (Exception saveChangesException)
-                    {
-                        Logger.Log(loRaDevice.DevEUI, $"error updating reported properties. {saveChangesException.Message}", LogLevel.Error);
-                    }
->>>>>>> 580ec7bb
                 }
             }
         }
