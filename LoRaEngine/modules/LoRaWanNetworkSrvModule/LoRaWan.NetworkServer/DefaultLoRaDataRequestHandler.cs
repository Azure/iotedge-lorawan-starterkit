--- conflicted
+++ resolved
@@ -534,6 +534,8 @@
             {
                 try
                 {
+                    // #1556 Ideally we should add the SaveChanges to DeferredTasks and change the logic for not doing 
+                    // a "WhenAll" but loop through all the deferred tasks and throw an aggregate exception for all those tasks that failed.
                     if (loRaDevice.IsConnectionOwner is true)
                         await SaveChangesToDeviceAsync(loRaDevice, stationEuiChanged);
                 }
@@ -545,22 +547,27 @@
                 {
                     this.logger.LogError($"The device properties are out of range. {ex.Message}");
                 }
-<<<<<<< HEAD
-                if (deviceConnectionActivity is { } someDeviceConnectionActivity)
-                {
-                    await someDeviceConnectionActivity.DisposeAsync();
-                }
-=======
-
-                if (deferredTasks is { } someDeferredTasks)
-                    await Task.WhenAll(someDeferredTasks);
+                finally
+                {
+                    try
+                    {
+                        if (deferredTasks is { } someDeferredTasks)
+                            await Task.WhenAll(someDeferredTasks);
+                    }
+                    finally
+                    {
+                        if (deviceConnectionActivity is { } someDeviceConnectionActivity)
+                        {
+                            await someDeviceConnectionActivity.DisposeAsync();
+                        }
+                    }
+                }
             }
 
             void TrackDeferredTask(Task task)
             {
                 deferredTasks ??= new List<Task>();
                 deferredTasks.Add(task);
->>>>>>> df6773a4
             }
         }
 
