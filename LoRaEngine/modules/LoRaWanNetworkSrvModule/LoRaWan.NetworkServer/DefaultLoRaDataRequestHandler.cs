// Copyright (c) Microsoft. All rights reserved.
// Licensed under the MIT license. See LICENSE file in the project root for full license information.

namespace LoRaWan.NetworkServer
{
    using System;
    using System.Collections.Generic;
    using System.Threading.Tasks;
    using LoRaTools;
    using LoRaTools.ADR;
    using LoRaTools.CommonAPI;
    using LoRaTools.LoRaMessage;
    using LoRaTools.Regions;
    using LoRaWan.NetworkServer.ADR;
    using Microsoft.Extensions.Logging;
    using Newtonsoft.Json;

    public class DefaultLoRaDataRequestHandler : ILoRaDataRequestHandler
    {
        private readonly NetworkServerConfiguration configuration;
        private readonly ILoRaDeviceFrameCounterUpdateStrategyProvider frameCounterUpdateStrategyProvider;
        private readonly ILoRaPayloadDecoder payloadDecoder;
        private readonly IDeduplicationStrategyFactory deduplicationFactory;
        private readonly ILoRaADRStrategyProvider loRaADRStrategyProvider;
        private readonly ILoRAADRManagerFactory loRaADRManagerFactory;
        private readonly IFunctionBundlerProvider functionBundlerProvider;
        private IClassCDeviceMessageSender classCDeviceMessageSender;

        public DefaultLoRaDataRequestHandler(
            NetworkServerConfiguration configuration,
            ILoRaDeviceFrameCounterUpdateStrategyProvider frameCounterUpdateStrategyProvider,
            ILoRaPayloadDecoder payloadDecoder,
            IDeduplicationStrategyFactory deduplicationFactory,
            ILoRaADRStrategyProvider loRaADRStrategyProvider,
            ILoRAADRManagerFactory loRaADRManagerFactory,
            IFunctionBundlerProvider functionBundlerProvider,
            IClassCDeviceMessageSender classCDeviceMessageSender = null)
        {
            this.configuration = configuration;
            this.frameCounterUpdateStrategyProvider = frameCounterUpdateStrategyProvider;
            this.payloadDecoder = payloadDecoder;
            this.deduplicationFactory = deduplicationFactory;
            this.classCDeviceMessageSender = classCDeviceMessageSender;
            this.loRaADRStrategyProvider = loRaADRStrategyProvider;
            this.loRaADRManagerFactory = loRaADRManagerFactory;
            this.functionBundlerProvider = functionBundlerProvider;
        }

        public async Task<LoRaDeviceRequestProcessResult> ProcessRequestAsync(LoRaRequest request, LoRaDevice loRaDevice)
        {
            if (request is null) throw new ArgumentNullException(nameof(request));
            if (loRaDevice is null) throw new ArgumentNullException(nameof(loRaDevice));

            var timeWatcher = request.GetTimeWatcher();
            using var deviceConnectionActivity = loRaDevice.BeginDeviceClientConnectionActivity();
            if (deviceConnectionActivity == null)
            {
                return new LoRaDeviceRequestProcessResult(loRaDevice, request, LoRaDeviceRequestFailedReason.DeviceClientConnectionFailed);
            }

            var loraPayload = (LoRaPayloadData)request.Payload;

            var payloadFcnt = loraPayload.GetFcnt();

            var payloadFcntAdjusted = LoRaPayload.InferUpper32BitsForClientFcnt(payloadFcnt, loRaDevice.FCntUp);
            Logger.Log(loRaDevice.DevEUI, $"converted 16bit FCnt {payloadFcnt} to 32bit FCnt {payloadFcntAdjusted}", LogLevel.Debug);

            var payloadPort = loraPayload.FPortValue;
            var requiresConfirmation = loraPayload.IsConfirmed || loraPayload.IsMacAnswerRequired;

            LoRaADRResult loRaADRResult = null;

            var frameCounterStrategy = this.frameCounterUpdateStrategyProvider.GetStrategy(loRaDevice.GatewayID);
            if (frameCounterStrategy == null)
            {
                Logger.Log(loRaDevice.DevEUI, $"failed to resolve frame count update strategy, device gateway: {loRaDevice.GatewayID}, message ignored", LogLevel.Error);
                return new LoRaDeviceRequestProcessResult(loRaDevice, request, LoRaDeviceRequestFailedReason.ApplicationError);
            }

            // Contains the Cloud to message we need to send
            IReceivedLoRaCloudToDeviceMessage cloudToDeviceMessage = null;

            // Leaf devices that restart lose the counter. In relax mode we accept the incoming frame counter
            // ABP device does not reset the Fcnt so in relax mode we should reset for 0 (LMIC based) or 1
            var isFrameCounterFromNewlyStartedDevice = await DetermineIfFramecounterIsFromNewlyStartedDeviceAsync(loRaDevice, payloadFcntAdjusted, frameCounterStrategy);

            // Reply attack or confirmed reply
            // Confirmed resubmit: A confirmed message that was received previously but we did not answer in time
            // Device will send it again and we just need to return an ack (but also check for C2D to send it over)
            if (!ValidateRequest(request, isFrameCounterFromNewlyStartedDevice, payloadFcntAdjusted, loRaDevice, requiresConfirmation, out var isConfirmedResubmit, out var result))
            {
                return result;
            }

            var useMultipleGateways = string.IsNullOrEmpty(loRaDevice.GatewayID);

            try
            {
                var bundlerResult = await TryUseBundler(request, loRaDevice, loraPayload, useMultipleGateways);

                loRaADRResult = bundlerResult?.AdrResult;

                if (bundlerResult?.PreferredGatewayResult != null)
                {
                    HandlePreferredGatewayChanges(request, loRaDevice, bundlerResult);
                }

                if (loraPayload.IsAdrReq)
                {
                    Logger.Log(loRaDevice.DevEUI, $"ADR ack request received", LogLevel.Debug);
                }

                // ADR should be performed before the deduplication
                // as we still want to collect the signal info, even if we drop
                // it in the next step
                if (loRaADRResult == null && loraPayload.IsAdrEnabled)
                {
                    loRaADRResult = await PerformADR(request, loRaDevice, loraPayload, payloadFcntAdjusted, loRaADRResult, frameCounterStrategy);
                }

                if (loRaADRResult?.CanConfirmToDevice == true || loraPayload.IsAdrReq)
                {
                    // if we got an ADR result or request, we have to send the update to the device
                    requiresConfirmation = true;
                }

                if (useMultipleGateways)
                {
                    // applying the correct deduplication
                    if (bundlerResult?.DeduplicationResult != null && !bundlerResult.DeduplicationResult.CanProcess)
                    {
                        // duplication strategy is indicating that we do not need to continue processing this message
                        Logger.Log(loRaDevice.DevEUI, $"duplication strategy indicated to not process message: {payloadFcnt}", LogLevel.Debug);
                        return new LoRaDeviceRequestProcessResult(loRaDevice, request, LoRaDeviceRequestFailedReason.DeduplicationDrop);
                    }
                }
                else
                {
                    // we must save class C devices regions in order to send c2d messages
                    if (loRaDevice.ClassType == LoRaDeviceClassType.C && request.Region.LoRaRegion != loRaDevice.LoRaRegion)
                        loRaDevice.UpdateRegion(request.Region.LoRaRegion, acceptChanges: false);
                }

                // if deduplication already processed the next framecounter down, use that
                var fcntDown = loRaADRResult?.FCntDown != null ? loRaADRResult.FCntDown : bundlerResult?.NextFCntDown;

                if (fcntDown.HasValue)
                {
                    LogFrameCounterDownState(loRaDevice, fcntDown.Value);
                }

                // If it is confirmed it require us to update the frame counter down
                // Multiple gateways: in redis, otherwise in device twin
                if (requiresConfirmation)
                {
                    fcntDown = await EnsureHasFcntDownAsync(loRaDevice, fcntDown, payloadFcntAdjusted, frameCounterStrategy);

                    // Failed to update the fcnt down
                    // In multi gateway scenarios it means the another gateway was faster than using, can stop now
                    if (fcntDown <= 0)
                    {
                        return new LoRaDeviceRequestProcessResult(loRaDevice, request, LoRaDeviceRequestFailedReason.HandledByAnotherGateway);
                    }
                }

                var validFcntUp = isFrameCounterFromNewlyStartedDevice || (payloadFcntAdjusted > loRaDevice.FCntUp);
                if (validFcntUp || isConfirmedResubmit)
                {
                    if (!isConfirmedResubmit)
                    {
                        Logger.Log(loRaDevice.DevEUI, $"valid frame counter, msg: {payloadFcntAdjusted} server: {loRaDevice.FCntUp}", LogLevel.Debug);
                    }

                    object payloadData = null;
                    byte[] decryptedPayloadData = null;

                    if (loraPayload.Frmpayload.Length > 0)
                    {
                        try
                        {
                            decryptedPayloadData = loraPayload.GetDecryptedPayload(loRaDevice.AppSKey);
                        }
                        catch (Exception ex)
                        {
                            Logger.Log(loRaDevice.DevEUI, $"failed to decrypt message: {ex.Message}", LogLevel.Error);
                        }
                    }

                    if (payloadPort == LoRaFPort.MacCommand)
                    {
                        if (decryptedPayloadData?.Length > 0)
                        {
                            loraPayload.MacCommands = MacCommand.CreateMacCommandFromBytes(loRaDevice.DevEUI, decryptedPayloadData);
                        }

                        if (loraPayload.IsMacAnswerRequired)
                        {
                            fcntDown = await EnsureHasFcntDownAsync(loRaDevice, fcntDown, payloadFcntAdjusted, frameCounterStrategy);
                            if (!fcntDown.HasValue || fcntDown <= 0)
                            {
                                return new LoRaDeviceRequestProcessResult(loRaDevice, request, LoRaDeviceRequestFailedReason.HandledByAnotherGateway);
                            }

                            requiresConfirmation = true;
                        }
                    }
                    else
                    {
                        if (string.IsNullOrEmpty(loRaDevice.SensorDecoder))
                        {
                            Logger.Log(loRaDevice.DevEUI, $"no decoder set in device twin. port: {payloadPort}", LogLevel.Debug);
                            payloadData = new UndecodedPayload(decryptedPayloadData);
                        }
                        else
                        {
                            Logger.Log(loRaDevice.DevEUI, $"decoding with: {loRaDevice.SensorDecoder} port: {payloadPort}", LogLevel.Debug);
                            var decodePayloadResult = await this.payloadDecoder.DecodeMessageAsync(loRaDevice.DevEUI, decryptedPayloadData, payloadPort, loRaDevice.SensorDecoder);
                            payloadData = decodePayloadResult.GetDecodedPayload();

                            if (decodePayloadResult.CloudToDeviceMessage != null)
                            {
                                if (string.IsNullOrEmpty(decodePayloadResult.CloudToDeviceMessage.DevEUI) || string.Equals(loRaDevice.DevEUI, decodePayloadResult.CloudToDeviceMessage.DevEUI, StringComparison.OrdinalIgnoreCase))
                                {
                                    // sending c2d to same device
                                    cloudToDeviceMessage = decodePayloadResult.CloudToDeviceMessage;
                                    fcntDown = await EnsureHasFcntDownAsync(loRaDevice, fcntDown, payloadFcntAdjusted, frameCounterStrategy);

                                    if (!fcntDown.HasValue || fcntDown <= 0)
                                    {
                                        // We did not get a valid frame count down, therefore we should not process the message
                                        _ = cloudToDeviceMessage.AbandonAsync();

                                        cloudToDeviceMessage = null;
                                    }
                                    else
                                    {
                                        requiresConfirmation = true;
                                    }
                                }
                                else
                                {
                                    SendClassCDeviceMessage(decodePayloadResult.CloudToDeviceMessage);
                                }
                            }
                        }
                    }

                    if (!isConfirmedResubmit)
                    {
                        // In case it is a Mac Command only we don't want to send it to the IoT Hub
                        if (payloadPort != LoRaFPort.MacCommand)
                        {
                            if (!await SendDeviceEventAsync(request, loRaDevice, timeWatcher, payloadData, bundlerResult?.DeduplicationResult, decryptedPayloadData))
                            {
                                // failed to send event to IoT Hub, stop now
                                return new LoRaDeviceRequestProcessResult(loRaDevice, request, LoRaDeviceRequestFailedReason.IoTHubProblem);
                            }
                        }

                        loRaDevice.SetFcntUp(payloadFcntAdjusted);
                    }
                }

                // We check if we have time to futher progress or not
                // C2D checks are quite expensive so if we are really late we just stop here
                var timeToSecondWindow = timeWatcher.GetRemainingTimeToReceiveSecondWindow(loRaDevice);
                if (timeToSecondWindow < LoRaOperationTimeWatcher.ExpectedTimeToPackageAndSendMessage)
                {
                    if (requiresConfirmation)
                    {
                        Logger.Log(loRaDevice.DevEUI, $"too late for down message ({timeWatcher.GetElapsedTime()})", LogLevel.Information);
                    }

                    return new LoRaDeviceRequestProcessResult(loRaDevice, request);
                }

                // If it is confirmed and
                // - Downlink is disabled for the device or
                // - we don't have time to check c2d and send to device we return now
                if (requiresConfirmation && (!loRaDevice.DownlinkEnabled || timeToSecondWindow.Subtract(LoRaOperationTimeWatcher.ExpectedTimeToPackageAndSendMessage) <= LoRaOperationTimeWatcher.MinimumAvailableTimeToCheckForCloudMessage))
                {
                    var downlinkMessageBuilderResp = DownlinkMessageBuilder.CreateDownlinkMessage(
                        this.configuration,
                        loRaDevice,
                        request,
                        timeWatcher,
                        cloudToDeviceMessage,
                        false, // fpending
                        fcntDown.GetValueOrDefault(),
                        loRaADRResult);

                    if (downlinkMessageBuilderResp.DownlinkPktFwdMessage != null)
                    {
                        _ = request.PacketForwarder.SendDownstreamAsync(downlinkMessageBuilderResp.DownlinkPktFwdMessage);

                        if (cloudToDeviceMessage != null)
                        {
                            if (downlinkMessageBuilderResp.IsMessageTooLong)
                            {
                                _ = await cloudToDeviceMessage.AbandonAsync();
                            }
                            else
                            {
                                _ = await cloudToDeviceMessage.CompleteAsync();
                            }
                        }
                    }

                    return new LoRaDeviceRequestProcessResult(loRaDevice, request, downlinkMessageBuilderResp.DownlinkPktFwdMessage);
                }

                // Flag indicating if there is another C2D message waiting
                var fpending = false;

                // If downlink is enabled and we did not get a cloud to device message from decoder
                // try to get one from IoT Hub C2D
                if (loRaDevice.DownlinkEnabled && cloudToDeviceMessage == null)
                {
                    // ReceiveAsync has a longer timeout
                    // But we wait less that the timeout (available time before 2nd window)
                    // if message is received after timeout, keep it in loraDeviceInfo and return the next call
                    var timeAvailableToCheckCloudToDeviceMessages = timeWatcher.GetAvailableTimeToCheckCloudToDeviceMessage(loRaDevice);
                    if (timeAvailableToCheckCloudToDeviceMessages >= LoRaOperationTimeWatcher.MinimumAvailableTimeToCheckForCloudMessage)
                    {
                        cloudToDeviceMessage = await ReceiveCloudToDeviceAsync(loRaDevice, timeAvailableToCheckCloudToDeviceMessages);
                        if (cloudToDeviceMessage != null && !ValidateCloudToDeviceMessage(loRaDevice, request, cloudToDeviceMessage))
                        {
                            // Reject cloud to device message based on result from ValidateCloudToDeviceMessage
                            _ = cloudToDeviceMessage.RejectAsync();
                            cloudToDeviceMessage = null;
                        }

                        if (cloudToDeviceMessage != null)
                        {
                            if (!requiresConfirmation)
                            {
                                // The message coming from the device was not confirmed, therefore we did not computed the frame count down
                                // Now we need to increment because there is a C2D message to be sent
                                fcntDown = await EnsureHasFcntDownAsync(loRaDevice, fcntDown, payloadFcntAdjusted, frameCounterStrategy);

                                if (!fcntDown.HasValue || fcntDown <= 0)
                                {
                                    // We did not get a valid frame count down, therefore we should not process the message
                                    _ = cloudToDeviceMessage.AbandonAsync();
                                    cloudToDeviceMessage = null;
                                }
                                else
                                {
                                    requiresConfirmation = true;
                                }
                            }

                            // Checking again if cloudToDeviceMessage is valid because the fcntDown resolution could have failed,
                            // causing us to drop the message
                            if (cloudToDeviceMessage != null)
                            {
                                var remainingTimeForFPendingCheck = timeWatcher.GetRemainingTimeToReceiveSecondWindow(loRaDevice) - (LoRaOperationTimeWatcher.CheckForCloudMessageCallEstimatedOverhead + LoRaOperationTimeWatcher.MinimumAvailableTimeToCheckForCloudMessage);
                                if (remainingTimeForFPendingCheck >= LoRaOperationTimeWatcher.MinimumAvailableTimeToCheckForCloudMessage)
                                {
                                    var additionalMsg = await ReceiveCloudToDeviceAsync(loRaDevice, LoRaOperationTimeWatcher.MinimumAvailableTimeToCheckForCloudMessage);
                                    if (additionalMsg != null)
                                    {
                                        fpending = true;
                                        Logger.Log(loRaDevice.DevEUI, $"found cloud to device message, setting fpending flag, message id: {additionalMsg.MessageId ?? "undefined"}", LogLevel.Information);
                                        _ = additionalMsg.AbandonAsync();
                                    }
                                }
                            }
                        }
                    }
                }

                // No C2D message and request was not confirmed, return nothing
                if (!requiresConfirmation)
                {
                    return new LoRaDeviceRequestProcessResult(loRaDevice, request);
                }

                var confirmDownlinkMessageBuilderResp = DownlinkMessageBuilder.CreateDownlinkMessage(
                    this.configuration,
                    loRaDevice,
                    request,
                    timeWatcher,
                    cloudToDeviceMessage,
                    fpending,
                    fcntDown.GetValueOrDefault(),
                    loRaADRResult);

                if (cloudToDeviceMessage != null)
                {
                    if (confirmDownlinkMessageBuilderResp.DownlinkPktFwdMessage == null)
                    {
                        Logger.Log(loRaDevice.DevEUI, $"out of time for downstream message, will abandon cloud to device message id: {cloudToDeviceMessage.MessageId ?? "undefined"}", LogLevel.Information);
                        _ = cloudToDeviceMessage.AbandonAsync();
                    }
                    else if (confirmDownlinkMessageBuilderResp.IsMessageTooLong)
                    {
                        Logger.Log(loRaDevice.DevEUI, $"payload will not fit in current receive window, will abandon cloud to device message id: {cloudToDeviceMessage.MessageId ?? "undefined"}", LogLevel.Error);
                        _ = cloudToDeviceMessage.AbandonAsync();
                    }
                    else
                    {
                        _ = cloudToDeviceMessage.CompleteAsync();
                    }
                }

                if (confirmDownlinkMessageBuilderResp.DownlinkPktFwdMessage != null)
                {
                    _ = request.PacketForwarder.SendDownstreamAsync(confirmDownlinkMessageBuilderResp.DownlinkPktFwdMessage);
                }

                return new LoRaDeviceRequestProcessResult(loRaDevice, request, confirmDownlinkMessageBuilderResp.DownlinkPktFwdMessage);
            }
            finally
            {

                try
                {
                    _ = await loRaDevice.SaveChangesAsync();
                }
                catch (OperationCanceledException saveChangesException)
                {
                    Logger.Log(loRaDevice.DevEUI, $"error updating reported properties. {saveChangesException.Message}", LogLevel.Error);
                }
                catch (ArgumentOutOfRangeException ex)
                {
                    Logger.Log(loRaDevice.DevEUI, $"The device properties are out of range. {ex.Message}", LogLevel.Error);
                }
            }
        }

        private void HandlePreferredGatewayChanges(
            LoRaRequest request,
            LoRaDevice loRaDevice,
            FunctionBundlerResult bundlerResult)
        {
            var preferredGatewayResult = bundlerResult.PreferredGatewayResult;
            if (preferredGatewayResult.IsSuccessful())
            {
                var currentIsPreferredGateway = bundlerResult.PreferredGatewayResult.PreferredGatewayID == this.configuration.GatewayID;

                var preferredGatewayChanged = bundlerResult.PreferredGatewayResult.PreferredGatewayID != loRaDevice.PreferredGatewayID;
                if (preferredGatewayChanged)
                    Logger.Log(loRaDevice.DevEUI, $"preferred gateway changed from '{loRaDevice.PreferredGatewayID}' to '{preferredGatewayResult.PreferredGatewayID}'", LogLevel.Debug);

                if (preferredGatewayChanged)
                {
                    loRaDevice.UpdatePreferredGatewayID(bundlerResult.PreferredGatewayResult.PreferredGatewayID, acceptChanges: !currentIsPreferredGateway);
                }

                // Save the region if we are the winning gateway and it changed
                if (request.Region.LoRaRegion != loRaDevice.LoRaRegion)
                {
                    loRaDevice.UpdateRegion(request.Region.LoRaRegion, acceptChanges: !currentIsPreferredGateway);
                }
            }
            else
            {
                Logger.Log(loRaDevice.DevEUI, $"failed to resolve preferred gateway: {preferredGatewayResult}", LogLevel.Error);
            }
        }

        internal void SetClassCMessageSender(IClassCDeviceMessageSender classCMessageSender) => this.classCDeviceMessageSender = classCMessageSender;

        private void SendClassCDeviceMessage(IReceivedLoRaCloudToDeviceMessage cloudToDeviceMessage)
        {
            if (this.classCDeviceMessageSender != null)
            {
                _ = Task.Run(() => this.classCDeviceMessageSender.SendAsync(cloudToDeviceMessage));
            }
        }

        private static async Task<IReceivedLoRaCloudToDeviceMessage> ReceiveCloudToDeviceAsync(LoRaDevice loRaDevice, TimeSpan timeAvailableToCheckCloudToDeviceMessages)
        {
            var actualMessage = await loRaDevice.ReceiveCloudToDeviceAsync(timeAvailableToCheckCloudToDeviceMessages);
            return (actualMessage != null) ? new LoRaCloudToDeviceMessageWrapper(loRaDevice, actualMessage) : null;
        }

        private bool ValidateCloudToDeviceMessage(LoRaDevice loRaDevice, LoRaRequest request, IReceivedLoRaCloudToDeviceMessage cloudToDeviceMsg)
        {
            if (!cloudToDeviceMsg.IsValid(out var errorMessage))
            {
                Logger.Log(loRaDevice.DevEUI, errorMessage, LogLevel.Error);
                return false;
            }

            var rxpk = request.Rxpk;
            var loRaRegion = request.Region;
            uint maxPayload;

            // If preferred Window is RX2, this is the max. payload
            if (loRaDevice.PreferredWindow == Constants.ReceiveWindow2)
            {
                // Get max. payload size for RX2, considering possilbe user provided Rx2DataRate
                if (string.IsNullOrEmpty(this.configuration.Rx2DataRate))
                {
                    var deviceJoinInfo = loRaRegion.LoRaRegion == LoRaRegionType.CN470
                        ? new DeviceJoinInfo(loRaDevice.ReportedCN470JoinChannel, loRaDevice.DesiredCN470JoinChannel)
                        : null;
                    var rx2ReceiveWindow = loRaRegion.GetDefaultRX2ReceiveWindow(deviceJoinInfo);
                    maxPayload = loRaRegion.DRtoConfiguration[rx2ReceiveWindow.DataRate].maxPyldSize;
                }
                else
<<<<<<< HEAD
                {
                    maxPayload = loRaRegion.GetMaxPayloadSize(this.configuration.Rx2DataRate);
                }
=======
#pragma warning disable CS0618 // #655 - This Rxpk based implementation will go away as soon as the complete LNS implementation is done
                    maxPayload = loRaRegion.GetMaxPayloadSize(this.configuration.Rx2DataRate);
#pragma warning restore CS0618 // #655 - This Rxpk based implementation will go away as soon as the complete LNS implementation is done
>>>>>>> 61dd3723
            }

            // Otherwise, it is RX1.
            else
            {
#pragma warning disable CS0618 // #655 - This Rxpk based implementation will go away as soon as the complete LNS implementation is done
                maxPayload = loRaRegion.GetMaxPayloadSize(loRaRegion.GetDownstreamDR(rxpk));
#pragma warning restore CS0618 // #655 - This Rxpk based implementation will go away as soon as the complete LNS implementation is done
            }

            // Deduct 8 bytes from max payload size.
            maxPayload -= Constants.LoraProtocolOverheadSize;

            // Calculate total C2D message size based on optional C2D Mac commands.
            var totalPayload = cloudToDeviceMsg.GetPayload()?.Length ?? 0;

            if (cloudToDeviceMsg.MacCommands?.Count > 0)
            {
                foreach (var macCommand in cloudToDeviceMsg.MacCommands)
                {
                    totalPayload += macCommand.Length;
                }
            }

            // C2D message and optional C2D Mac commands are bigger than max. payload size: REJECT.
            // This message can never be delivered.
            if (totalPayload > maxPayload)
            {
                Logger.Log(loRaDevice.DevEUI, $"message payload size ({totalPayload}) exceeds maximum allowed payload size ({maxPayload}) in cloud to device message", LogLevel.Error);
                return false;
            }

            return true;
        }

        private async Task<bool> SendDeviceEventAsync(LoRaRequest request, LoRaDevice loRaDevice, LoRaOperationTimeWatcher timeWatcher, object decodedValue, DeduplicationResult deduplicationResult, byte[] decryptedPayloadData)
        {
            var loRaPayloadData = (LoRaPayloadData)request.Payload;
            var deviceTelemetry = new LoRaDeviceTelemetry(request.Rxpk, loRaPayloadData, decodedValue, decryptedPayloadData)
            {
                DeviceEUI = loRaDevice.DevEUI,
                GatewayID = this.configuration.GatewayID,
                Edgets = (long)(timeWatcher.Start - DateTime.UnixEpoch).TotalMilliseconds
            };

            if (deduplicationResult != null && deduplicationResult.IsDuplicate)
            {
                deviceTelemetry.DupMsg = true;
            }

            Dictionary<string, string> eventProperties = null;
            if (loRaPayloadData.IsUpwardAck())
            {
                eventProperties = new Dictionary<string, string>();
                Logger.Log(loRaDevice.DevEUI, $"message ack received for cloud to device message id {loRaDevice.LastConfirmedC2DMessageID}", LogLevel.Information);
                eventProperties.Add(Constants.C2D_MSG_PROPERTY_VALUE_NAME, loRaDevice.LastConfirmedC2DMessageID ?? Constants.C2D_MSG_ID_PLACEHOLDER);
                loRaDevice.LastConfirmedC2DMessageID = null;
            }

            ProcessAndSendMacCommands(loRaPayloadData, ref eventProperties);

            if (await loRaDevice.SendEventAsync(deviceTelemetry, eventProperties))
            {
                string payloadAsRaw = null;
                if (deviceTelemetry.Data != null)
                {
                    payloadAsRaw = JsonConvert.SerializeObject(deviceTelemetry.Data, Formatting.None);
                }

                Logger.Log(loRaDevice.DevEUI, $"message '{payloadAsRaw}' sent to hub", LogLevel.Information);
                return true;
            }

            return false;
        }

        /// <summary>
        /// Send detected MAC commands as message properties.
        /// </summary>
        private static void ProcessAndSendMacCommands(LoRaPayloadData payloadData, ref Dictionary<string, string> eventProperties)
        {
            if (payloadData.MacCommands?.Count > 0)
            {
                eventProperties ??= new Dictionary<string, string>(payloadData.MacCommands.Count);

                for (var i = 0; i < payloadData.MacCommands.Count; i++)
                {
                    eventProperties[payloadData.MacCommands[i].Cid.ToString()] = JsonConvert.SerializeObject(payloadData.MacCommands[i].ToString(), Formatting.None);
                }
            }
        }

        /// <summary>
        /// Helper method to resolve FcntDown in case one was not yet acquired.
        /// </summary>
        /// <returns>0 if the resolution failed or > 0 if a valid frame count was acquired.</returns>
        private static async ValueTask<uint> EnsureHasFcntDownAsync(
            LoRaDevice loRaDevice,
            uint? fcntDown,
            uint payloadFcnt,
            ILoRaDeviceFrameCounterUpdateStrategy frameCounterStrategy)
        {
            if (fcntDown.HasValue)
            {
                return fcntDown.Value;
            }

            var newFcntDown = await frameCounterStrategy.NextFcntDown(loRaDevice, payloadFcnt);

            // Failed to update the fcnt down
            // In multi gateway scenarios it means the another gateway was faster than using, can stop now
            LogFrameCounterDownState(loRaDevice, newFcntDown);

            return newFcntDown;
        }

        private static void LogFrameCounterDownState(LoRaDevice loRaDevice, uint newFcntDown)
        {
            if (newFcntDown <= 0)
            {
                Logger.Log(loRaDevice.DevEUI, "another gateway has already sent ack or downlink msg", LogLevel.Debug);
            }
            else
            {
                Logger.Log(loRaDevice.DevEUI, $"down frame counter: {loRaDevice.FCntDown}", LogLevel.Debug);
            }
        }

        private async Task<FunctionBundlerResult> TryUseBundler(LoRaRequest request, LoRaDevice loRaDevice, LoRaPayloadData loraPayload, bool useMultipleGateways)
        {
            FunctionBundlerResult bundlerResult = null;
            if (useMultipleGateways)
            {
                var bundler = this.functionBundlerProvider.CreateIfRequired(this.configuration.GatewayID, loraPayload, loRaDevice, this.deduplicationFactory, request);
                if (bundler != null)
                {
                    bundlerResult = await bundler.Execute();
                    if (bundlerResult.NextFCntDown.HasValue)
                    {
                        // we got a new framecounter down. Make sure this
                        // gets saved eventually to the twins
                        loRaDevice.SetFcntDown(bundlerResult.NextFCntDown.Value);
                    }
                }
            }

            return bundlerResult;
        }

        private async Task<LoRaADRResult> PerformADR(LoRaRequest request, LoRaDevice loRaDevice, LoRaPayloadData loraPayload, uint payloadFcnt, LoRaADRResult loRaADRResult, ILoRaDeviceFrameCounterUpdateStrategy frameCounterStrategy)
        {
            var loRaADRManager = this.loRaADRManagerFactory.Create(this.loRaADRStrategyProvider, frameCounterStrategy, loRaDevice);

            var loRaADRTableEntry = new LoRaADRTableEntry()
            {
                DevEUI = loRaDevice.DevEUI,
                FCnt = payloadFcnt,
                GatewayId = this.configuration.GatewayID,
                Snr = request.Rxpk.Lsnr
            };

            // If the ADR req bit is not set we don't perform rate adaptation.
            if (!loraPayload.IsAdrReq)
            {
                _ = loRaADRManager.StoreADREntryAsync(loRaADRTableEntry);
            }
            else
            {
                loRaADRResult = await loRaADRManager.CalculateADRResultAndAddEntryAsync(
                    loRaDevice.DevEUI,
                    this.configuration.GatewayID,
                    payloadFcnt,
                    loRaDevice.FCntDown,
                    (float)request.Rxpk.RequiredSnr,
#pragma warning disable CS0618 // #655 - This Rxpk based implementation will go away as soon as the complete LNS implementation is done
                    request.Region.GetDRFromFreqAndChan(request.Rxpk.Datr),
#pragma warning restore CS0618 // #655 - This Rxpk based implementation will go away as soon as the complete LNS implementation is done
                    request.Region.TXPowertoMaxEIRP.Count - 1,
                    request.Region.MaxADRDataRate,
                    loRaADRTableEntry);
                Logger.Log(loRaDevice.DevEUI, $"device sent ADR ack request, computing an answer", LogLevel.Debug);
            }

            return loRaADRResult;
        }

        private static bool ValidateRequest(LoRaRequest request, bool isFrameCounterFromNewlyStartedDevice, uint payloadFcnt, LoRaDevice loRaDevice, bool requiresConfirmation, out bool isConfirmedResubmit, out LoRaDeviceRequestProcessResult result)
        {
            isConfirmedResubmit = false;
            result = null;

            if (!isFrameCounterFromNewlyStartedDevice && payloadFcnt <= loRaDevice.FCntUp)
            {
                // if it is confirmed most probably we did not ack in time before or device lost the ack packet so we should continue but not send the msg to iothub
                if (requiresConfirmation && payloadFcnt == loRaDevice.FCntUp)
                {
                    if (!loRaDevice.ValidateConfirmResubmit(payloadFcnt))
                    {
                        Logger.Log(loRaDevice.DevEUI, $"resubmit from confirmed message exceeds threshold of {LoRaDevice.MaxConfirmationResubmitCount}, message ignored, msg: {payloadFcnt} server: {loRaDevice.FCntUp}", LogLevel.Error);
                        result = new LoRaDeviceRequestProcessResult(loRaDevice, request, LoRaDeviceRequestFailedReason.ConfirmationResubmitThresholdExceeded);
                        return false;
                    }

                    isConfirmedResubmit = true;
                    Logger.Log(loRaDevice.DevEUI, $"resubmit from confirmed message detected, msg: {payloadFcnt} server: {loRaDevice.FCntUp}", LogLevel.Information);
                }
                else
                {
                    Logger.Log(loRaDevice.DevEUI, $"invalid frame counter, message ignored, msg: {payloadFcnt} server: {loRaDevice.FCntUp}", LogLevel.Debug);
                    result = new LoRaDeviceRequestProcessResult(loRaDevice, request, LoRaDeviceRequestFailedReason.InvalidFrameCounter);
                    return false;
                }
            }

            // ensuring the framecount difference between the node and the server
            // is <= MAX_FCNT_GAP
            var diff = payloadFcnt > loRaDevice.FCntUp ? payloadFcnt - loRaDevice.FCntUp : loRaDevice.FCntUp - payloadFcnt;
            var valid = diff <= Constants.MaxFcntGap;

            if (!valid)
            {
                Logger.Log(loRaDevice.DevEUI, $"invalid frame counter (diverges too much), message ignored, msg: {payloadFcnt} server: {loRaDevice.FCntUp}", LogLevel.Error);
                result = new LoRaDeviceRequestProcessResult(loRaDevice, request, LoRaDeviceRequestFailedReason.InvalidFrameCounter);
            }

            return valid;
        }

        private async Task<bool> DetermineIfFramecounterIsFromNewlyStartedDeviceAsync(LoRaDevice loRaDevice, uint payloadFcnt, ILoRaDeviceFrameCounterUpdateStrategy frameCounterStrategy)
        {
            var isFrameCounterFromNewlyStartedDevice = false;
            if (payloadFcnt <= 1)
            {
                if (loRaDevice.IsABP)
                {
                    if (loRaDevice.IsABPRelaxedFrameCounter && loRaDevice.FCntUp >= 0 && payloadFcnt <= 1)
                    {
                        // known problem when device restarts, starts fcnt from zero
                        // We need to await this reset to avoid races on the server with deduplication and
                        // fcnt down calculations
                        _ = await frameCounterStrategy.ResetAsync(loRaDevice, payloadFcnt, this.configuration.GatewayID);
                        isFrameCounterFromNewlyStartedDevice = true;
                    }
                }
                else if (loRaDevice.FCntUp == payloadFcnt && payloadFcnt == 0)
                {
                    // Some devices start with frame count 0
                    isFrameCounterFromNewlyStartedDevice = true;
                }
            }

            return isFrameCounterFromNewlyStartedDevice;
        }
    }
}<|MERGE_RESOLUTION|>--- conflicted
+++ resolved
@@ -501,15 +501,11 @@
                     maxPayload = loRaRegion.DRtoConfiguration[rx2ReceiveWindow.DataRate].maxPyldSize;
                 }
                 else
-<<<<<<< HEAD
-                {
-                    maxPayload = loRaRegion.GetMaxPayloadSize(this.configuration.Rx2DataRate);
-                }
-=======
+                {
 #pragma warning disable CS0618 // #655 - This Rxpk based implementation will go away as soon as the complete LNS implementation is done
                     maxPayload = loRaRegion.GetMaxPayloadSize(this.configuration.Rx2DataRate);
 #pragma warning restore CS0618 // #655 - This Rxpk based implementation will go away as soon as the complete LNS implementation is done
->>>>>>> 61dd3723
+                }
             }
 
             // Otherwise, it is RX1.
