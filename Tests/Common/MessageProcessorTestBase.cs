// Copyright (c) Microsoft. All rights reserved.
// Licensed under the MIT license. See LICENSE file in the project root for full license information.

namespace LoRaWan.Tests.Common
{
    using System;
    using System.Globalization;
    using System.Threading.Tasks;
    using LoRaTools.ADR;
    using LoRaTools.LoRaPhysical;
    using LoRaWan.NetworkServer;
    using LoRaWan.NetworkServer.ADR;
    using Microsoft.Azure.Devices.Client;
    using Microsoft.Extensions.Caching.Memory;
    using Microsoft.Extensions.Logging;
    using Microsoft.Extensions.Logging.Abstractions;
    using Moq;

    public class MessageProcessorTestBase : IDisposable
    {
        public const string ServerGatewayID = "test-gateway";

        private readonly MemoryCache cache;
        private readonly byte[] macAddress;
        private readonly long startTime;
        private bool disposedValue;

        public TestPacketForwarder PacketForwarder { get; }

        protected Mock<LoRaDeviceAPIServiceBase> LoRaDeviceApi { get; }

        protected ILoRaDeviceFrameCounterUpdateStrategyProvider FrameCounterUpdateStrategyProvider { get; }

        protected NetworkServerConfiguration ServerConfiguration { get; }

        public TestLoRaDeviceFactory LoRaDeviceFactory { get; }

        protected Mock<ILoRaDeviceClient> LoRaDeviceClient { get; }

        protected TestLoRaPayloadDecoder PayloadDecoder { get; }

        protected DefaultLoRaDataRequestHandler RequestHandlerImplementation { get; }

        protected static Task<Message> EmptyAdditionalMessageReceiveAsync => Task.Delay(LoRaOperationTimeWatcher.MinimumAvailableTimeToCheckForCloudMessage).ContinueWith((_) => (Message)null, TaskScheduler.Default);

        protected LoRaDeviceClientConnectionManager ConnectionManager { get; }

<<<<<<< HEAD
        protected ConcentratorDeduplication ConcentratorDeduplication { get; }

        protected LoRaDeviceCache DeviceCache { get; } = new LoRaDeviceCache(new LoRaDeviceCacheOptions { MaxUnobservedLifetime = TimeSpan.MaxValue, RefreshInterval = TimeSpan.MaxValue, ValidationInterval = TimeSpan.MaxValue }, new NetworkServerConfiguration { GatewayID = MessageProcessorTestBase.ServerGatewayID }, NullLogger<LoRaDeviceCache>.Instance);
=======
        protected LoRaDeviceCache DeviceCache { get; } = new LoRaDeviceCache(new LoRaDeviceCacheOptions { MaxUnobservedLifetime = TimeSpan.MaxValue, RefreshInterval = TimeSpan.MaxValue, ValidationInterval = TimeSpan.MaxValue }, new NetworkServerConfiguration { GatewayID = MessageProcessorTestBase.ServerGatewayID }, NullLogger<LoRaDeviceCache>.Instance, TestMeter.Instance);
>>>>>>> cb648d02

        public MessageProcessorTestBase()
        {
            this.startTime = DateTimeOffset.UtcNow.Ticks;

            this.macAddress = Utility.GetMacAddress();
            ServerConfiguration = new NetworkServerConfiguration
            {
                GatewayID = ServerGatewayID,
                LogToConsole = true,
                LogLevel = ((int)LogLevel.Debug).ToString(CultureInfo.InvariantCulture),
            };

            PayloadDecoder = new TestLoRaPayloadDecoder(new LoRaPayloadDecoder(NullLogger<LoRaPayloadDecoder>.Instance));
            PacketForwarder = new TestPacketForwarder();
            LoRaDeviceApi = new Mock<LoRaDeviceAPIServiceBase>(MockBehavior.Strict);
            FrameCounterUpdateStrategyProvider = new LoRaDeviceFrameCounterUpdateStrategyProvider(ServerConfiguration, LoRaDeviceApi.Object);
            this.cache = new MemoryCache(new MemoryCacheOptions() { ExpirationScanFrequency = TimeSpan.FromSeconds(5) });

            var deduplicationFactory = new DeduplicationStrategyFactory(NullLoggerFactory.Instance, NullLogger<DeduplicationStrategyFactory>.Instance);
            var adrStrategyProvider = new LoRaADRStrategyProvider(NullLoggerFactory.Instance);
            var adrManagerFactory = new LoRAADRManagerFactory(LoRaDeviceApi.Object, NullLoggerFactory.Instance);
            var functionBundlerProvider = new FunctionBundlerProvider(LoRaDeviceApi.Object, NullLoggerFactory.Instance, NullLogger<FunctionBundlerProvider>.Instance);

            LoRaDeviceClient = new Mock<ILoRaDeviceClient>();
            this.cache = new MemoryCache(new MemoryCacheOptions() { ExpirationScanFrequency = TimeSpan.FromSeconds(5) });
            ConnectionManager = new LoRaDeviceClientConnectionManager(this.cache, NullLogger<LoRaDeviceClientConnectionManager>.Instance);
            ConcentratorDeduplication = new ConcentratorDeduplication(this.cache, NullLogger<IConcentratorDeduplication>.Instance);
            RequestHandlerImplementation = new DefaultLoRaDataRequestHandler(ServerConfiguration, FrameCounterUpdateStrategyProvider, ConcentratorDeduplication, PayloadDecoder, deduplicationFactory, adrStrategyProvider, adrManagerFactory, functionBundlerProvider, NullLogger<DefaultLoRaDataRequestHandler>.Instance, null);

            var requestHandler = new DefaultLoRaDataRequestHandler(ServerConfiguration, FrameCounterUpdateStrategyProvider, ConcentratorDeduplication, new LoRaPayloadDecoder(NullLogger<LoRaPayloadDecoder>.Instance), deduplicationFactory, adrStrategyProvider, adrManagerFactory, functionBundlerProvider, NullLogger<DefaultLoRaDataRequestHandler>.Instance, meter: null);

            LoRaDeviceFactory = new TestLoRaDeviceFactory(ServerConfiguration, LoRaDeviceClient.Object, ConnectionManager, DeviceCache, requestHandler);
        }

        public static MemoryCache NewMemoryCache() => new MemoryCache(new MemoryCacheOptions());

        /// <summary>
        /// Creates a <see cref="IMemoryCache"/> containing the <paramref name="loRaDevice"/> already available.
        /// </summary>
        public static LoRaDeviceCache CreateDeviceCache(LoRaDevice loRaDevice)
        {
            var cache = LoRaDeviceCacheDefault.CreateDefault();
            cache.Register(loRaDevice);
            return cache;
        }

        public static IMemoryCache EmptyMemoryCache()
        {
            return new MemoryCache(new MemoryCacheOptions());
        }

        public LoRaDevice CreateLoRaDevice(SimulatedDevice simulatedDevice, bool registerConnection = true)
        {
            var device = TestUtils.CreateFromSimulatedDevice(simulatedDevice, ConnectionManager, RequestHandlerImplementation);
            if (registerConnection)
            {
                ConnectionManager.Register(device, LoRaDeviceClient.Object);
            }

            return device;
        }

        protected WaitableLoRaRequest CreateWaitableRequest(Rxpk rxpk,
                                                            IPacketForwarder packetForwarder = null,
                                                            TimeSpan? startTimeOffset = null,
                                                            TimeSpan? constantElapsedTime = null,
                                                            bool useRealTimer = false) =>
            WaitableLoRaRequest.Create(rxpk,
                                       packetForwarder ?? PacketForwarder,
                                       startTimeOffset,
                                       constantElapsedTime,
                                       useRealTimer);

        protected virtual void Dispose(bool disposing)
        {
            if (!this.disposedValue)
            {
                if (disposing)
                {
                    this.cache.Dispose();
                    this.DeviceCache.Dispose();
                }

                this.disposedValue = true;
            }
        }

        public void Dispose()
        {
            // Do not change this code. Put cleanup code in 'Dispose(bool disposing)' method
            Dispose(disposing: true);
            GC.SuppressFinalize(this);
        }
    }
}<|MERGE_RESOLUTION|>--- conflicted
+++ resolved
@@ -45,13 +45,9 @@
 
         protected LoRaDeviceClientConnectionManager ConnectionManager { get; }
 
-<<<<<<< HEAD
         protected ConcentratorDeduplication ConcentratorDeduplication { get; }
 
-        protected LoRaDeviceCache DeviceCache { get; } = new LoRaDeviceCache(new LoRaDeviceCacheOptions { MaxUnobservedLifetime = TimeSpan.MaxValue, RefreshInterval = TimeSpan.MaxValue, ValidationInterval = TimeSpan.MaxValue }, new NetworkServerConfiguration { GatewayID = MessageProcessorTestBase.ServerGatewayID }, NullLogger<LoRaDeviceCache>.Instance);
-=======
         protected LoRaDeviceCache DeviceCache { get; } = new LoRaDeviceCache(new LoRaDeviceCacheOptions { MaxUnobservedLifetime = TimeSpan.MaxValue, RefreshInterval = TimeSpan.MaxValue, ValidationInterval = TimeSpan.MaxValue }, new NetworkServerConfiguration { GatewayID = MessageProcessorTestBase.ServerGatewayID }, NullLogger<LoRaDeviceCache>.Instance, TestMeter.Instance);
->>>>>>> cb648d02
 
         public MessageProcessorTestBase()
         {
