--- conflicted
+++ resolved
@@ -67,13 +67,8 @@
             var adrStrategyProvider = new LoRaADRStrategyProvider(NullLoggerFactory.Instance);
             var adrManagerFactory = new LoRAADRManagerFactory(LoRaDeviceApi.Object, NullLoggerFactory.Instance);
             var functionBundlerProvider = new FunctionBundlerProvider(LoRaDeviceApi.Object, NullLoggerFactory.Instance, NullLogger<FunctionBundlerProvider>.Instance);
-<<<<<<< HEAD
-            RequestHandlerImplementation = new DefaultLoRaDataRequestHandler(ServerConfiguration, FrameCounterUpdateStrategyProvider, PayloadDecoder, deduplicationFactory, adrStrategyProvider, adrManagerFactory, functionBundlerProvider, NullLogger<DefaultLoRaDataRequestHandler>.Instance);
+            RequestHandlerImplementation = new DefaultLoRaDataRequestHandler(ServerConfiguration, FrameCounterUpdateStrategyProvider, PayloadDecoder, deduplicationFactory, adrStrategyProvider, adrManagerFactory, functionBundlerProvider, NullLogger<DefaultLoRaDataRequestHandler>.Instance, null);
             LoRaDeviceClient = new Mock<ILoRaDeviceClient>();
-=======
-            RequestHandlerImplementation = new DefaultLoRaDataRequestHandler(ServerConfiguration, FrameCounterUpdateStrategyProvider, PayloadDecoder, deduplicationFactory, adrStrategyProvider, adrManagerFactory, functionBundlerProvider, NullLogger<DefaultLoRaDataRequestHandler>.Instance, null);
-            LoRaDeviceClient = new Mock<ILoRaDeviceClient>(MockBehavior.Strict);
->>>>>>> 98176db8
             this.cache = new MemoryCache(new MemoryCacheOptions() { ExpirationScanFrequency = TimeSpan.FromSeconds(5) });
             ConnectionManager = new LoRaDeviceClientConnectionManager(this.cache, NullLogger<LoRaDeviceClientConnectionManager>.Instance);
 
