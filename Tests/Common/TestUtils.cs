--- conflicted
+++ resolved
@@ -79,15 +79,9 @@
         {
             var finalDesiredProperties = new Dictionary<string, object>
                 {
-<<<<<<< HEAD
                     { TwinProperty.DevAddr, simulatedDevice.DevAddr.ToString() },
-                    { TwinProperty.AppSKey, simulatedDevice.AppSKey },
-                    { TwinProperty.NwkSKey, simulatedDevice.NwkSKey },
-=======
-                    { TwinProperty.DevAddr, simulatedDevice.DevAddr },
                     { TwinProperty.AppSKey, simulatedDevice.AppSKey?.ToString() },
                     { TwinProperty.NwkSKey, simulatedDevice.NwkSKey?.ToString() },
->>>>>>> 3f763c6c
                     { TwinProperty.GatewayID, simulatedDevice.LoRaDevice.GatewayID },
                     { TwinProperty.SensorDecoder, simulatedDevice.LoRaDevice.SensorDecoder },
                     { TwinProperty.ClassType, simulatedDevice.ClassType.ToString() },
@@ -142,15 +136,9 @@
 
             var finalReportedProperties = new Dictionary<string, object>
             {
-<<<<<<< HEAD
                 { TwinProperty.DevAddr, simulatedDevice.DevAddr?.ToString() },
-                { TwinProperty.AppSKey, simulatedDevice.AppSKey },
-                { TwinProperty.NwkSKey, simulatedDevice.NwkSKey },
-=======
-                { TwinProperty.DevAddr, simulatedDevice.DevAddr },
                 { TwinProperty.AppSKey, simulatedDevice.AppSKey?.ToString() },
                 { TwinProperty.NwkSKey, simulatedDevice.NwkSKey?.ToString() },
->>>>>>> 3f763c6c
                 { TwinProperty.DevNonce, simulatedDevice.DevNonce.ToString() },
                 { TwinProperty.NetID, simulatedDevice.NetId },
                 { TwinProperty.FCntDown, simulatedDevice.FrmCntDown },
