--- conflicted
+++ resolved
@@ -326,28 +326,17 @@
             else
                 Assert.Equal(euRegion.GetDownstreamDataRate(request.RadioMetadata.DataRate), downlinkMessage.Rx1.Value.DataRate);
 
-<<<<<<< HEAD
-            Assert.Equal(euRegion.GetDownstreamRX2DataRate(null, null, default, NullLogger.Instance), downlinkMessage.Rx2.DataRate);
-
-            // Ensure RX freq
-            Assert.True(euRegion.TryGetDownstreamChannelFrequency(request.RadioMetadata.Frequency, out var channelFrequency, default));
-=======
             Assert.Equal(euRegion.GetDownstreamRX2DataRate(null, null, null, NullLogger.Instance), downlinkMessage.Rx2.DataRate);
 
             // Ensure RX freq
             Assert.True(euRegion.TryGetDownstreamChannelFrequency(request.RadioMetadata.Frequency, request.RadioMetadata.DataRate, null, out var channelFrequency));
->>>>>>> 6b11bf61
 
             if (sendToRx2)
                 Assert.Null(downlinkMessage.Rx1);
             else
                 Assert.Equal(channelFrequency, downlinkMessage.Rx1.Value.Frequency);
 
-<<<<<<< HEAD
-            Assert.Equal(euRegion.GetDownstreamRX2Freq(null, default, NullLogger.Instance), downlinkMessage.Rx2.Frequency);
-=======
             Assert.Equal(euRegion.GetDownstreamRX2Freq(null, null, logger: NullLogger.Instance), downlinkMessage.Rx2.Frequency);
->>>>>>> 6b11bf61
         }
     }
 }