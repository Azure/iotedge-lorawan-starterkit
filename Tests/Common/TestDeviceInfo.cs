--- conflicted
+++ resolved
@@ -6,11 +6,8 @@
     using System.Collections.Generic;
     using System.Globalization;
     using LoRaWan.NetworkServer;
-<<<<<<< HEAD
     using LoRaWan.NetworkServer.BasicsStation;
-=======
     using static ReceiveWindowNumber;
->>>>>>> ee9c41c3
 
     public class TestDeviceInfo
     {
@@ -99,16 +96,11 @@
 
             if (DevAddr is { } someDevAddr)
                 desiredProperties[TwinProperty.DevAddr] = someDevAddr.ToString();
-<<<<<<< HEAD
 
             if (RouterConfig is { } routerConfig)
                 desiredProperties[BasicsStationConfigurationService.RouterConfigPropertyName] = routerConfig;
 
-            desiredProperties[TwinProperty.PreferredWindow] = PreferredWindow;
-=======
-
             desiredProperties[TwinProperty.PreferredWindow] = (int)PreferredWindow;
->>>>>>> ee9c41c3
 
             if (char.ToLower(ClassType, CultureInfo.InvariantCulture) != 'a')
                 desiredProperties[TwinProperty.ClassType] = ClassType.ToString();
