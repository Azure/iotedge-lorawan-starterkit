--- conflicted
+++ resolved
@@ -54,16 +54,11 @@
             SecondRequestHandlerImplementation = new DefaultLoRaDataRequestHandler(SecondServerConfiguration, SecondFrameCounterUpdateStrategyProvider, new LoRaPayloadDecoder(NullLogger<LoRaPayloadDecoder>.Instance), deduplicationStrategyFactory, adrStrategyProvider, loRaAdrManagerFactory, functionBundlerProvider, NullLogger<DefaultLoRaDataRequestHandler>.Instance);
             SecondLoRaDeviceClient = new Mock<ILoRaDeviceClient>(MockBehavior.Strict);
             this.cache = new MemoryCache(new MemoryCacheOptions() { ExpirationScanFrequency = TimeSpan.FromSeconds(5) });
-<<<<<<< HEAD
 
             var defaultRequestHandler = new DefaultLoRaDataRequestHandler(SecondServerConfiguration, SecondFrameCounterUpdateStrategyProvider, new LoRaPayloadDecoder(), deduplicationStrategyFactory, adrStrategyProvider, loRaAdrManagerFactory, functionBundlerProvider);
 
-            SecondConnectionManager = new LoRaDeviceClientConnectionManager(this.cache);
+            SecondConnectionManager = new LoRaDeviceClientConnectionManager(this.cache, NullLogger<LoRaDeviceClientConnectionManager>.Instance);
             SecondLoRaDeviceFactory = new TestLoRaDeviceFactory(SecondServerConfiguration, SecondLoRaDeviceClient.Object, SecondConnectionManager, DeviceCache, defaultRequestHandler);
-=======
-            SecondConnectionManager = new LoRaDeviceClientConnectionManager(this.cache, NullLogger<LoRaDeviceClientConnectionManager>.Instance);
-            SecondLoRaDeviceFactory = new TestLoRaDeviceFactory(SecondServerConfiguration, SecondFrameCounterUpdateStrategyProvider, SecondLoRaDeviceClient.Object, deduplicationStrategyFactory, adrStrategyProvider, loRaAdrManagerFactory, functionBundlerProvider, SecondConnectionManager);
->>>>>>> 50b676a4
         }
 
         // Protected implementation of Dispose pattern.
