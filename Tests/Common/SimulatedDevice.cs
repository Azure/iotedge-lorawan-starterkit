// Copyright (c) Microsoft. All rights reserved.
// Licensed under the MIT license. See LICENSE file in the project root for full license information.

namespace LoRaWan.Tests.Common
{
    using System;
    using System.Collections.Concurrent;
    using System.Collections.Generic;
    using System.Globalization;
    using System.Linq;
    using System.Runtime.InteropServices;
    using System.Security.Cryptography;
    using System.Text;
    using System.Text.Json;
    using System.Threading.Tasks;
    using LoRaTools;
    using LoRaTools.LoRaMessage;
    using LoRaTools.Utils;
    using LoRaWan.NetworkServer;
    using Xunit;

    /// <summary>
    /// Defines a simulated device.
    /// </summary>
    public sealed class SimulatedDevice
    {
        private static readonly IJsonReader<DevEui> DevEuiMessageReader =
            JsonReader.Object(JsonReader.Property("DevEui", from d in JsonReader.String()
                                                            select DevEui.Parse(d)));
        private readonly List<SimulatedBasicsStation> simulatedBasicsStations = new List<SimulatedBasicsStation>();

        private readonly ConcurrentBag<string> receivedMessages = new ConcurrentBag<string>();

        public TestDeviceInfo LoRaDevice { get; internal set; }

        public uint FrmCntUp { get; set; }

        public uint FrmCntDown { get; set; }

        public DevNonce DevNonce { get; private set; }

        public bool IsJoined => LoRaDevice.DevAddr is not null;

        public NetId? NetId { get; internal set; }

        public AppNonce AppNonce { get; internal set; }

        public AppSessionKey? AppSKey => LoRaDevice.AppSKey;

        public NetworkSessionKey? NwkSKey => LoRaDevice.NwkSKey;

        public AppKey? AppKey => LoRaDevice.AppKey;

        public JoinEui? AppEui => LoRaDevice.AppEui;

        public char ClassType => LoRaDevice.ClassType;

        public DevAddr? DevAddr
        {
            get => LoRaDevice.DevAddr;
            set => LoRaDevice.DevAddr = value;
        }

        public DevEui DevEUI => LoRaDevice.DevEui;

        public bool Supports32BitFCnt
        {
            get => LoRaDevice.Supports32BitFCnt;
            set => LoRaDevice.Supports32BitFCnt = value;
        }

        public SimulatedDevice(TestDeviceInfo testDeviceInfo, uint frmCntDown = 0, uint frmCntUp = 0, IReadOnlyCollection<SimulatedBasicsStation> simulatedBasicsStation = null)
        {
            LoRaDevice = testDeviceInfo;
            FrmCntDown = frmCntDown;
            FrmCntUp = frmCntUp;
            this.simulatedBasicsStations = simulatedBasicsStation?.ToList() ?? new List<SimulatedBasicsStation>();

            bool AddToDeviceMessageQueue(string response)
            {
                if (DevEuiMessageReader.Read(response) == DevEUI)
                {
                    this.receivedMessages.Add(response);
                }

                return true;
            }

            ListenForAnswer(AddToDeviceMessageQueue);
        }

        public LoRaPayloadJoinRequest CreateJoinRequest(AppKey? appkey = null, DevNonce? devNonce = null)
        {
            // Some tests provide a special nonce as input to make the mic check fail.
            // We only generate one in case the value is not set.
            if (devNonce == null)
            {
                var devNonceBytes = new byte[2];
                using var random = RandomNumberGenerator.Create();
                random.GetBytes(devNonceBytes);
                DevNonce = DevNonce.Read(devNonceBytes);
            }
            else
            {
                DevNonce = devNonce.Value;
            }

            TestLogger.Log($"[{LoRaDevice.DeviceID}] Join request sent DevNonce: {DevNonce:N} / {DevNonce}");
            return new LoRaPayloadJoinRequest(LoRaDevice.AppEui.Value, DevEui.Parse(LoRaDevice.DeviceID), DevNonce, (appkey ?? LoRaDevice.AppKey).Value);
        }


        /// <summary>
        /// Creates request to send unconfirmed data message.
        /// </summary>
        public LoRaPayloadData CreateUnconfirmedDataUpMessage(string data, uint? fcnt = null, FramePort fport = FramePorts.App1, FrameControlFlags fctrlFlags = FrameControlFlags.None, bool isHexPayload = false, IList<MacCommand> macCommands = null, AppSessionKey? appSKey = null, NetworkSessionKey? nwkSKey = null)
        {
            fcnt ??= FrmCntUp + 1;
            FrmCntUp = fcnt.GetValueOrDefault();

            var fcntBytes = BitConverter.GetBytes((ushort)fcnt.Value);

            // TestLogger.Log($"{LoRaDevice.DeviceID}: Simulated data: {data}");
            byte[] payload = null;
            if (data != null)
            {
                if (!isHexPayload)
                {
                    payload = Encoding.UTF8.GetBytes(data);
                }
                else
                {
                    payload = ConversionHelper.StringToByteArray(data);
                }

                Array.Reverse(payload);
            }

            // 0 = uplink, 1 = downlink
            var direction = 0;

            var payloadData = new LoRaPayloadData(
                MacMessageType.UnconfirmedDataUp,
                LoRaDevice.DevAddr.Value,
                fctrlFlags,
                fcntBytes,
                macCommands,
                fport,
                payload,
                direction,
                Supports32BitFCnt ? fcnt : null);

            if (fport == FramePort.MacCommand)
            {
                payloadData.Serialize(nwkSKey is { } someNwkSessionKey ? someNwkSessionKey : NwkSKey ?? throw new InvalidOperationException($"Can't perform encryption without {nameof(NwkSKey)} when fport is set to 0."));
            }
            else
            {
                payloadData.Serialize(appSKey is { } someAppSessionKey ? someAppSessionKey : AppSKey ?? throw new InvalidOperationException($"Can't perform encryption without {nameof(AppSKey)}."));
            }
            payloadData.SetMic(nwkSKey is { } someNetworkSessionKey ? someNetworkSessionKey : NwkSKey ?? throw new InvalidOperationException($"Can't perform encryption without {nameof(NwkSKey)}."));

            // We want to ensure we simulate a message coming from the device, therefore only the 16 bits of the framecounter should be available.
            // The following line ensure we remove the 32 bits of the server frame counter that was generated by the constructor.
            // Some tests cases are expecting the mic check to fail because of rollover of the fcnt, if we have this value set it will never fail.
            payloadData.Reset32BitBlockInfo();
            // THIS IS NEEDED FOR TESTS AS THIS CONSTRUCTOR IS USED THERE
            // THIS WILL BE REMOVED WHEN WE MIGRATE TO USE lORAPAYLOADDATALNS INSTEAD OF LORAPAYLOAD in #1085
            // Populate the MacCommands present in the payload
            if (payloadData.Fopts.Length != 0)
                payloadData.MacCommands = MacCommand.CreateMacCommandFromBytes(payloadData.Fopts);

            return payloadData;
        }

        /// <summary>
        /// Creates request to send unconfirmed data message.
        /// </summary>
        public LoRaPayloadData CreateConfirmedDataUpMessage(string data, uint? fcnt = null, FramePort fport = FramePorts.App1, bool isHexPayload = false, AppSessionKey? appSKey = null, NetworkSessionKey? nwkSKey = null)
        {
            fcnt ??= FrmCntUp + 1;
            FrmCntUp = fcnt.GetValueOrDefault();

            var fcntBytes = BitConverter.GetBytes((ushort)fcnt.Value);

            byte[] payload = null;

            if (data != null)
            {
                if (!isHexPayload)
                {
                    payload = Encoding.UTF8.GetBytes(data);
                }
                else
                {
                    payload = ConversionHelper.StringToByteArray(data);
                }

                Array.Reverse(payload);
            }

            // 0 = uplink, 1 = downlink
            var direction = 0;
            var payloadData = new LoRaPayloadData(MacMessageType.ConfirmedDataUp,
                                                  LoRaDevice.DevAddr.Value,
                                                  FrameControlFlags.Adr,
                                                  fcntBytes,
                                                  null,
                                                  fport,
                                                  payload,
                                                  direction,
                                                  Supports32BitFCnt ? fcnt : null);

            if (fport == FramePort.MacCommand)
            {
                payloadData.Serialize(nwkSKey is { } someNwkSessionKey ? someNwkSessionKey : NwkSKey ?? throw new InvalidOperationException($"Can't perform encryption without {nameof(NwkSKey)} when fport is set to 0."));
            }
            else
            {
                payloadData.Serialize(appSKey is { } someAppSessionKey ? someAppSessionKey : AppSKey ?? throw new InvalidOperationException($"Can't perform encryption without {nameof(AppSKey)}."));
            }
            payloadData.SetMic(nwkSKey is { } someNetworkSessionKey ? someNetworkSessionKey : NwkSKey ?? throw new InvalidOperationException($"Can't perform encryption without {nameof(NwkSKey)}."));

            return payloadData;
        }

        private bool HandleJoinAccept(LoRaPayloadJoinAccept payload)
        {
            // Calculate the keys
            var devNonce = DevNonce;

            if (LoRaDevice.AppKey is null)
            {
                throw new ArgumentException(nameof(LoRaDevice.AppKey));
            }

            var appSKey = OTAAKeysGenerator.CalculateAppSessionKey(payload.AppNonce, payload.NetId, devNonce, LoRaDevice.AppKey.Value);
            var nwkSKey = OTAAKeysGenerator.CalculateNetworkSessionKey(payload.AppNonce, payload.NetId, devNonce, LoRaDevice.AppKey.Value);
            var devAddr = payload.DevAddr;

            // if mic check failed, return false
            if (!payload.CheckMic(LoRaDevice.AppKey.Value))
            {
                return false;
            }

            LoRaDevice.AppSKey = appSKey;
            LoRaDevice.NwkSKey = nwkSKey;
            NetId = payload.NetId;
            AppNonce = payload.AppNonce;
            LoRaDevice.DevAddr = devAddr;

            return true;
        }

        //// Sends unconfirmed message
        public async Task SendDataMessageAsync(LoRaRequest loRaRequest)
        {
            var payload = (LoRaPayloadData)loRaRequest.Payload;

            var msg = JsonSerializer.Serialize(new
            {
                MHdr = uint.Parse(loRaRequest.Payload.MHdr.ToString(), NumberStyles.HexNumber, CultureInfo.InvariantCulture),
                msgtype = "updf",
                DevAddr = int.Parse(payload.DevAddr.ToString(), NumberStyles.HexNumber, CultureInfo.InvariantCulture),
                FCtrl = (uint)payload.FrameControlFlags,
                FCnt = MemoryMarshal.Read<ushort>(payload.Fcnt.Span),
                FOpts = ConversionHelper.ByteArrayToString(payload.Fopts),
                FPort = (int)payload.Fport,
                FRMPayload = ConversionHelper.ByteArrayToString(payload.Frmpayload),
                MIC = payload.Mic.Value.AsInt32,
                DR = loRaRequest.RadioMetadata.DataRate,
                Freq = loRaRequest.RadioMetadata.Frequency.AsUInt64,
                upinfo = new
                {
                    gpstime = loRaRequest.RadioMetadata.UpInfo.GpsTime,
                    rctx = 10,
                    rssi = loRaRequest.RadioMetadata.UpInfo.ReceivedSignalStrengthIndication,
                    xtime = loRaRequest.RadioMetadata.UpInfo.Xtime,
                    snr = loRaRequest.RadioMetadata.UpInfo.SignalNoiseRatio
                }
            });

            await SendMessageToBasicsStationsAsync(msg);
        }

        private Task SendMessageToBasicsStationsAsync(string message) => Task.WhenAll(from basicsStation in this.simulatedBasicsStations
                                                                                      select basicsStation.SendMessageAsync(message));

        public void EnsureMessageResponsesAreReceived(int expectedCout)
        {
            Assert.Equal(expectedCout, this.receivedMessages.Count);
        }

        // Performs join
        public async Task<bool> JoinAsync(TimeSpan? timeout = null)
        {
            timeout ??= TimeSpan.FromSeconds(30);
            using var joinRequest = WaitableLoRaRequest.CreateWaitableRequest(CreateJoinRequest());
            var joinRequestPayload = (LoRaPayloadJoinRequest)joinRequest.Payload;
            var joinSuccessful = false;

<<<<<<< HEAD
            bool joinListenFunction(string response)
=======
            void OnMessageReceived(object sender, EventArgs<string> response)
>>>>>>> d2660e8e
            {
                // handle join
                var joinAcceptstring = JsonSerializer.Deserialize<JoinAcceptResponse>(response.Value);
                // is null in case it is another message coming from the station.
                if (joinAcceptstring?.Pdu != null)
                {
                    var joinAccept = new LoRaPayloadJoinAccept(ConversionHelper.StringToByteArray(joinAcceptstring.Pdu), AppKey.Value);
                    var result = HandleJoinAccept(joinAccept); // may need to return bool and only release if true.
<<<<<<< HEAD
                    joinSuccessfull |= result;
                    return result;
=======
                    joinSuccessful = result;
                    joinCompleted.Release();
>>>>>>> d2660e8e
                }
            }

<<<<<<< HEAD
                return false;
            }
            await SendMessageToBasicsStationsAsync(JsonSerializer.Serialize(new
=======
            basicsStation.MessageReceived += OnMessageReceived;

            await basicsStation.SerializeAndSendMessageAsync(new
>>>>>>> d2660e8e
            {
                JoinEui = joinRequestPayload.AppEui.ToString("D", null),
                msgtype = "jreq",
                DevEui = joinRequestPayload.DevEUI.ToString("D", null),
                DevNonce = joinRequestPayload.DevNonce.AsUInt16,
                MHdr = uint.Parse(joinRequestPayload.MHdr.ToString(), NumberStyles.HexNumber, CultureInfo.InvariantCulture),
                MIC = joinRequestPayload.Mic.Value.AsInt32,
                DR = joinRequest.RadioMetadata.DataRate,
                Freq = joinRequest.RadioMetadata.Frequency.AsUInt64,
                upinfo = new
                {
                    gpstime = joinRequest.RadioMetadata.UpInfo.GpsTime,
                    rctx = 10,
                    rssi = joinRequest.RadioMetadata.UpInfo.ReceivedSignalStrengthIndication,
                    xtime = joinRequest.RadioMetadata.UpInfo.Xtime,
                    snr = joinRequest.RadioMetadata.UpInfo.SignalNoiseRatio
                }
            });

#if DEBUG
            if (System.Diagnostics.Debugger.IsAttached)
            {
                timeout = TimeSpan.FromSeconds(60);
            }
#endif

<<<<<<< HEAD
            await AssertUtils.ContainsWithRetriesAsync((message) => joinListenFunction(message), this.receivedMessages);
            return true;
=======
            await joinCompleted.WaitAsync(timeout.Value);

            basicsStation.MessageReceived -= OnMessageReceived;

            return joinSuccessful;
>>>>>>> d2660e8e
        }

        private void ListenForAnswer(Func<string, bool> func)
        {
            foreach (var basicsStation in this.simulatedBasicsStations)
            {
                basicsStation.SubscribeOnce(func);
            }
        }

        /// <summary>
        /// Setups the join properties.
        /// </summary>
        public void SetupJoin(AppSessionKey appSKey, NetworkSessionKey nwkSKey, DevAddr devAddr)
        {
            LoRaDevice.AppSKey = appSKey;
            LoRaDevice.NwkSKey = nwkSKey;
            LoRaDevice.DevAddr = devAddr;
        }
    }
}<|MERGE_RESOLUTION|>--- conflicted
+++ resolved
@@ -8,10 +8,10 @@
     using System.Collections.Generic;
     using System.Globalization;
     using System.Linq;
-    using System.Runtime.InteropServices;
     using System.Security.Cryptography;
     using System.Text;
     using System.Text.Json;
+    using System.Threading;
     using System.Threading.Tasks;
     using LoRaTools;
     using LoRaTools.LoRaMessage;
@@ -76,17 +76,16 @@
             FrmCntUp = frmCntUp;
             this.simulatedBasicsStations = simulatedBasicsStation?.ToList() ?? new List<SimulatedBasicsStation>();
 
-            bool AddToDeviceMessageQueue(string response)
+            void AddToDeviceMessageQueue(string response)
             {
                 if (DevEuiMessageReader.Read(response) == DevEUI)
                 {
                     this.receivedMessages.Add(response);
                 }
-
-                return true;
-            }
-
-            ListenForAnswer(AddToDeviceMessageQueue);
+            }
+
+            foreach (var basicsStation in this.simulatedBasicsStations)
+                basicsStation.MessageReceived += (_, eventArgs) => AddToDeviceMessageQueue(eventArgs.Value);
         }
 
         public LoRaPayloadJoinRequest CreateJoinRequest(AppKey? appkey = null, DevNonce? devNonce = null)
@@ -254,38 +253,9 @@
         }
 
         //// Sends unconfirmed message
-        public async Task SendDataMessageAsync(LoRaRequest loRaRequest)
-        {
-            var payload = (LoRaPayloadData)loRaRequest.Payload;
-
-            var msg = JsonSerializer.Serialize(new
-            {
-                MHdr = uint.Parse(loRaRequest.Payload.MHdr.ToString(), NumberStyles.HexNumber, CultureInfo.InvariantCulture),
-                msgtype = "updf",
-                DevAddr = int.Parse(payload.DevAddr.ToString(), NumberStyles.HexNumber, CultureInfo.InvariantCulture),
-                FCtrl = (uint)payload.FrameControlFlags,
-                FCnt = MemoryMarshal.Read<ushort>(payload.Fcnt.Span),
-                FOpts = ConversionHelper.ByteArrayToString(payload.Fopts),
-                FPort = (int)payload.Fport,
-                FRMPayload = ConversionHelper.ByteArrayToString(payload.Frmpayload),
-                MIC = payload.Mic.Value.AsInt32,
-                DR = loRaRequest.RadioMetadata.DataRate,
-                Freq = loRaRequest.RadioMetadata.Frequency.AsUInt64,
-                upinfo = new
-                {
-                    gpstime = loRaRequest.RadioMetadata.UpInfo.GpsTime,
-                    rctx = 10,
-                    rssi = loRaRequest.RadioMetadata.UpInfo.ReceivedSignalStrengthIndication,
-                    xtime = loRaRequest.RadioMetadata.UpInfo.Xtime,
-                    snr = loRaRequest.RadioMetadata.UpInfo.SignalNoiseRatio
-                }
-            });
-
-            await SendMessageToBasicsStationsAsync(msg);
-        }
-
-        private Task SendMessageToBasicsStationsAsync(string message) => Task.WhenAll(from basicsStation in this.simulatedBasicsStations
-                                                                                      select basicsStation.SendMessageAsync(message));
+        public Task SendDataMessageAsync(LoRaRequest loRaRequest) =>
+            Task.WhenAll(from basicsStation in this.simulatedBasicsStations
+                         select basicsStation.SendDataMessageAsync(loRaRequest, CancellationToken.None));
 
         public void EnsureMessageResponsesAreReceived(int expectedCout)
         {
@@ -296,15 +266,12 @@
         public async Task<bool> JoinAsync(TimeSpan? timeout = null)
         {
             timeout ??= TimeSpan.FromSeconds(30);
+            using var joinCompleted = new SemaphoreSlim(0);
             using var joinRequest = WaitableLoRaRequest.CreateWaitableRequest(CreateJoinRequest());
             var joinRequestPayload = (LoRaPayloadJoinRequest)joinRequest.Payload;
             var joinSuccessful = false;
 
-<<<<<<< HEAD
-            bool joinListenFunction(string response)
-=======
             void OnMessageReceived(object sender, EventArgs<string> response)
->>>>>>> d2660e8e
             {
                 // handle join
                 var joinAcceptstring = JsonSerializer.Deserialize<JoinAcceptResponse>(response.Value);
@@ -313,69 +280,49 @@
                 {
                     var joinAccept = new LoRaPayloadJoinAccept(ConversionHelper.StringToByteArray(joinAcceptstring.Pdu), AppKey.Value);
                     var result = HandleJoinAccept(joinAccept); // may need to return bool and only release if true.
-<<<<<<< HEAD
-                    joinSuccessfull |= result;
-                    return result;
-=======
                     joinSuccessful = result;
                     joinCompleted.Release();
->>>>>>> d2660e8e
-                }
-            }
-
-<<<<<<< HEAD
-                return false;
-            }
-            await SendMessageToBasicsStationsAsync(JsonSerializer.Serialize(new
-=======
-            basicsStation.MessageReceived += OnMessageReceived;
-
-            await basicsStation.SerializeAndSendMessageAsync(new
->>>>>>> d2660e8e
-            {
-                JoinEui = joinRequestPayload.AppEui.ToString("D", null),
-                msgtype = "jreq",
-                DevEui = joinRequestPayload.DevEUI.ToString("D", null),
-                DevNonce = joinRequestPayload.DevNonce.AsUInt16,
-                MHdr = uint.Parse(joinRequestPayload.MHdr.ToString(), NumberStyles.HexNumber, CultureInfo.InvariantCulture),
-                MIC = joinRequestPayload.Mic.Value.AsInt32,
-                DR = joinRequest.RadioMetadata.DataRate,
-                Freq = joinRequest.RadioMetadata.Frequency.AsUInt64,
-                upinfo = new
-                {
-                    gpstime = joinRequest.RadioMetadata.UpInfo.GpsTime,
-                    rctx = 10,
-                    rssi = joinRequest.RadioMetadata.UpInfo.ReceivedSignalStrengthIndication,
-                    xtime = joinRequest.RadioMetadata.UpInfo.Xtime,
-                    snr = joinRequest.RadioMetadata.UpInfo.SignalNoiseRatio
-                }
-            });
+                }
+            }
+
+            foreach (var basicsStation in this.simulatedBasicsStations)
+            {
+                basicsStation.MessageReceived += OnMessageReceived;
+
+                await basicsStation.SerializeAndSendMessageAsync(new
+                {
+                    JoinEui = joinRequestPayload.AppEui.ToString("D", null),
+                    msgtype = "jreq",
+                    DevEui = joinRequestPayload.DevEUI.ToString("D", null),
+                    DevNonce = joinRequestPayload.DevNonce.AsUInt16,
+                    MHdr = uint.Parse(joinRequestPayload.MHdr.ToString(), NumberStyles.HexNumber, CultureInfo.InvariantCulture),
+                    MIC = joinRequestPayload.Mic.Value.AsInt32,
+                    DR = joinRequest.RadioMetadata.DataRate,
+                    Freq = joinRequest.RadioMetadata.Frequency.AsUInt64,
+                    upinfo = new
+                    {
+                        gpstime = joinRequest.RadioMetadata.UpInfo.GpsTime,
+                        rctx = 10,
+                        rssi = joinRequest.RadioMetadata.UpInfo.ReceivedSignalStrengthIndication,
+                        xtime = joinRequest.RadioMetadata.UpInfo.Xtime,
+                        snr = joinRequest.RadioMetadata.UpInfo.SignalNoiseRatio
+                    }
+                });
 
 #if DEBUG
-            if (System.Diagnostics.Debugger.IsAttached)
-            {
-                timeout = TimeSpan.FromSeconds(60);
-            }
+                if (System.Diagnostics.Debugger.IsAttached)
+                {
+                    timeout = TimeSpan.FromSeconds(60);
+                }
 #endif
-
-<<<<<<< HEAD
-            await AssertUtils.ContainsWithRetriesAsync((message) => joinListenFunction(message), this.receivedMessages);
-            return true;
-=======
+            }
+
             await joinCompleted.WaitAsync(timeout.Value);
 
-            basicsStation.MessageReceived -= OnMessageReceived;
+            foreach (var basicsStation in this.simulatedBasicsStations)
+                basicsStation.MessageReceived -= OnMessageReceived;
 
             return joinSuccessful;
->>>>>>> d2660e8e
-        }
-
-        private void ListenForAnswer(Func<string, bool> func)
-        {
-            foreach (var basicsStation in this.simulatedBasicsStations)
-            {
-                basicsStation.SubscribeOnce(func);
-            }
         }
 
         /// <summary>
