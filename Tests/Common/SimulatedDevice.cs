// Copyright (c) Microsoft. All rights reserved.
// Licensed under the MIT license. See LICENSE file in the project root for full license information.

namespace LoRaWan.Tests.Common
{
    using System;
    using System.Collections.Generic;
    using System.Linq;
    using System.Security.Cryptography;
    using System.Text;
    using System.Threading.Tasks;
    using LoRaTools;
    using LoRaTools.LoRaMessage;
    using LoRaTools.Utils;

    /// <summary>
    /// Defines a simulated device.
    /// </summary>
    public class SimulatedDevice
    {
        public TestDeviceInfo LoRaDevice { get; internal set; }

        public uint FrmCntUp { get; set; }

        public uint FrmCntDown { get; set; }

        public PhysicalPayload LastPayload { get; set; }

        public DevNonce DevNonce { get; private set; }

        public bool IsJoined => LoRaDevice.DevAddr is not null;

        public string NetId { get; internal set; }

        public string AppNonce { get; internal set; }

        public AppSessionKey? AppSKey => LoRaDevice.AppSKey;

        public NetworkSessionKey? NwkSKey => LoRaDevice.NwkSKey;

        public AppKey? AppKey => LoRaDevice.AppKey;

        public string AppEUI => LoRaDevice.AppEUI;

        public char ClassType => LoRaDevice.ClassType;

        public DevAddr? DevAddr
        {
            get => LoRaDevice.DevAddr;
            set => LoRaDevice.DevAddr = value;
        }

        public string DevEUI => LoRaDevice.DeviceID;

        public bool Supports32BitFCnt
        {
            get => LoRaDevice.Supports32BitFCnt;
            set => LoRaDevice.Supports32BitFCnt = value;
        }

        public SimulatedDevice(TestDeviceInfo testDeviceInfo, uint frmCntDown = 0, uint frmCntUp = 0)
        {
            LoRaDevice = testDeviceInfo;
            FrmCntDown = frmCntDown;
            FrmCntUp = frmCntUp;
        }

        public LoRaPayloadJoinRequest CreateJoinRequest(AppKey? appkey = null, DevNonce? devNonce = null )
        {
            // Some tests provide a special nonce as input to make the mic check fail.
            // We only generate one in case the value is not set.
            if (devNonce == null)
            {
                var devNonceBytes = new byte[2];
                using var random = RandomNumberGenerator.Create();
                random.GetBytes(devNonceBytes);
                DevNonce = DevNonce.Read(devNonceBytes);
            }
            else
            {
                DevNonce = devNonce.Value;
            }

            TestLogger.Log($"[{LoRaDevice.DeviceID}] Join request sent DevNonce: {DevNonce:N} / {DevNonce}");
            var joinRequest = new LoRaPayloadJoinRequest(LoRaDevice.AppEUI, LoRaDevice.DeviceID, DevNonce);
            joinRequest.SetMic((appkey ?? LoRaDevice.AppKey).Value);

            return joinRequest;
        }


        /// <summary>
        /// Creates request to send unconfirmed data message.
        /// </summary>
        public LoRaPayloadData CreateUnconfirmedDataUpMessage(string data, uint? fcnt = null, FramePort fport = FramePorts.App1, FrameControlFlags fctrlFlags = FrameControlFlags.None, bool isHexPayload = false, IList<MacCommand> macCommands = null, AppSessionKey? appSKey = null, NetworkSessionKey? nwkSKey = null)
        {
            fcnt ??= FrmCntUp + 1;
            FrmCntUp = fcnt.GetValueOrDefault();

            var fcntBytes = BitConverter.GetBytes((ushort)fcnt.Value);

            // TestLogger.Log($"{LoRaDevice.DeviceID}: Simulated data: {data}");
            byte[] payload = null;
            if (data != null)
            {
                if (!isHexPayload)
                {
                    payload = Encoding.UTF8.GetBytes(data);
                }
                else
                {
                    payload = ConversionHelper.StringToByteArray(data);
                }

                Array.Reverse(payload);
            }

            // 0 = uplink, 1 = downlink
            var direction = 0;

            var payloadData = new LoRaPayloadData(
                MacMessageType.UnconfirmedDataUp,
                LoRaDevice.DevAddr.Value,
                fctrlFlags,
                fcntBytes,
                macCommands,
                fport,
                payload,
                direction,
                Supports32BitFCnt ? fcnt : null);

            if (fport == FramePort.MacCommand)
            {
                payloadData.Serialize(nwkSKey is { } someNwkSessionKey ? someNwkSessionKey : NwkSKey ?? throw new InvalidOperationException($"Can't perform encryption without {nameof(AppSKey)}."));
            }
            else
            {
                payloadData.Serialize(appSKey is { } someAppSessionKey ? someAppSessionKey : AppSKey ?? throw new InvalidOperationException($"Can't perform encryption without {nameof(AppSKey)}."));
            }
            payloadData.SetMic(nwkSKey is { } someNetworkSessionKey ? someNetworkSessionKey : NwkSKey ?? throw new InvalidOperationException($"Can't perform encryption without {nameof(NwkSKey)}."));

            // We want to ensure we simulate a message coming from the device, therefore only the 16 bits of the framecounter should be available.
            // The following line ensure we remove the 32 bits of the server frame counter that was generated by the constructor.
            // Some tests cases are expecting the mic check to fail because of rollover of the fcnt, if we have this value set it will never fail.
            payloadData.Reset32BitBlockInfo();
            // THIS IS NEEDED FOR TESTS AS THIS CONSTRUCTOR IS USED THERE
            // THIS WILL BE REMOVED WHEN WE MIGRATE TO USE lORAPAYLOADDATALNS INSTEAD OF LORAPAYLOAD in #1085
            // Populate the MacCommands present in the payload
            if (payloadData.Fopts.Length != 0)
                payloadData.MacCommands = MacCommand.CreateMacCommandFromBytes(payloadData.Fopts);

            return payloadData;
        }

        /// <summary>
        /// Creates request to send unconfirmed data message.
        /// </summary>
        public LoRaPayloadData CreateConfirmedDataUpMessage(string data, uint? fcnt = null, FramePort fport = FramePorts.App1, bool isHexPayload = false, AppSessionKey? appSKey = null, NetworkSessionKey? nwkSKey = null)
        {
            fcnt ??= FrmCntUp + 1;
            FrmCntUp = fcnt.GetValueOrDefault();

            var fcntBytes = BitConverter.GetBytes((ushort)fcnt.Value);

            byte[] payload = null;

            if (data != null)
            {
                if (!isHexPayload)
                {
                    payload = Encoding.UTF8.GetBytes(data);
                }
                else
                {
                    payload = ConversionHelper.StringToByteArray(data);
                }

                Array.Reverse(payload);
            }

            // 0 = uplink, 1 = downlink
            var direction = 0;
<<<<<<< HEAD
            var payloadData = new LoRaPayloadData(MacMessageType.ConfirmedDataUp,
                                                  devAddr,
                                                  FrameControlFlags.Adr,
                                                  fcntBytes,
                                                  null,
                                                  fport,
                                                  payload,
                                                  direction,
                                                  Supports32BitFCnt ? fcnt : null);

            if (fport == FramePort.MacCommand)
            {
                payloadData.Serialize(nwkSKey is { } someNwkSessionKey ? someNwkSessionKey : NwkSKey ?? throw new InvalidOperationException($"Can't perform encryption without {nameof(AppSKey)}."));
            }
            else
            {
                payloadData.Serialize(appSKey is { } someAppSessionKey ? someAppSessionKey : AppSKey ?? throw new InvalidOperationException($"Can't perform encryption without {nameof(AppSKey)}."));
            }
=======
            var payloadData = new LoRaPayloadData(MacMessageType.ConfirmedDataUp, LoRaDevice.DevAddr.Value, FrameControlFlags.Adr, fcntBytes, null, fport, payload, direction, Supports32BitFCnt ? fcnt : null);
            payloadData.Serialize(appSKey is { } someAppSessionKey ? someAppSessionKey : AppSKey ?? throw new InvalidOperationException($"Can't perform encryption without {nameof(AppSKey)}."));
>>>>>>> b547ca37
            payloadData.SetMic(nwkSKey is { } someNetworkSessionKey ? someNetworkSessionKey : NwkSKey ?? throw new InvalidOperationException($"Can't perform encryption without {nameof(NwkSKey)}."));

            return payloadData;
        }

        // Sends unconfirmed message
        public async Task SendUnconfirmedMessageAsync(SimulatedPacketForwarder simulatedPacketForwarder, string payload)
        {
            var token = await RandomTokenGenerator.GetTokenAsync();
            if (LastPayload == null)
                LastPayload = new PhysicalPayload(token, PhysicalIdentifier.PushData, null);
            var header = LastPayload.GetSyncHeader(simulatedPacketForwarder.MacAddress.ToArray());

            var unconfirmedMessage = CreateUnconfirmedDataUpMessage(payload);
            LastPayload = await simulatedPacketForwarder.SendAsync(header, unconfirmedMessage.GetByteMessage());

            TestLogger.Log($"[{LoRaDevice.DeviceID}] Unconfirmed data: {BitConverter.ToString(header).Replace("-", string.Empty, StringComparison.Ordinal)} {payload}");

            // TestLogger.Log($"[{LoRaDevice.DevAddr}] Sending data: {BitConverter.ToString(header).Replace("-", "")}{Encoding.UTF8.GetString(gatewayInfo)}");
        }

        // Sends confirmed message
        public async Task SendConfirmedMessageAsync(SimulatedPacketForwarder simulatedPacketForwarder, string payload)
        {
            var token = await RandomTokenGenerator.GetTokenAsync();
            if (LastPayload == null)
                LastPayload = new PhysicalPayload(token, PhysicalIdentifier.PushData, null);
            var header = LastPayload.GetSyncHeader(simulatedPacketForwarder.MacAddress.ToArray());

            var confirmedMessage = CreateConfirmedDataUpMessage(payload);
            LastPayload = await simulatedPacketForwarder.SendAsync(header, confirmedMessage.GetByteMessage());

            TestLogger.Log($"[{LoRaDevice.DeviceID}] Confirmed data: {BitConverter.ToString(header).Replace("-", string.Empty, StringComparison.Ordinal)} {payload}");

            // TestLogger.Log($"[{LoRaDevice.DevAddr}] Sending data: {BitConverter.ToString(header).Replace("-", "")}{Encoding.UTF8.GetString(gatewayInfo)}");
        }

        // Performs join
        // THE FOLLOWING METHODS ARE LEFT HERE FOR REFERENCE
        // THEY ACT AS DOCUMENTATION UNTIL WE MIGRATE THE SIMULATOR
#pragma warning disable CA1822 // Mark members as static
#pragma warning disable IDE0060 // Remove unused parameter
        public async Task<bool> JoinAsync(SimulatedPacketForwarder packetForwarder, int timeoutInMs = 30 * 1000)
#pragma warning restore IDE0060 // Remove unused parameter
#pragma warning restore CA1822 // Mark members as static
        {
            //  TODO uncomment when simulator rebuild
            return await Task.FromResult(true);
            //if (IsJoined)
            //    return true;

            //var token = await RandomTokenGenerator.GetTokenAsync();
            //LastPayload = new PhysicalPayload(token, PhysicalIdentifier.PushData, null);
            //var header = LastPayload.GetSyncHeader(packetForwarder.MacAddress.ToArray());

            //var joinRequest = CreateJoinRequest();
            //using var joinCompleted = new SemaphoreSlim(0);

            //var joinRequestUplinkMessage = joinRequest.SerializeUplink(AppKey);


            //packetForwarder.SubscribeOnce((response) =>
            //{
            //    //// handle join
            //    /// TODO uncomment when simulator rebuild
            //    //var txpk = Txpk.CreateTxpk(response);
            //    //var convertedInputMessage = Convert.FromBase64String(txpk.Data);

            //    //var joinAccept = new LoRaPayloadJoinAccept(convertedInputMessage, AppKey);

            //    //var result = HandleJoinAccept(joinAccept); // may need to return bool and only release if true.
            //    //joinCompleted.Release();

            //    //return result;
            //});

            //            await packetForwarder.SendAsync(header, joinRequest.GetByteMessage());

            //            TestLogger.Log($"[{LoRaDevice.DeviceID}] Join request: {BitConverter.ToString(header).Replace("-", string.Empty, StringComparison.Ordinal)}");

            //#if DEBUG
            //            if (System.Diagnostics.Debugger.IsAttached)
            //            {
            //                timeoutInMs = 60 * 1000;
            //            }
            //#endif

            //            return await joinCompleted.WaitAsync(timeoutInMs);
        }

        //private bool HandleJoinAccept(LoRaPayloadJoinAccept payload)
        //{
        //    try
        //    {
        //        // Calculate the keys
        //        var netid = payload.NetID.ToArray();
        //        Array.Reverse(netid);
        //        var appNonce = payload.AppNonce.ToArray();
        //        Array.Reverse(appNonce);
        //        var devNonce = DevNonce;
        //        var deviceAppKey = ConversionHelper.StringToByteArray(LoRaDevice.AppKey);
        //        var appSKey = LoRaPayload.CalculateKey(LoRaPayloadKeyType.AppSKey, appNonce, netid, devNonce, deviceAppKey);
        //        var nwkSKey = LoRaPayload.CalculateKey(LoRaPayloadKeyType.NwkSkey, appNonce, netid, devNonce, deviceAppKey);
        //        var devAddr = payload.DevAddr;

        //        // if mic check failed, return false
        //        /*
        //        if (!payload.CheckMic(BitConverter.ToString(nwkSKey).Replace("-", "")))
        //        {
        //            return false;
        //        }
        //        */

        //        LoRaDevice.AppSKey = BitConverter.ToString(appSKey).Replace("-", string.Empty, StringComparison.Ordinal);
        //        LoRaDevice.NwkSKey = BitConverter.ToString(nwkSKey).Replace("-", string.Empty, StringComparison.Ordinal);
        //        NetId = BitConverter.ToString(netid).Replace("-", string.Empty, StringComparison.Ordinal);
        //        AppNonce = BitConverter.ToString(appNonce).Replace("-", string.Empty, StringComparison.Ordinal);
        //        LoRaDevice.DevAddr = BitConverter.ToString(devAddr.ToArray()).Replace("-", string.Empty, StringComparison.Ordinal);

        //        return true;
        //    }
        //    catch
        //    {
        //    }

        //    return false;
        //}

        /// <summary>
        /// Setups the join properties.
        /// </summary>
        public void SetupJoin(AppSessionKey appSKey, NetworkSessionKey nwkSKey, DevAddr devAddr)
        {
            LoRaDevice.AppSKey = appSKey;
            LoRaDevice.NwkSKey = nwkSKey;
            LoRaDevice.DevAddr = devAddr;
        }
    }
}<|MERGE_RESOLUTION|>--- conflicted
+++ resolved
@@ -180,9 +180,8 @@
 
             // 0 = uplink, 1 = downlink
             var direction = 0;
-<<<<<<< HEAD
             var payloadData = new LoRaPayloadData(MacMessageType.ConfirmedDataUp,
-                                                  devAddr,
+                                                  LoRaDevice.DevAddr.Value,
                                                   FrameControlFlags.Adr,
                                                   fcntBytes,
                                                   null,
@@ -199,10 +198,6 @@
             {
                 payloadData.Serialize(appSKey is { } someAppSessionKey ? someAppSessionKey : AppSKey ?? throw new InvalidOperationException($"Can't perform encryption without {nameof(AppSKey)}."));
             }
-=======
-            var payloadData = new LoRaPayloadData(MacMessageType.ConfirmedDataUp, LoRaDevice.DevAddr.Value, FrameControlFlags.Adr, fcntBytes, null, fport, payload, direction, Supports32BitFCnt ? fcnt : null);
-            payloadData.Serialize(appSKey is { } someAppSessionKey ? someAppSessionKey : AppSKey ?? throw new InvalidOperationException($"Can't perform encryption without {nameof(AppSKey)}."));
->>>>>>> b547ca37
             payloadData.SetMic(nwkSKey is { } someNetworkSessionKey ? someNetworkSessionKey : NwkSKey ?? throw new InvalidOperationException($"Can't perform encryption without {nameof(NwkSKey)}."));
 
             return payloadData;
