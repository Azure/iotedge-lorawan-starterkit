// Copyright (c) Microsoft. All rights reserved.
// Licensed under the MIT license. See LICENSE file in the project root for full license information.

namespace LoRaWan.Tests.Common
{
    using System;
    using System.Collections.Concurrent;
    using System.Collections.Generic;
    using System.Globalization;
    using System.Linq;
    using System.Security.Cryptography;
    using System.Text;
    using System.Text.Json;
    using System.Threading;
    using System.Threading.Tasks;
    using LoRaTools;
    using LoRaTools.LoRaMessage;
    using LoRaWan.NetworkServer;
    using Microsoft.Extensions.Logging;
    using Xunit;

    /// <summary>
    /// Defines a simulated device.
    /// </summary>
    public sealed class SimulatedDevice
    {
        private static readonly IJsonReader<DevEui> DevEuiMessageReader =
            JsonReader.Object(JsonReader.Property("DevEui", from d in JsonReader.String()
                                                            select DevEui.Parse(d)));
        private readonly List<SimulatedBasicsStation> simulatedBasicsStations = new List<SimulatedBasicsStation>();

        private readonly ConcurrentBag<string> receivedMessages = new ConcurrentBag<string>();
        private readonly ILogger logger;

        public TestDeviceInfo LoRaDevice { get; internal set; }

        public uint FrmCntUp { get; set; }

        public uint FrmCntDown { get; set; }

        public DevNonce DevNonce { get; private set; }

        public bool IsJoined => LoRaDevice.DevAddr is not null;

        public NetId? NetId { get; internal set; }

        public AppNonce AppNonce { get; internal set; }

        public AppSessionKey? AppSKey => LoRaDevice.AppSKey;

        public NetworkSessionKey? NwkSKey => LoRaDevice.NwkSKey;

        public AppKey? AppKey => LoRaDevice.AppKey;

        public JoinEui? AppEui => LoRaDevice.AppEui;

        public char ClassType => LoRaDevice.ClassType;

        public DevAddr? DevAddr
        {
            get => LoRaDevice.DevAddr;
            set => LoRaDevice.DevAddr = value;
        }

        public DevEui DevEUI => LoRaDevice.DevEui;

        public bool Supports32BitFCnt
        {
            get => LoRaDevice.Supports32BitFCnt;
            set => LoRaDevice.Supports32BitFCnt = value;
        }

        public SimulatedDevice(TestDeviceInfo testDeviceInfo, uint frmCntDown = 0, uint frmCntUp = 0, IReadOnlyCollection<SimulatedBasicsStation> simulatedBasicsStation = null, ILogger logger = null)
        {
            LoRaDevice = testDeviceInfo;
            FrmCntDown = frmCntDown;
            FrmCntUp = frmCntUp;
            this.logger = logger;
            this.simulatedBasicsStations = simulatedBasicsStation?.ToList() ?? new List<SimulatedBasicsStation>();

            void AddToDeviceMessageQueue(string response)
            {
                if (DevEuiMessageReader.Read(response) == DevEUI)
                {
                    this.receivedMessages.Add(response);
                }
            }

            foreach (var basicsStation in this.simulatedBasicsStations)
                basicsStation.MessageReceived += (_, eventArgs) => AddToDeviceMessageQueue(eventArgs.Value);
        }

        public LoRaPayloadJoinRequest CreateJoinRequest(AppKey? appkey = null, DevNonce? devNonce = null)
        {
            // Some tests provide a special nonce as input to make the mic check fail.
            // We only generate one in case the value is not set.
            if (devNonce == null)
            {
                var devNonceBytes = new byte[2];
                using var random = RandomNumberGenerator.Create();
                random.GetBytes(devNonceBytes);
                DevNonce = DevNonce.Read(devNonceBytes);
            }
            else
            {
                DevNonce = devNonce.Value;
            }

            TestLogger.Log($"[{LoRaDevice.DeviceID}] Join request sent DevNonce: {DevNonce:N} / {DevNonce}");
            return new LoRaPayloadJoinRequest(LoRaDevice.AppEui.Value, DevEui.Parse(LoRaDevice.DeviceID), DevNonce, (appkey ?? LoRaDevice.AppKey).Value);
        }


        /// <summary>
        /// Creates request to send unconfirmed data message.
        /// </summary>
        public LoRaPayloadData CreateUnconfirmedDataUpMessage(string data, uint? fcnt = null, FramePort fport = FramePorts.App1, FrameControlFlags fctrlFlags = FrameControlFlags.None, bool isHexPayload = false, IList<MacCommand> macCommands = null, AppSessionKey? appSKey = null, NetworkSessionKey? nwkSKey = null)
        {
            fcnt ??= FrmCntUp + 1;
            FrmCntUp = fcnt.GetValueOrDefault();

            // TestLogger.Log($"{LoRaDevice.DeviceID}: Simulated data: {data}");
            byte[] payload = null;
            if (data != null)
            {
                if (!isHexPayload)
                {
                    payload = Encoding.UTF8.GetBytes(data);
                }
                else
                {
                    payload = StringToByteArray(data);
                }

                Array.Reverse(payload);
            }

            // 0 = uplink, 1 = downlink
            var direction = 0;

            var payloadData = new LoRaPayloadData(
                MacMessageType.UnconfirmedDataUp,
                LoRaDevice.DevAddr.Value,
                fctrlFlags,
                unchecked((ushort)fcnt.Value),
                macCommands,
                fport,
                payload,
                direction,
                Supports32BitFCnt ? fcnt : null);

            if (fport == FramePort.MacCommand)
            {
                payloadData.Serialize(nwkSKey is { } someNwkSessionKey ? someNwkSessionKey : NwkSKey ?? throw new InvalidOperationException($"Can't perform encryption without {nameof(NwkSKey)} when fport is set to 0."));
            }
            else
            {
                payloadData.Serialize(appSKey is { } someAppSessionKey ? someAppSessionKey : AppSKey ?? throw new InvalidOperationException($"Can't perform encryption without {nameof(AppSKey)}."));
            }
            payloadData.SetMic(nwkSKey is { } someNetworkSessionKey ? someNetworkSessionKey : NwkSKey ?? throw new InvalidOperationException($"Can't perform encryption without {nameof(NwkSKey)}."));

            // We want to ensure we simulate a message coming from the device, therefore only the 16 bits of the framecounter should be available.
            // The following line ensure we remove the 32 bits of the server frame counter that was generated by the constructor.
            // Some tests cases are expecting the mic check to fail because of rollover of the fcnt, if we have this value set it will never fail.
            payloadData.Reset32BitFcnt();
            // THIS IS NEEDED FOR TESTS AS THIS CONSTRUCTOR IS USED THERE
            // THIS WILL BE REMOVED WHEN WE MIGRATE TO USE lORAPAYLOADDATALNS INSTEAD OF LORAPAYLOAD in #1085
            // Populate the MacCommands present in the payload
            if (payloadData.Fopts.Length != 0)
                payloadData.MacCommands = MacCommand.CreateMacCommandFromBytes(payloadData.Fopts);

            return payloadData;
        }

        /// <summary>
        /// Creates request to send unconfirmed data message.
        /// </summary>
        public LoRaPayloadData CreateConfirmedDataUpMessage(string data, FrameControlFlags fctrlFlags = FrameControlFlags.Adr, uint? fcnt = null, FramePort fport = FramePorts.App1, bool isHexPayload = false, AppSessionKey? appSKey = null, NetworkSessionKey? nwkSKey = null)
        {
            fcnt ??= FrmCntUp + 1;
            FrmCntUp = fcnt.GetValueOrDefault();

            byte[] payload = null;

            if (data != null)
            {
                if (!isHexPayload)
                {
                    payload = Encoding.UTF8.GetBytes(data);
                }
                else
                {
                    payload = StringToByteArray(data);
                }

                Array.Reverse(payload);
            }

            // 0 = uplink, 1 = downlink
            var direction = 0;
            var payloadData = new LoRaPayloadData(MacMessageType.ConfirmedDataUp,
                                                  LoRaDevice.DevAddr.Value,
                                                  fctrlFlags,
                                                  unchecked((ushort)fcnt.Value),
                                                  null,
                                                  fport,
                                                  payload,
                                                  direction,
                                                  Supports32BitFCnt ? fcnt : null);

            if (fport == FramePort.MacCommand)
            {
                payloadData.Serialize(nwkSKey is { } someNwkSessionKey ? someNwkSessionKey : NwkSKey ?? throw new InvalidOperationException($"Can't perform encryption without {nameof(NwkSKey)} when fport is set to 0."));
            }
            else
            {
                payloadData.Serialize(appSKey is { } someAppSessionKey ? someAppSessionKey : AppSKey ?? throw new InvalidOperationException($"Can't perform encryption without {nameof(AppSKey)}."));
            }
            payloadData.SetMic(nwkSKey is { } someNetworkSessionKey ? someNetworkSessionKey : NwkSKey ?? throw new InvalidOperationException($"Can't perform encryption without {nameof(NwkSKey)}."));

            return payloadData;
        }

        private bool HandleJoinAccept(LoRaPayloadJoinAccept payload)
        {
            // Calculate the keys
            var devNonce = DevNonce;

            if (LoRaDevice.AppKey is null)
            {
                throw new ArgumentException(nameof(LoRaDevice.AppKey));
            }

            var appSKey = OTAAKeysGenerator.CalculateAppSessionKey(payload.AppNonce, payload.NetId, devNonce, LoRaDevice.AppKey.Value);
            var nwkSKey = OTAAKeysGenerator.CalculateNetworkSessionKey(payload.AppNonce, payload.NetId, devNonce, LoRaDevice.AppKey.Value);
            var devAddr = payload.DevAddr;

            // if mic check failed, return false
            if (!payload.CheckMic(LoRaDevice.AppKey.Value))
            {
                return false;
            }

            LoRaDevice.AppSKey = appSKey;
            LoRaDevice.NwkSKey = nwkSKey;
            NetId = payload.NetId;
            AppNonce = payload.AppNonce;
            LoRaDevice.DevAddr = devAddr;

            return true;
        }

        //// Sends unconfirmed message
        public Task SendDataMessageAsync(LoRaRequest loRaRequest) =>
            Task.WhenAll(from basicsStation in this.simulatedBasicsStations
                         select basicsStation.SendDataMessageAsync(loRaRequest, CancellationToken.None));

        public void EnsureMessageResponsesAreReceived(int expectedCout)
        {
            Assert.Equal(expectedCout, this.receivedMessages.Count);
        }

        // Performs join
        public async Task<bool> JoinAsync(TimeSpan? timeout = null)
        {
            timeout ??= TimeSpan.FromSeconds(30);
            using var joinCompleted = new SemaphoreSlim(0);
            using var joinRequest = WaitableLoRaRequest.CreateWaitableRequest(CreateJoinRequest());
            var joinRequestPayload = (LoRaPayloadJoinRequest)joinRequest.Payload;
            var joinSuccessful = false;

            void OnMessageReceived(object sender, EventArgs<string> response)
            {
                try
                {
                    var joinAcceptResponse = JsonSerializer.Deserialize<JoinAcceptResponse>(response.Value);
                    // PDU is null in case it is another message coming from the station.
                    if (joinAcceptResponse is { } someJoinAcceptResponse && someJoinAcceptResponse.Pdu is { } somePdu && someJoinAcceptResponse.DevEui == DevEUI)
                    {
<<<<<<< HEAD
                        var joinAccept = new LoRaPayloadJoinAccept(ConversionHelper.StringToByteArray(somePdu), AppKey.Value);
                        joinSuccessful = HandleJoinAccept(joinAccept); // may need to return bool and only release if true.
=======
                        var joinAccept = new LoRaPayloadJoinAccept(StringToByteArray(somePdu), AppKey.Value);
                        joinSuccessful = HandleJoinAccept(joinAccept);
>>>>>>> 13ded465
                        joinCompleted.Release();
                    }
                }
                catch (Exception ex)
                {
                    this.logger.LogError(ex, "Join failed due to: '{Message}'.", ex.Message);
                    joinSuccessful = false;
                    joinCompleted.Release();
                    throw;
                }
            }

            foreach (var basicsStation in this.simulatedBasicsStations)
                basicsStation.MessageReceived += OnMessageReceived;

            foreach (var basicsStation in this.simulatedBasicsStations)
            {
                await basicsStation.SerializeAndSendMessageAsync(new
                {
                    JoinEui = joinRequestPayload.AppEui.ToString("D", null),
                    msgtype = "jreq",
                    DevEui = joinRequestPayload.DevEUI.ToString("D", null),
                    DevNonce = joinRequestPayload.DevNonce.AsUInt16,
                    MHdr = uint.Parse(joinRequestPayload.MHdr.ToString(), NumberStyles.HexNumber, CultureInfo.InvariantCulture),
                    MIC = joinRequestPayload.Mic.Value.AsInt32,
                    DR = joinRequest.RadioMetadata.DataRate,
                    Freq = joinRequest.RadioMetadata.Frequency.AsUInt64,
                    upinfo = new
                    {
                        gpstime = joinRequest.RadioMetadata.UpInfo.GpsTime,
                        rctx = 10,
                        rssi = joinRequest.RadioMetadata.UpInfo.ReceivedSignalStrengthIndication,
                        xtime = joinRequest.RadioMetadata.UpInfo.Xtime,
                        snr = joinRequest.RadioMetadata.UpInfo.SignalNoiseRatio
                    }
                });
            }

#if DEBUG
            if (System.Diagnostics.Debugger.IsAttached)
            {
                timeout = TimeSpan.FromSeconds(60);
            }
#endif

            await joinCompleted.WaitAsync(timeout.Value);

            foreach (var basicsStation in this.simulatedBasicsStations)
                basicsStation.MessageReceived -= OnMessageReceived;

            return joinSuccessful;
        }

        /// <summary>
        /// Setups the join properties.
        /// </summary>
        public void SetupJoin(AppSessionKey appSKey, NetworkSessionKey nwkSKey, DevAddr devAddr)
        {
            LoRaDevice.AppSKey = appSKey;
            LoRaDevice.NwkSKey = nwkSKey;
            LoRaDevice.DevAddr = devAddr;
        }

        private static byte[] StringToByteArray(string hex)
        {
            var bytes = new byte[hex.Length / 2];
            return Hexadecimal.TryParse(hex, bytes) ? bytes : throw new FormatException("Invalid hexadecimal string: " + hex);
        }
    }
}<|MERGE_RESOLUTION|>--- conflicted
+++ resolved
@@ -277,13 +277,8 @@
                     // PDU is null in case it is another message coming from the station.
                     if (joinAcceptResponse is { } someJoinAcceptResponse && someJoinAcceptResponse.Pdu is { } somePdu && someJoinAcceptResponse.DevEui == DevEUI)
                     {
-<<<<<<< HEAD
-                        var joinAccept = new LoRaPayloadJoinAccept(ConversionHelper.StringToByteArray(somePdu), AppKey.Value);
-                        joinSuccessful = HandleJoinAccept(joinAccept); // may need to return bool and only release if true.
-=======
                         var joinAccept = new LoRaPayloadJoinAccept(StringToByteArray(somePdu), AppKey.Value);
                         joinSuccessful = HandleJoinAccept(joinAccept);
->>>>>>> 13ded465
                         joinCompleted.Release();
                     }
                 }
