--- conflicted
+++ resolved
@@ -318,21 +318,6 @@
                     {
                         await basicsStation.SerializeAndSendMessageAsync(new
                         {
-<<<<<<< HEAD
-                            gpstime = joinRequest.RadioMetadata.UpInfo.GpsTime,
-                            rctx = 10,
-                            rssi = joinRequest.RadioMetadata.UpInfo.ReceivedSignalStrengthIndication,
-                            xtime = joinRequest.RadioMetadata.UpInfo.Xtime,
-                            snr = joinRequest.RadioMetadata.UpInfo.SignalNoiseRatio
-                        }
-                    }, this.delayByStationEui[basicsStation.StationEui]);
-                }
-
-                await joinCompleted.WaitAsync(timeout);
-
-                foreach (var basicsStation in this.simulatedBasicsStations)
-                    basicsStation.MessageReceived -= OnMessageReceived;
-=======
                             JoinEui = joinRequestPayload.AppEui.ToString("D", null),
                             msgtype = "jreq",
                             DevEui = joinRequestPayload.DevEUI.ToString("D", null),
@@ -350,9 +335,8 @@
                                 xtime = joinRequest.RadioMetadata.UpInfo.Xtime,
                                 snr = joinRequest.RadioMetadata.UpInfo.SignalNoiseRatio
                             }
-                        });
+                        }, this.delayByStationEui[basicsStation.StationEui]);
                     }
->>>>>>> a5109dd5
 
                     return await tcs.Task.WaitAsync(timeout);
                 }
