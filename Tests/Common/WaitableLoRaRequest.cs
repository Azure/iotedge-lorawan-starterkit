// Copyright (c) Microsoft. All rights reserved.
// Licensed under the MIT license. See LICENSE file in the project root for full license information.

namespace LoRaWan.Tests.Common
{
    using System;
    using System.Collections.Generic;
    using System.Threading;
    using System.Threading.Tasks;
    using LoRaTools.LoRaMessage;
    using LoRaTools.LoRaPhysical;
    using LoRaTools.Regions;
    using LoRaWan.NetworkServer;
    using LoRaWan.NetworkServer.BasicsStation;

    public sealed class WaitableLoRaRequest : LoRaRequest, IDisposable
    {
        private readonly SemaphoreSlim complete = new SemaphoreSlim(0);

        public bool ProcessingFailed { get; private set; }

        public LoRaDeviceRequestFailedReason ProcessingFailedReason { get; private set; }

        public DownlinkPktFwdMessage ResponseDownlink { get; private set; }

        public bool ProcessingSucceeded { get; private set; }

        private WaitableLoRaRequest(LoRaPayload payload)
            : base(payload)
        { }

        private WaitableLoRaRequest(RadioMetadata radioMetadata, IPacketForwarder packetForwarder, DateTime startTime)
            : base(new BasicStationToRxpk(radioMetadata, RegionManager.EU868), packetForwarder, startTime)
        { }

        /// <summary>
        /// Creates a WaitableLoRaRequest using a real time watcher.
        /// </summary>
        public static WaitableLoRaRequest Create(LoRaPayload payload) =>
            new WaitableLoRaRequest(payload);

        /// <summary>
        /// Creates a WaitableLoRaRequest that uses a deterministic time handler.
        /// </summary>
        /// <param name="rxpk">Rxpk instance.</param>
        /// <param name="packetForwarder">PacketForwarder instance.</param>
        /// <param name="startTimeOffset">Is subtracted from the current time to determine the start time for the deterministic time watcher. Default is TimeSpan.Zero.</param>
        /// <param name="constantElapsedTime">Controls how much time is elapsed when querying the time watcher. Default is TimeSpan.Zero.</param>
        /// <param name="useRealTimer">Allows you to opt-in to use a real, non-deterministic time watcher.</param>
        public static WaitableLoRaRequest Create(RadioMetadata radioMetadata,
                                                 LoRaPayload loRaPayload ,
                                                 IPacketForwarder packetForwarder = null,
                                                 TimeSpan? startTimeOffset = null,
                                                 TimeSpan? constantElapsedTime = null,
                                                 bool useRealTimer = false) =>
            Create(radioMetadata, LoRaEnumerable.RepeatInfinite(constantElapsedTime ?? TimeSpan.Zero), packetForwarder, startTimeOffset, useRealTimer, loRaPayload);

        /// <summary>
        /// Creates a WwaitableLoRaRequest that is configured to miss certain receive windows.
        /// </summary>
        /// <param name="rxpk">Rxpk instance.</param>
        /// <param name="packetForwarder">PacketForwarder instance.</param>
        /// <param name="inTimeForC2DMessageCheck">If set to true it ensures that processing is fast enough that C2D messages can be checked.</param>
        /// <param name="inTimeForAdditionalMessageCheck">If set to true it ensures that processing is fast enough that additional C2D messages can be checked.</param>
        /// <param name="inTimeForDownlinkDelivery">If set to true it ensures that processing is fast enough that C2D messages can be checked.</param>
        public static WaitableLoRaRequest Create(RadioMetadata radioMetadata, IPacketForwarder packetForwarder,
                                                 bool inTimeForC2DMessageCheck,
                                                 bool inTimeForAdditionalMessageCheck,
                                                 bool inTimeForDownlinkDelivery,
                                                 LoRaPayloadData loRaPayloadData = null)
        {
            var c2dMessageCheckTimeSpan = inTimeForC2DMessageCheck ? TimeSpan.FromMilliseconds(10) : TimeSpan.FromSeconds(10);
            var additionalMessageCheckTimeSpan = inTimeForAdditionalMessageCheck ? TimeSpan.FromMilliseconds(10) : TimeSpan.FromSeconds(10);
            var downlinkDeliveryTimeSpan = inTimeForDownlinkDelivery ? TimeSpan.FromMilliseconds(10) : TimeSpan.FromSeconds(10);
            return Create(radioMetadata, new[] { c2dMessageCheckTimeSpan, c2dMessageCheckTimeSpan, additionalMessageCheckTimeSpan, downlinkDeliveryTimeSpan }, packetForwarder: packetForwarder, loRaPayload: loRaPayloadData);
        }

        private static WaitableLoRaRequest Create(RadioMetadata radioMetadata,
                                                  IEnumerable<TimeSpan> elapsedTimes,
                                                  IPacketForwarder packetForwarder = null,
                                                  TimeSpan? startTimeOffset = null,
                                                  bool useRealTimer = false,
                                                  LoRaPayload loRaPayload = null)
        {
            var request = new WaitableLoRaRequest(radioMetadata,
                                                  packetForwarder ?? new TestPacketForwarder(),
                                                  DateTime.UtcNow.Subtract(startTimeOffset ?? TimeSpan.Zero));
            if (loRaPayload is not null)
                request.SetPayload(loRaPayload);
            if (!useRealTimer)
            {
<<<<<<< HEAD
                // This will be removed as part of #1053
=======
>>>>>>> 5e8e620d
                var timeWatcher = new TestLoRaOperationTimeWatcher(RegionManager.EU868, elapsedTimes);
                request.UseTimeWatcher(timeWatcher);
            }

            return request;
        }

        public override void NotifyFailed(string deviceId, LoRaDeviceRequestFailedReason reason, Exception exception = null)
        {
            base.NotifyFailed(deviceId, reason, exception);

            ProcessingFailed = true;
            ProcessingFailedReason = reason;
            this.complete.Release();
        }

        public override void NotifySucceeded(LoRaDevice loRaDevice, DownlinkPktFwdMessage downlink)
        {
            base.NotifySucceeded(loRaDevice, downlink);

            ResponseDownlink = downlink;
            ProcessingSucceeded = true;
            this.complete.Release();
        }

        public Task<bool> WaitCompleteAsync(int timeout = default)
        {
            if (timeout == default)
            {
                if (System.Diagnostics.Debugger.IsAttached)
                {
                    timeout = 1000 * 60;
                }
                else
                {
                    timeout = 10 * 1000;
                }
            }

            return this.complete.WaitAsync(timeout);
        }

        private LoRaOperationTimeWatcher fixTimeWacher;

        internal void UseTimeWatcher(LoRaOperationTimeWatcher timeWatcher) => this.fixTimeWacher = timeWatcher;

        public override LoRaOperationTimeWatcher GetTimeWatcher() => this.fixTimeWacher ?? base.GetTimeWatcher();

        public void Dispose() => this.complete.Dispose();
    }
}<|MERGE_RESOLUTION|>--- conflicted
+++ resolved
@@ -89,10 +89,6 @@
                 request.SetPayload(loRaPayload);
             if (!useRealTimer)
             {
-<<<<<<< HEAD
-                // This will be removed as part of #1053
-=======
->>>>>>> 5e8e620d
                 var timeWatcher = new TestLoRaOperationTimeWatcher(RegionManager.EU868, elapsedTimes);
                 request.UseTimeWatcher(timeWatcher);
             }
