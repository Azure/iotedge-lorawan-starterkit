// Copyright (c) Microsoft. All rights reserved.
// Licensed under the MIT license. See LICENSE file in the project root for full license information.

namespace LoRaWan.Tests.Common
{

    using System;
    using System.Diagnostics;
    using System.Globalization;
    using System.Net.WebSockets;
    using System.Text;
    using System.Text.Json;
    using System.Threading;
    using System.Threading.Tasks;
    using LoRaWan.NetworkServer;
    using LoRaTools.LoRaMessage;
<<<<<<< HEAD
    using LoRaWan.Tests.Simulation.Models;
    using LoRaTools.Utils;
=======
    using System.Net.WebSockets;
    using System.Globalization;
    using System.Threading;
    using System.Text;
    using System.Diagnostics;
>>>>>>> ee9c41c3

    public sealed class SimulatedBasicsStation : IDisposable
    {
        private readonly StationEui stationEUI;
        private ClientWebSocket clientWebSocket = CreateClientWebSocket();
        private readonly Uri lnsUri;
        private CancellationTokenSource cancellationTokenSource;
        private bool started;
        private Task processMessagesAsync;

        public event EventHandler<EventArgs<string>> MessageReceived;

        public SimulatedBasicsStation(StationEui stationEUI, Uri lnsUri)
        {
            this.stationEUI = stationEUI;
            this.lnsUri = lnsUri;
        }

        public async Task StartAsync(CancellationToken cancellationToken = default)
        {
            if (this.started) return;
            this.started = true;

            // Handle router-info calls
            await this.clientWebSocket.ConnectAsync(new Uri(this.lnsUri, "router-info"), cancellationToken);
            await SerializeAndSendMessageAsync(new { router = this.stationEUI.AsUInt64 }, cancellationToken);
            var enumerator = this.clientWebSocket.ReadTextMessages(cancellationToken);
            if (!await enumerator.MoveNextAsync())
                throw new InvalidOperationException("Router info endpoint should return a response.");
            await StopAsync(cancellationToken);
            Debug.Assert(enumerator.Current.Contains("uri", StringComparison.OrdinalIgnoreCase));

            // Handle router-data calls
            await this.clientWebSocket.ConnectAsync(new Uri(this.lnsUri, $"router-data/{this.stationEUI}"), cancellationToken);

            // Send version request
            await SerializeAndSendMessageAsync(new LnsVersionRequest(this.stationEUI, "2", "1", "test", 2, ""), cancellationToken);
            this.cancellationTokenSource = CancellationTokenSource.CreateLinkedTokenSource(cancellationToken);
            enumerator = this.clientWebSocket.ReadTextMessages(this.cancellationTokenSource.Token);
            if (!await enumerator.MoveNextAsync())
                throw new InvalidOperationException("Version request should return a response.");
            Debug.Assert(enumerator.Current.Contains("router_config", StringComparison.OrdinalIgnoreCase));

            // Listen to incoming messages
            this.processMessagesAsync = Task.Run(async () =>
            {
                while (await enumerator.MoveNextAsync())
                {
                    var msg = enumerator.Current;
                    MessageReceived?.Invoke(this, new EventArgs<string>(msg));
                    Console.WriteLine("Message received: " + msg);
                }

                Console.WriteLine($"Stopping message processing in station {this.stationEUI}");
            }, this.cancellationTokenSource.Token);
        }

        //// Sends unconfirmed message
        public async Task SendDataMessageAsync(LoRaRequest loRaRequest, CancellationToken cancellationToken = default)
        {
            var payload = (LoRaPayloadData)loRaRequest.Payload;

            await SerializeAndSendMessageAsync(new
            {
                MHdr = uint.Parse(loRaRequest.Payload.MHdr.ToString(), NumberStyles.HexNumber, CultureInfo.InvariantCulture),
                msgtype = "updf",
                DevAddr = int.Parse(payload.DevAddr.ToString(), NumberStyles.HexNumber, CultureInfo.InvariantCulture),
                FCtrl = (uint)payload.FrameControlFlags,
                FCnt = payload.Fcnt,
                FOpts = payload.Fopts.ToHex(),
                FPort = (int)payload.Fport,
                FRMPayload = payload.Frmpayload.ToHex(),
                MIC = payload.Mic.Value.AsInt32,
                DR = loRaRequest.RadioMetadata.DataRate,
                Freq = loRaRequest.RadioMetadata.Frequency.AsUInt64,
                upinfo = new
                {
                    gpstime = loRaRequest.RadioMetadata.UpInfo.GpsTime,
                    rctx = 10,
                    rssi = loRaRequest.RadioMetadata.UpInfo.ReceivedSignalStrengthIndication,
                    xtime = loRaRequest.RadioMetadata.UpInfo.Xtime,
                    snr = loRaRequest.RadioMetadata.UpInfo.SignalNoiseRatio
                }
            }, cancellationToken);
        }

        /// <summary>
        /// Serializes and sends a message.
        /// </summary>
        internal async Task SerializeAndSendMessageAsync(object obj, CancellationToken cancellationToken = default)
        {
            var bytes = Encoding.UTF8.GetBytes(JsonSerializer.Serialize(obj));
            await this.clientWebSocket.SendAsync(bytes, WebSocketMessageType.Text, true, cancellationToken);
        }

        private async Task StopAsync(CancellationToken cancellationToken)
        {
            if (!this.started)
                throw new InvalidOperationException("Start the simulated Basics Station first.");

            try
            {
                await this.clientWebSocket.CloseAsync(WebSocketCloseStatus.NormalClosure, "closing WS", cancellationToken);
                this.cancellationTokenSource?.Cancel();
            }
            finally
            {
                this.clientWebSocket.Dispose();
            }

            // The ClientWebSocket needs to be disposed and recreated in order to be used again
            this.clientWebSocket = CreateClientWebSocket();
        }

        public async Task StopAndValidateAsync(CancellationToken cancellationToken = default)
        {
            await StopAsync(cancellationToken);

            try
            {
                await this.processMessagesAsync;
            }
            catch (OperationCanceledException)
            {
                // Expected as websocket reading is canceled through Cancellation Token.
            }
        }

        private static ClientWebSocket CreateClientWebSocket()
        {
            var result = new ClientWebSocket();
#pragma warning disable CA5359 // Do Not Disable Certificate Validation
            result.Options.RemoteCertificateValidationCallback = (_, _, _, _) => true;
#pragma warning restore CA5359 // Do Not Disable Certificate Validation
            return result;
        }

        public void Dispose()
        {
            this.cancellationTokenSource?.Cancel();
            this.cancellationTokenSource?.Dispose();
            this.clientWebSocket?.Dispose();
        }
    }
}<|MERGE_RESOLUTION|>--- conflicted
+++ resolved
@@ -14,16 +14,7 @@
     using System.Threading.Tasks;
     using LoRaWan.NetworkServer;
     using LoRaTools.LoRaMessage;
-<<<<<<< HEAD
     using LoRaWan.Tests.Simulation.Models;
-    using LoRaTools.Utils;
-=======
-    using System.Net.WebSockets;
-    using System.Globalization;
-    using System.Threading;
-    using System.Text;
-    using System.Diagnostics;
->>>>>>> ee9c41c3
 
     public sealed class SimulatedBasicsStation : IDisposable
     {
