// Copyright (c) Microsoft. All rights reserved.
// Licensed under the MIT license. See LICENSE file in the project root for full license information.

namespace LoRaWan.Tests.Common
{

    using System;
    using System.Text.Json;
    using LoRaWan.Tests.Simulation.Models;
    using System.Threading.Tasks;
    using System.Net.WebSockets;
<<<<<<< HEAD
=======
    using System.Globalization;
    using System.Threading;
    using System.Text;
    using System.Diagnostics;
>>>>>>> d2660e8e

    public sealed class SimulatedBasicsStation : IDisposable
    {
        private readonly StationEui stationEUI;
        private ClientWebSocket clientWebSocket = new ClientWebSocket();
        private readonly Uri lnsUri;
        private CancellationTokenSource cancellationTokenSource;
        private bool started;
        private Task processMessagesAsync;

        public event EventHandler<EventArgs<string>> MessageReceived;

        public SimulatedBasicsStation(StationEui stationEUI, Uri lnsUri)
        {
            this.stationEUI = stationEUI;
            this.lnsUri = lnsUri;
        }

        public async Task StartAsync(CancellationToken cancellationToken = default)
        {
<<<<<<< HEAD
            var factory = new Func<ClientWebSocket>(() => new ClientWebSocket
            {
#pragma warning disable CA5359 // Do Not Disable Certificate Validation
                Options = { RemoteCertificateValidationCallback = (_, _, _, _) => true }
#pragma warning restore CA5359 // Do Not Disable Certificate Validation
            });
            var routerReceivedMessage = new List<string>();
            using var routerWebsocketClient = new WebsocketClient(new Uri(LnsUri, "router-info"), factory);

            routerWebsocketClient.ReconnectionHappened.Subscribe(info =>
            {
                Console.WriteLine("Reconnection happened, type: " + info.Type);
            });
            routerWebsocketClient.MessageReceived.Subscribe(msg =>
            {
                routerReceivedMessage.Add(msg.Text);
                Console.WriteLine("Message received: " + msg);
            });
            await routerWebsocketClient.Start();
            using var ms = new MemoryStream();
            using var writer = new Utf8JsonWriter(ms);

            var msg = JsonSerializer.Serialize(new
            {
                router = this.stationEUI.AsUInt64
            });
            await routerWebsocketClient.SendInstant(JsonSerializer.Serialize(new
            {
                router = this.stationEUI.AsUInt64
            }));

            // we want to ensure we received a uri message
            await AssertUtils.ContainsWithRetriesAsync(x => x.Contains("uri", StringComparison.OrdinalIgnoreCase), routerReceivedMessage, interval: TimeSpan.FromSeconds(5d));

            await routerWebsocketClient.Stop(WebSocketCloseStatus.NormalClosure, "closing WS");

            DataWebsocketClient = new WebsocketClient(new Uri(LnsUri, $"router-data/{ stationEUI }"), factory);
            DataWebsocketClient.ReconnectionHappened.Subscribe(info =>
            {
                Console.WriteLine("Reconnection happened, type: " + info.Type);
            });
            DataWebsocketClient.MessageReceived.Subscribe(msg =>
            {
                routerReceivedMessage.Add(msg.Text);
                if (this.subscribers.Count > 0)
                {           
                    foreach (var subscriber in this.subscribers)
                    {
                        subscriber(msg.Text);
                    }
                }

                Console.WriteLine("Message received: " + msg);
            });
            await DataWebsocketClient.Start();
=======
            if (this.started) return;
            this.started = true;

            // Handle router-info calls
            await this.clientWebSocket.ConnectAsync(new Uri(this.lnsUri, "router-info"), cancellationToken);
            await SerializeAndSendMessageAsync(new { router = this.stationEUI.AsUInt64 }, cancellationToken);
            var enumerator = this.clientWebSocket.ReadTextMessages(cancellationToken);
            if (!await enumerator.MoveNextAsync())
                throw new InvalidOperationException("Router info endpoint should return a response.");
            await StopAsync(cancellationToken);
            Debug.Assert(enumerator.Current.Contains("uri", StringComparison.OrdinalIgnoreCase));

            // Handle router-data calls
            await this.clientWebSocket.ConnectAsync(new Uri(this.lnsUri, $"router-data/{this.stationEUI}"), cancellationToken);

            // Send version request
            await SerializeAndSendMessageAsync(new LnsVersionRequest(this.stationEUI, "2", "1", "test", 2, ""), cancellationToken);
            this.cancellationTokenSource = CancellationTokenSource.CreateLinkedTokenSource(cancellationToken);
            enumerator = this.clientWebSocket.ReadTextMessages(this.cancellationTokenSource.Token);
            if (!await enumerator.MoveNextAsync())
                throw new InvalidOperationException("Version request should return a response.");
            Debug.Assert(enumerator.Current.Contains("router_config", StringComparison.OrdinalIgnoreCase));

            // Listen to incoming messages
            this.processMessagesAsync = Task.Run(async () =>
            {
                while (await enumerator.MoveNextAsync())
                {
                    var msg = enumerator.Current;
                    MessageReceived?.Invoke(this, new EventArgs<string>(msg));
                    Console.WriteLine("Message received: " + msg);
                }
>>>>>>> d2660e8e

                Console.WriteLine($"Stopping message processing in station {this.stationEUI}");
            }, this.cancellationTokenSource.Token);
        }

<<<<<<< HEAD
        internal async Task SendMessageAsync(string vs)
=======
        //// Sends unconfirmed message
        public async Task SendDataMessageAsync(LoRaRequest loRaRequest, CancellationToken cancellationToken = default)
        {
            var payload = (LoRaPayloadData)loRaRequest.Payload;

            await SerializeAndSendMessageAsync(new
            {
                MHdr = uint.Parse(loRaRequest.Payload.MHdr.ToString(), NumberStyles.HexNumber, CultureInfo.InvariantCulture),
                msgtype = "updf",
                DevAddr = int.Parse(payload.DevAddr.ToString(), NumberStyles.HexNumber, CultureInfo.InvariantCulture),
                FCtrl = (uint)payload.FrameControlFlags,
                FCnt = MemoryMarshal.Read<ushort>(payload.Fcnt.Span),
                FOpts = ConversionHelper.ByteArrayToString(payload.Fopts),
                FPort = (int)payload.Fport,
                FRMPayload = ConversionHelper.ByteArrayToString(payload.Frmpayload),
                MIC = payload.Mic.Value.AsInt32,
                DR = loRaRequest.RadioMetadata.DataRate,
                Freq = loRaRequest.RadioMetadata.Frequency.AsUInt64,
                upinfo = new
                {
                    gpstime = loRaRequest.RadioMetadata.UpInfo.GpsTime,
                    rctx = 10,
                    rssi = loRaRequest.RadioMetadata.UpInfo.ReceivedSignalStrengthIndication,
                    xtime = loRaRequest.RadioMetadata.UpInfo.Xtime,
                    snr = loRaRequest.RadioMetadata.UpInfo.SignalNoiseRatio
                }
            }, cancellationToken);

            TestLogger.Log($"[{payload.DevAddr}] Sending data: {payload.Frmpayload}");
        }

        /// <summary>
        /// Serializes and sends a message.
        /// </summary>
        internal async Task SerializeAndSendMessageAsync(object obj, CancellationToken cancellationToken = default)
        {
            var bytes = Encoding.UTF8.GetBytes(JsonSerializer.Serialize(obj));
            await this.clientWebSocket.SendAsync(bytes, WebSocketMessageType.Text, true, cancellationToken);
        }

        private async Task StopAsync(CancellationToken cancellationToken)
>>>>>>> d2660e8e
        {
            if (!this.started)
                throw new InvalidOperationException("Start the simulated Basics Station first.");

            try
            {
                await this.clientWebSocket.CloseAsync(WebSocketCloseStatus.NormalClosure, "closing WS", cancellationToken);
                this.cancellationTokenSource?.Cancel();
            }
            finally
            {
                this.clientWebSocket.Dispose();
            }

            // The ClientWebSocket needs to be disposed and recreated in order to be used again
            this.clientWebSocket = new ClientWebSocket();
        }

        public async Task StopAndValidateAsync(CancellationToken cancellationToken = default)
        {
            await StopAsync(cancellationToken);

            try
            {
                await this.processMessagesAsync;
            }
            catch (OperationCanceledException)
            {
                // Expected as websocket reading is canceled through Cancellation Token.
            }
        }

        public void Dispose()
        {
            this.cancellationTokenSource?.Cancel();
            this.cancellationTokenSource?.Dispose();
            this.clientWebSocket?.Dispose();
        }

        internal void RemoveSubscription(Func<string, bool> func)
        {
            subscribers.Remove(func);
        }
    }
}<|MERGE_RESOLUTION|>--- conflicted
+++ resolved
@@ -9,13 +9,14 @@
     using LoRaWan.Tests.Simulation.Models;
     using System.Threading.Tasks;
     using System.Net.WebSockets;
-<<<<<<< HEAD
-=======
     using System.Globalization;
     using System.Threading;
     using System.Text;
     using System.Diagnostics;
->>>>>>> d2660e8e
+    using LoRaWan.NetworkServer;
+    using LoRaTools.LoRaMessage;
+    using System.Runtime.InteropServices;
+    using LoRaTools.Utils;
 
     public sealed class SimulatedBasicsStation : IDisposable
     {
@@ -36,63 +37,6 @@
 
         public async Task StartAsync(CancellationToken cancellationToken = default)
         {
-<<<<<<< HEAD
-            var factory = new Func<ClientWebSocket>(() => new ClientWebSocket
-            {
-#pragma warning disable CA5359 // Do Not Disable Certificate Validation
-                Options = { RemoteCertificateValidationCallback = (_, _, _, _) => true }
-#pragma warning restore CA5359 // Do Not Disable Certificate Validation
-            });
-            var routerReceivedMessage = new List<string>();
-            using var routerWebsocketClient = new WebsocketClient(new Uri(LnsUri, "router-info"), factory);
-
-            routerWebsocketClient.ReconnectionHappened.Subscribe(info =>
-            {
-                Console.WriteLine("Reconnection happened, type: " + info.Type);
-            });
-            routerWebsocketClient.MessageReceived.Subscribe(msg =>
-            {
-                routerReceivedMessage.Add(msg.Text);
-                Console.WriteLine("Message received: " + msg);
-            });
-            await routerWebsocketClient.Start();
-            using var ms = new MemoryStream();
-            using var writer = new Utf8JsonWriter(ms);
-
-            var msg = JsonSerializer.Serialize(new
-            {
-                router = this.stationEUI.AsUInt64
-            });
-            await routerWebsocketClient.SendInstant(JsonSerializer.Serialize(new
-            {
-                router = this.stationEUI.AsUInt64
-            }));
-
-            // we want to ensure we received a uri message
-            await AssertUtils.ContainsWithRetriesAsync(x => x.Contains("uri", StringComparison.OrdinalIgnoreCase), routerReceivedMessage, interval: TimeSpan.FromSeconds(5d));
-
-            await routerWebsocketClient.Stop(WebSocketCloseStatus.NormalClosure, "closing WS");
-
-            DataWebsocketClient = new WebsocketClient(new Uri(LnsUri, $"router-data/{ stationEUI }"), factory);
-            DataWebsocketClient.ReconnectionHappened.Subscribe(info =>
-            {
-                Console.WriteLine("Reconnection happened, type: " + info.Type);
-            });
-            DataWebsocketClient.MessageReceived.Subscribe(msg =>
-            {
-                routerReceivedMessage.Add(msg.Text);
-                if (this.subscribers.Count > 0)
-                {           
-                    foreach (var subscriber in this.subscribers)
-                    {
-                        subscriber(msg.Text);
-                    }
-                }
-
-                Console.WriteLine("Message received: " + msg);
-            });
-            await DataWebsocketClient.Start();
-=======
             if (this.started) return;
             this.started = true;
 
@@ -125,15 +69,11 @@
                     MessageReceived?.Invoke(this, new EventArgs<string>(msg));
                     Console.WriteLine("Message received: " + msg);
                 }
->>>>>>> d2660e8e
 
                 Console.WriteLine($"Stopping message processing in station {this.stationEUI}");
             }, this.cancellationTokenSource.Token);
         }
 
-<<<<<<< HEAD
-        internal async Task SendMessageAsync(string vs)
-=======
         //// Sends unconfirmed message
         public async Task SendDataMessageAsync(LoRaRequest loRaRequest, CancellationToken cancellationToken = default)
         {
@@ -175,7 +115,6 @@
         }
 
         private async Task StopAsync(CancellationToken cancellationToken)
->>>>>>> d2660e8e
         {
             if (!this.started)
                 throw new InvalidOperationException("Start the simulated Basics Station first.");
@@ -214,10 +153,5 @@
             this.cancellationTokenSource?.Dispose();
             this.clientWebSocket?.Dispose();
         }
-
-        internal void RemoveSubscription(Func<string, bool> func)
-        {
-            subscribers.Remove(func);
-        }
     }
 }