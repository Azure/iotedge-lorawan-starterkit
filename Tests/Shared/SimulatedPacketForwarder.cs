--- conflicted
+++ resolved
@@ -72,11 +72,7 @@
 
         private readonly UdpClient udpClient;
         private readonly IPEndPoint networkServerIPEndpoint;
-<<<<<<< HEAD
-        readonly Random random = new Random();
-=======
         private static readonly RandomNumberGenerator RndKeysGenerator = new RNGCryptoServiceProvider();
->>>>>>> d3a43f25
         private CancellationTokenSource cancellationTokenSource;
         private Task pushDataTask;
         private Task pullDataTask;
