// Copyright (c) Microsoft. All rights reserved.
// Licensed under the MIT license. See LICENSE file in the project root for full license information.

namespace LoRaWan.Tests.Shared
{
    using System;
    using System.Collections.Generic;
    using System.Text;
    using System.Threading;
    using System.Threading.Tasks;
    using LoRaTools;
    using LoRaTools.LoRaMessage;
    using LoRaTools.LoRaPhysical;
    using LoRaTools.Utils;

    /// <summary>
    /// Defines a simulated device.
    /// </summary>
    public class SimulatedDevice
    {
        public TestDeviceInfo LoRaDevice { get; internal set; }

        public uint FrmCntUp { get; set; }

        public uint FrmCntDown { get; set; }

        public PhysicalPayload LastPayload { get; set; }

        public string DevNonce { get; private set; }

        public bool IsJoined => !string.IsNullOrEmpty(LoRaDevice.DevAddr);

        public string NetId { get; internal set; }

        public string AppNonce { get; internal set; }

        public string AppSKey => LoRaDevice.AppSKey;

        public string NwkSKey => LoRaDevice.NwkSKey;

        public string AppKey => LoRaDevice.AppKey;

        public string AppEUI => LoRaDevice.AppEUI;

        public char ClassType => LoRaDevice.ClassType;

        public string DevAddr
        {
            get { return LoRaDevice.DevAddr; }
            set { LoRaDevice.DevAddr = value; }
        }

        public string DevEUI => LoRaDevice.DeviceID;

        public bool Supports32BitFCnt
        {
            get { return LoRaDevice.Supports32BitFCnt; }
            set { LoRaDevice.Supports32BitFCnt = value; }
        }

        SemaphoreSlim joinFinished;

        private bool isFirstJoinRequest = true;

        public SimulatedDevice(TestDeviceInfo testDeviceInfo, uint frmCntDown = 0, uint frmCntUp = 0)
        {
            LoRaDevice = testDeviceInfo;

            FrmCntDown = frmCntDown;
            FrmCntUp = frmCntUp;

            if (!IsJoined)
                this.joinFinished = new SemaphoreSlim(0);
        }

        public LoRaPayloadJoinRequest CreateJoinRequest()
        {
            var devNonce = new byte[2];
            if (string.IsNullOrEmpty(DevNonce) || (!this.isFirstJoinRequest))
            {
                var random = new Random();
                // DevNonce[0] = 0xC8; DevNonce[1] = 0x86;
                random.NextBytes(devNonce);
                DevNonce = BitConverter.ToString(devNonce).Replace("-", string.Empty);
                Array.Reverse(devNonce);
                this.isFirstJoinRequest = false;
            }
            else
            {
                devNonce = ConversionHelper.StringToByteArray(DevNonce);
                Array.Reverse(devNonce);
            }

            TestLogger.Log($"[{LoRaDevice.DeviceID}] Join request sent DevNonce: {BitConverter.ToString(devNonce).Replace("-", string.Empty)} / {DevNonce}");
            var joinRequest = new LoRaPayloadJoinRequest(LoRaDevice.AppEUI, LoRaDevice.DeviceID, devNonce);
            joinRequest.SetMic(LoRaDevice.AppKey);

            return joinRequest;
        }

        public UplinkPktFwdMessage CreateUnconfirmedMessageUplink(string data, uint? fcnt = null, byte fport = 1, byte fctrl = 0) => CreateUnconfirmedDataUpMessage(data, fcnt, fport, fctrl).SerializeUplink(AppSKey, NwkSKey);

        /// <summary>
        /// Creates request to send unconfirmed data message.
        /// </summary>
        public LoRaPayloadData CreateUnconfirmedDataUpMessage(string data, uint? fcnt = null, byte fport = 1, byte fctrl = 0, bool isHexPayload = false, List<MacCommand> macCommands = null)
        {
            var devAddr = ConversionHelper.StringToByteArray(LoRaDevice.DevAddr);
            Array.Reverse(devAddr);
            var fCtrl = new byte[] { fctrl };
            fcnt = fcnt ?? FrmCntUp + 1;
            FrmCntUp = fcnt.GetValueOrDefault();

            var fcntBytes = BitConverter.GetBytes((ushort)fcnt.Value);

            var fPort = new byte[] { fport };
            // TestLogger.Log($"{LoRaDevice.DeviceID}: Simulated data: {data}");
            byte[] payload = null;
            if (data != null)
            {
                if (!isHexPayload)
                {
                    payload = Encoding.UTF8.GetBytes(data);
                }
                else
                {
                    payload = ConversionHelper.StringToByteArray(data);
                }

                Array.Reverse(payload);
            }

            // 0 = uplink, 1 = downlink
            var direction = 0;

            var payloadData = new LoRaPayloadData(
                LoRaMessageType.UnconfirmedDataUp,
                devAddr,
                fCtrl,
                fcntBytes,
                macCommands,
                fPort,
                payload,
                direction,
                Supports32BitFCnt ? fcnt : (uint?)null);

            return payloadData;
        }

        public UplinkPktFwdMessage CreateConfirmedMessageUplink(string data, uint? fcnt = null, byte fport = 1) => CreateConfirmedDataUpMessage(data, fcnt, fport).SerializeUplink(AppSKey, NwkSKey);

        /// <summary>
        /// Creates request to send unconfirmed data message.
        /// </summary>
        public LoRaPayloadData CreateConfirmedDataUpMessage(string data, uint? fcnt = null, byte fport = 1, bool isHexPayload = false)
        {
            var devAddr = ConversionHelper.StringToByteArray(LoRaDevice.DevAddr);
            Array.Reverse(devAddr);
            var fCtrl = new byte[] { 0x80 };

            fcnt = fcnt ?? FrmCntUp + 1;
            FrmCntUp = fcnt.GetValueOrDefault();

            var fcntBytes = BitConverter.GetBytes((ushort)fcnt.Value);

            var fPort = new byte[] { fport };

            byte[] payload = null;

            if (data != null)
            {
                if (!isHexPayload)
                {
                    payload = Encoding.UTF8.GetBytes(data);
                }
                else
                {
                    payload = ConversionHelper.StringToByteArray(data);
                }

                Array.Reverse(payload);
            }

            // 0 = uplink, 1 = downlink
            var direction = 0;
            var payloadData = new LoRaPayloadData(LoRaMessageType.ConfirmedDataUp, devAddr, fCtrl, fcntBytes, null, fPort, payload, direction, Supports32BitFCnt ? fcnt : (uint?)null);

            return payloadData;
        }

        // Sends unconfirmed message
        public async Task SendUnconfirmedMessageAsync(SimulatedPacketForwarder simulatedPacketForwarder, string payload)
        {
            var token = await RandomTokenGenerator.GetTokenAsync();
            if (LastPayload == null)
                LastPayload = new PhysicalPayload(token, PhysicalIdentifier.PushData, null);
            var header = LastPayload.GetSyncHeader(simulatedPacketForwarder.MacAddress);

            var unconfirmedMessage = CreateUnconfirmedDataUpMessage(payload);
            unconfirmedMessage.SerializeUplink(AppSKey, NwkSKey);
            LastPayload = await simulatedPacketForwarder.SendAsync(header, unconfirmedMessage.GetByteMessage());

            TestLogger.Log($"[{LoRaDevice.DeviceID}] Unconfirmed data: {BitConverter.ToString(header).Replace("-", string.Empty)} {payload}");

            // TestLogger.Log($"[{LoRaDevice.DevAddr}] Sending data: {BitConverter.ToString(header).Replace("-", "")}{Encoding.UTF8.GetString(gatewayInfo)}");
        }

        // Sends confirmed message
        public async Task SendConfirmedMessageAsync(SimulatedPacketForwarder simulatedPacketForwarder, string payload)
        {
            var token = await RandomTokenGenerator.GetTokenAsync();
            if (LastPayload == null)
                LastPayload = new PhysicalPayload(token, PhysicalIdentifier.PushData, null);
            var header = LastPayload.GetSyncHeader(simulatedPacketForwarder.MacAddress);

            var confirmedMessage = CreateConfirmedDataUpMessage(payload);
            confirmedMessage.SerializeUplink(AppSKey, NwkSKey);
            LastPayload = await simulatedPacketForwarder.SendAsync(header, confirmedMessage.GetByteMessage());

            TestLogger.Log($"[{LoRaDevice.DeviceID}] Confirmed data: {BitConverter.ToString(header).Replace("-", string.Empty)} {payload}");

            // TestLogger.Log($"[{LoRaDevice.DevAddr}] Sending data: {BitConverter.ToString(header).Replace("-", "")}{Encoding.UTF8.GetString(gatewayInfo)}");
        }

        // Performs join
        public async Task<bool> JoinAsync(SimulatedPacketForwarder packetForwarder, int timeoutInMs = 30 * 1000)
        {
            if (IsJoined)
                return true;

            var token = await RandomTokenGenerator.GetTokenAsync();
            LastPayload = new PhysicalPayload(token, PhysicalIdentifier.PushData, null);
            var header = LastPayload.GetSyncHeader(packetForwarder.MacAddress);

            var joinRequest = CreateJoinRequest();
            var joinCompleted = new SemaphoreSlim(0);

            var joinRequestUplinkMessage = joinRequest.SerializeUplink(AppKey);

            packetForwarder.SubscribeOnce((response) =>
            {
                // handle join
<<<<<<< HEAD
                var txpk = Txpk.CreateTxpk(response, LoRaDevice.AppKey);
=======
                var txpk = Txpk.CreateTxpk(response);
>>>>>>> a21ab672
                var convertedInputMessage = Convert.FromBase64String(txpk.Data);

                var joinAccept = new LoRaPayloadJoinAccept(convertedInputMessage, AppKey);

                var result = HandleJoinAccept(joinAccept); // may need to return bool and only release if true.
                joinCompleted.Release();

                return result;
            });

            await packetForwarder.SendAsync(header, joinRequest.GetByteMessage());

            TestLogger.Log($"[{LoRaDevice.DeviceID}] Join request: {BitConverter.ToString(header).Replace("-", string.Empty)}");

#if DEBUG
            if (System.Diagnostics.Debugger.IsAttached)
            {
                timeoutInMs = 60 * 1000;
            }
#endif

            return await joinCompleted.WaitAsync(timeoutInMs);
        }

        bool HandleJoinAccept(LoRaPayloadJoinAccept payload)
        {
            try
            {
                // Calculate the keys
                var netid = payload.NetID.ToArray();
                Array.Reverse(netid);
                var appNonce = payload.AppNonce.ToArray();
                Array.Reverse(appNonce);
                var devNonce = ConversionHelper.StringToByteArray(DevNonce);
                Array.Reverse(devNonce);
                var deviceAppKey = ConversionHelper.StringToByteArray(LoRaDevice.AppKey);
                var appSKey = payload.CalculateKey(LoRaPayloadKeyType.AppSKey, appNonce, netid, devNonce, deviceAppKey);
                var nwkSKey = payload.CalculateKey(LoRaPayloadKeyType.NwkSkey, appNonce, netid, devNonce, deviceAppKey);
                var devAddr = payload.DevAddr;

                // if mic check failed, return false
                /*
                if (!payload.CheckMic(BitConverter.ToString(nwkSKey).Replace("-", "")))
                {
                    return false;
                }
                */

                LoRaDevice.AppSKey = BitConverter.ToString(appSKey).Replace("-", string.Empty);
                LoRaDevice.NwkSKey = BitConverter.ToString(nwkSKey).Replace("-", string.Empty);
                NetId = BitConverter.ToString(netid).Replace("-", string.Empty);
                AppNonce = BitConverter.ToString(appNonce).Replace("-", string.Empty);
                LoRaDevice.DevAddr = BitConverter.ToString(devAddr.ToArray()).Replace("-", string.Empty);

                return true;
            }
            catch
            {
            }

            return false;
        }

        /// <summary>
        /// Setups the join properties.
        /// </summary>
        public void SetupJoin(string appSKey, string nwkSKey, string devAddr)
        {
            LoRaDevice.AppSKey = appSKey;
            LoRaDevice.NwkSKey = nwkSKey;
            LoRaDevice.DevAddr = devAddr;
        }
    }
}<|MERGE_RESOLUTION|>--- conflicted
+++ resolved
@@ -240,11 +240,7 @@
             packetForwarder.SubscribeOnce((response) =>
             {
                 // handle join
-<<<<<<< HEAD
-                var txpk = Txpk.CreateTxpk(response, LoRaDevice.AppKey);
-=======
                 var txpk = Txpk.CreateTxpk(response);
->>>>>>> a21ab672
                 var convertedInputMessage = Convert.FromBase64String(txpk.Data);
 
                 var joinAccept = new LoRaPayloadJoinAccept(convertedInputMessage, AppKey);
