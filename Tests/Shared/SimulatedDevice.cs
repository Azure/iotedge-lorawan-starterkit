// Copyright (c) Microsoft. All rights reserved.
// Licensed under the MIT license. See LICENSE file in the project root for full license information.

namespace LoRaWan.Tests.Shared
{
    using System;
    using System.Collections.Generic;
<<<<<<< HEAD
    using System.Linq;
=======
    using System.Security.Cryptography;
>>>>>>> d3a43f25
    using System.Text;
    using System.Threading;
    using System.Threading.Tasks;
    using LoRaTools;
    using LoRaTools.LoRaMessage;
    using LoRaTools.LoRaPhysical;
    using LoRaTools.Utils;

    /// <summary>
    /// Defines a simulated device.
    /// </summary>
    public class SimulatedDevice
    {
        public TestDeviceInfo LoRaDevice { get; internal set; }

        public uint FrmCntUp { get; set; }

        public uint FrmCntDown { get; set; }

        public PhysicalPayload LastPayload { get; set; }

        public string DevNonce { get; private set; }

        public bool IsJoined => !string.IsNullOrEmpty(LoRaDevice.DevAddr);

        public string NetId { get; internal set; }

        public string AppNonce { get; internal set; }

        public string AppSKey => LoRaDevice.AppSKey;

        public string NwkSKey => LoRaDevice.NwkSKey;

        public string AppKey => LoRaDevice.AppKey;

        public string AppEUI => LoRaDevice.AppEUI;

        public char ClassType => LoRaDevice.ClassType;

        public string DevAddr
        {
            get => LoRaDevice.DevAddr;
            set => LoRaDevice.DevAddr = value;
        }

        public string DevEUI => LoRaDevice.DeviceID;

        public bool Supports32BitFCnt
        {
            get => LoRaDevice.Supports32BitFCnt;
            set => LoRaDevice.Supports32BitFCnt = value;
        }

        private bool isFirstJoinRequest = true;

        public SimulatedDevice(TestDeviceInfo testDeviceInfo, uint frmCntDown = 0, uint frmCntUp = 0)
        {
            LoRaDevice = testDeviceInfo;
            FrmCntDown = frmCntDown;
            FrmCntUp = frmCntUp;
        }

        public LoRaPayloadJoinRequest CreateJoinRequest()
        {
            var devNonce = new byte[2];
            if (string.IsNullOrEmpty(DevNonce) || (!this.isFirstJoinRequest))
            {
                using var random = new RNGCryptoServiceProvider();
                // DevNonce[0] = 0xC8; DevNonce[1] = 0x86;
<<<<<<< HEAD
                random.NextBytes(devNonce);
                DevNonce = BitConverter.ToString(devNonce).Replace("-", string.Empty, StringComparison.Ordinal);
=======
                random.GetBytes(devNonce);
                DevNonce = BitConverter.ToString(devNonce).Replace("-", string.Empty);
>>>>>>> d3a43f25
                Array.Reverse(devNonce);
                this.isFirstJoinRequest = false;
            }
            else
            {
                devNonce = ConversionHelper.StringToByteArray(DevNonce);
                Array.Reverse(devNonce);
            }

            TestLogger.Log($"[{LoRaDevice.DeviceID}] Join request sent DevNonce: {BitConverter.ToString(devNonce).Replace("-", string.Empty, StringComparison.Ordinal)} / {DevNonce}");
            var joinRequest = new LoRaPayloadJoinRequest(LoRaDevice.AppEUI, LoRaDevice.DeviceID, devNonce);
            joinRequest.SetMic(LoRaDevice.AppKey);

            return joinRequest;
        }

        public UplinkPktFwdMessage CreateUnconfirmedMessageUplink(string data, uint? fcnt = null, byte fport = 1, byte fctrl = 0) => CreateUnconfirmedDataUpMessage(data, fcnt, fport, fctrl).SerializeUplink(AppSKey, NwkSKey);

        /// <summary>
        /// Creates request to send unconfirmed data message.
        /// </summary>
        public LoRaPayloadData CreateUnconfirmedDataUpMessage(string data, uint? fcnt = null, byte fport = 1, byte fctrl = 0, bool isHexPayload = false, IList<MacCommand> macCommands = null)
        {
            var devAddr = ConversionHelper.StringToByteArray(LoRaDevice.DevAddr);
            Array.Reverse(devAddr);
            var fCtrl = new byte[] { fctrl };
            fcnt ??= FrmCntUp + 1;
            FrmCntUp = fcnt.GetValueOrDefault();

            var fcntBytes = BitConverter.GetBytes((ushort)fcnt.Value);

            var fPort = new byte[] { fport };
            // TestLogger.Log($"{LoRaDevice.DeviceID}: Simulated data: {data}");
            byte[] payload = null;
            if (data != null)
            {
                if (!isHexPayload)
                {
                    payload = Encoding.UTF8.GetBytes(data);
                }
                else
                {
                    payload = ConversionHelper.StringToByteArray(data);
                }

                Array.Reverse(payload);
            }

            // 0 = uplink, 1 = downlink
            var direction = 0;

            var payloadData = new LoRaPayloadData(
                LoRaMessageType.UnconfirmedDataUp,
                devAddr,
                fCtrl,
                fcntBytes,
                macCommands,
                fPort,
                payload,
                direction,
                Supports32BitFCnt ? fcnt : null);

            return payloadData;
        }

        public UplinkPktFwdMessage CreateConfirmedMessageUplink(string data, uint? fcnt = null, byte fport = 1) => CreateConfirmedDataUpMessage(data, fcnt, fport).SerializeUplink(AppSKey, NwkSKey);

        /// <summary>
        /// Creates request to send unconfirmed data message.
        /// </summary>
        public LoRaPayloadData CreateConfirmedDataUpMessage(string data, uint? fcnt = null, byte fport = 1, bool isHexPayload = false)
        {
            var devAddr = ConversionHelper.StringToByteArray(LoRaDevice.DevAddr);
            Array.Reverse(devAddr);
            var fCtrl = new byte[] { 0x80 };

            fcnt ??= FrmCntUp + 1;
            FrmCntUp = fcnt.GetValueOrDefault();

            var fcntBytes = BitConverter.GetBytes((ushort)fcnt.Value);

            var fPort = new byte[] { fport };

            byte[] payload = null;

            if (data != null)
            {
                if (!isHexPayload)
                {
                    payload = Encoding.UTF8.GetBytes(data);
                }
                else
                {
                    payload = ConversionHelper.StringToByteArray(data);
                }

                Array.Reverse(payload);
            }

            // 0 = uplink, 1 = downlink
            var direction = 0;
            var payloadData = new LoRaPayloadData(LoRaMessageType.ConfirmedDataUp, devAddr, fCtrl, fcntBytes, null, fPort, payload, direction, Supports32BitFCnt ? fcnt : null);

            return payloadData;
        }

        // Sends unconfirmed message
        public async Task SendUnconfirmedMessageAsync(SimulatedPacketForwarder simulatedPacketForwarder, string payload)
        {
            var token = await RandomTokenGenerator.GetTokenAsync();
            if (LastPayload == null)
                LastPayload = new PhysicalPayload(token, PhysicalIdentifier.PushData, null);
            var header = LastPayload.GetSyncHeader(simulatedPacketForwarder.MacAddress.ToArray());

            var unconfirmedMessage = CreateUnconfirmedDataUpMessage(payload);
            unconfirmedMessage.SerializeUplink(AppSKey, NwkSKey);
            LastPayload = await simulatedPacketForwarder.SendAsync(header, unconfirmedMessage.GetByteMessage());

            TestLogger.Log($"[{LoRaDevice.DeviceID}] Unconfirmed data: {BitConverter.ToString(header).Replace("-", string.Empty, StringComparison.Ordinal)} {payload}");

            // TestLogger.Log($"[{LoRaDevice.DevAddr}] Sending data: {BitConverter.ToString(header).Replace("-", "")}{Encoding.UTF8.GetString(gatewayInfo)}");
        }

        // Sends confirmed message
        public async Task SendConfirmedMessageAsync(SimulatedPacketForwarder simulatedPacketForwarder, string payload)
        {
            var token = await RandomTokenGenerator.GetTokenAsync();
            if (LastPayload == null)
                LastPayload = new PhysicalPayload(token, PhysicalIdentifier.PushData, null);
            var header = LastPayload.GetSyncHeader(simulatedPacketForwarder.MacAddress.ToArray());

            var confirmedMessage = CreateConfirmedDataUpMessage(payload);
            confirmedMessage.SerializeUplink(AppSKey, NwkSKey);
            LastPayload = await simulatedPacketForwarder.SendAsync(header, confirmedMessage.GetByteMessage());

            TestLogger.Log($"[{LoRaDevice.DeviceID}] Confirmed data: {BitConverter.ToString(header).Replace("-", string.Empty, StringComparison.Ordinal)} {payload}");

            // TestLogger.Log($"[{LoRaDevice.DevAddr}] Sending data: {BitConverter.ToString(header).Replace("-", "")}{Encoding.UTF8.GetString(gatewayInfo)}");
        }

        // Performs join
        public async Task<bool> JoinAsync(SimulatedPacketForwarder packetForwarder, int timeoutInMs = 30 * 1000)
        {
            if (IsJoined)
                return true;

            var token = await RandomTokenGenerator.GetTokenAsync();
            LastPayload = new PhysicalPayload(token, PhysicalIdentifier.PushData, null);
            var header = LastPayload.GetSyncHeader(packetForwarder.MacAddress.ToArray());

            var joinRequest = CreateJoinRequest();
            using var joinCompleted = new SemaphoreSlim(0);

            var joinRequestUplinkMessage = joinRequest.SerializeUplink(AppKey);

            packetForwarder.SubscribeOnce((response) =>
            {
                // handle join
                var txpk = Txpk.CreateTxpk(response);
                var convertedInputMessage = Convert.FromBase64String(txpk.Data);

                var joinAccept = new LoRaPayloadJoinAccept(convertedInputMessage, AppKey);

                var result = HandleJoinAccept(joinAccept); // may need to return bool and only release if true.
                joinCompleted.Release();

                return result;
            });

            await packetForwarder.SendAsync(header, joinRequest.GetByteMessage());

            TestLogger.Log($"[{LoRaDevice.DeviceID}] Join request: {BitConverter.ToString(header).Replace("-", string.Empty, StringComparison.Ordinal)}");

#if DEBUG
            if (System.Diagnostics.Debugger.IsAttached)
            {
                timeoutInMs = 60 * 1000;
            }
#endif

            return await joinCompleted.WaitAsync(timeoutInMs);
        }

        bool HandleJoinAccept(LoRaPayloadJoinAccept payload)
        {
            try
            {
                // Calculate the keys
                var netid = payload.NetID.ToArray();
                Array.Reverse(netid);
                var appNonce = payload.AppNonce.ToArray();
                Array.Reverse(appNonce);
                var devNonce = ConversionHelper.StringToByteArray(DevNonce);
                Array.Reverse(devNonce);
                var deviceAppKey = ConversionHelper.StringToByteArray(LoRaDevice.AppKey);
                var appSKey = LoRaPayload.CalculateKey(LoRaPayloadKeyType.AppSKey, appNonce, netid, devNonce, deviceAppKey);
                var nwkSKey = LoRaPayload.CalculateKey(LoRaPayloadKeyType.NwkSkey, appNonce, netid, devNonce, deviceAppKey);
                var devAddr = payload.DevAddr;

                // if mic check failed, return false
                /*
                if (!payload.CheckMic(BitConverter.ToString(nwkSKey).Replace("-", "")))
                {
                    return false;
                }
                */

                LoRaDevice.AppSKey = BitConverter.ToString(appSKey).Replace("-", string.Empty, StringComparison.Ordinal);
                LoRaDevice.NwkSKey = BitConverter.ToString(nwkSKey).Replace("-", string.Empty, StringComparison.Ordinal);
                NetId = BitConverter.ToString(netid).Replace("-", string.Empty, StringComparison.Ordinal);
                AppNonce = BitConverter.ToString(appNonce).Replace("-", string.Empty, StringComparison.Ordinal);
                LoRaDevice.DevAddr = BitConverter.ToString(devAddr.ToArray()).Replace("-", string.Empty, StringComparison.Ordinal);

                return true;
            }
            catch
            {
            }

            return false;
        }

        /// <summary>
        /// Setups the join properties.
        /// </summary>
        public void SetupJoin(string appSKey, string nwkSKey, string devAddr)
        {
            LoRaDevice.AppSKey = appSKey;
            LoRaDevice.NwkSKey = nwkSKey;
            LoRaDevice.DevAddr = devAddr;
        }
    }
}<|MERGE_RESOLUTION|>--- conflicted
+++ resolved
@@ -5,11 +5,8 @@
 {
     using System;
     using System.Collections.Generic;
-<<<<<<< HEAD
     using System.Linq;
-=======
     using System.Security.Cryptography;
->>>>>>> d3a43f25
     using System.Text;
     using System.Threading;
     using System.Threading.Tasks;
@@ -79,13 +76,8 @@
             {
                 using var random = new RNGCryptoServiceProvider();
                 // DevNonce[0] = 0xC8; DevNonce[1] = 0x86;
-<<<<<<< HEAD
-                random.NextBytes(devNonce);
+                random.GetBytes(devNonce);
                 DevNonce = BitConverter.ToString(devNonce).Replace("-", string.Empty, StringComparison.Ordinal);
-=======
-                random.GetBytes(devNonce);
-                DevNonce = BitConverter.ToString(devNonce).Replace("-", string.Empty);
->>>>>>> d3a43f25
                 Array.Reverse(devNonce);
                 this.isFirstJoinRequest = false;
             }
