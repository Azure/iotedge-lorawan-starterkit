// Copyright (c) Microsoft. All rights reserved.
// Licensed under the MIT license. See LICENSE file in the project root for full license information.
namespace LoRaWan.Tests.Shared
{
    using System.Security.Cryptography;
    using System.Threading.Tasks;

    /// <summary>
    /// Random token generator.
    /// </summary>
    public static class RandomTokenGenerator
    {
<<<<<<< HEAD
        static readonly SemaphoreSlim randomLock = new SemaphoreSlim(1);
        static readonly Random random = new Random();
=======
        private static readonly RandomNumberGenerator RndKeysGenerator = new RNGCryptoServiceProvider();
>>>>>>> d3a43f25

        /// <summary>
        /// Gets a new token.
        /// </summary>
        public static byte[] GetToken()
        {
            var token = new byte[2];
            RndKeysGenerator.GetBytes(token);
            return token;
        }

        internal static async Task<byte[]> GetTokenAsync()
        {
            var token = new byte[2];
            RndKeysGenerator.GetBytes(token);
            return token;
        }
    }
}<|MERGE_RESOLUTION|>--- conflicted
+++ resolved
@@ -10,12 +10,7 @@
     /// </summary>
     public static class RandomTokenGenerator
     {
-<<<<<<< HEAD
-        static readonly SemaphoreSlim randomLock = new SemaphoreSlim(1);
-        static readonly Random random = new Random();
-=======
         private static readonly RandomNumberGenerator RndKeysGenerator = new RNGCryptoServiceProvider();
->>>>>>> d3a43f25
 
         /// <summary>
         /// Gets a new token.
