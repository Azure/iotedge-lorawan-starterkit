--- conflicted
+++ resolved
@@ -5,10 +5,7 @@
 
 namespace LoRaWan.Tests.Integration
 {
-<<<<<<< HEAD
     using System.Collections.Generic;
-=======
->>>>>>> 3f763c6c
     using System.Globalization;
     using System.Text.Json;
     using System.Threading;
