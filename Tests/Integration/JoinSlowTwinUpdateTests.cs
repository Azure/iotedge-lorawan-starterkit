// Copyright (c) Microsoft. All rights reserved.
// Licensed under the MIT license. See LICENSE file in the project root for full license information.

namespace LoRaWan.Tests.Integration
{
    using System;
    using System.Threading;
    using System.Threading.Tasks;
    using LoRaTools.Utils;
    using LoRaWan.NetworkServer;
    using LoRaWan.Tests.Common;
    using Microsoft.Azure.Devices.Shared;
    using Moq;
    using Xunit;

    // End to end tests without external dependencies (IoT Hub, Service Facade Function)
    public class JoinSlowTwinUpdateTests : MessageProcessorTestBase
    {
        /// <summary>
        /// Verifies that if the update twin takes too long that no join accepts are sent.
        /// </summary>
        [Theory]
        [InlineData(ServerGatewayID)]
        [InlineData(null)]
        public async Task When_First_Join_Fails_Due_To_Slow_Twin_Update_Retry_Second_Attempt_Should_Succeed(string deviceGatewayID)
        {
            var simulatedDevice = new SimulatedDevice(TestDeviceInfo.CreateOTAADevice(1, gatewayID: deviceGatewayID));
            var joinRequestPayload1 = simulatedDevice.CreateJoinRequest();
            var joinRequestPayload2 = simulatedDevice.CreateJoinRequest();

            var devAddr = (DevAddr?)null;
            var devEUI = simulatedDevice.LoRaDevice.DeviceID;

            // Device twin will be queried
            var twin = new Twin();
            twin.Properties.Desired[TwinProperty.DevEUI] = devEUI;
            twin.Properties.Desired[TwinProperty.AppEUI] = simulatedDevice.LoRaDevice.AppEUI;
            twin.Properties.Desired[TwinProperty.AppKey] = simulatedDevice.LoRaDevice.AppKey?.ToString();
            twin.Properties.Desired[TwinProperty.GatewayID] = deviceGatewayID;
            twin.Properties.Desired[TwinProperty.SensorDecoder] = simulatedDevice.LoRaDevice.SensorDecoder;
            LoRaDeviceClient.Setup(x => x.GetTwinAsync(CancellationToken.None))
                .ReturnsAsync(twin);

            // Device twin will be updated
            AppSessionKey? afterJoin2AppSKey = null;
            NetworkSessionKey? afterJoin2NwkSKey = null;
            DevAddr? afterJoin2DevAddr = null;

            var mockSequence = new MockSequence();
            LoRaDeviceClient.InSequence(mockSequence)
                            .Setup(x => x.UpdateReportedPropertiesAsync(It.IsNotNull<TwinCollection>(), It.IsAny<CancellationToken>()))
                            .Returns<TwinCollection, CancellationToken>(async (_, token) =>
                            {
                                try
                                {
                                    await Task.Delay(TimeSpan.FromSeconds(20), token);
                                    Assert.True(false, "Token timeout expected");
                                }
                                catch (OperationCanceledException) { }
                                return false;
                            });
            LoRaDeviceClient.InSequence(mockSequence)
                            .Setup(x => x.UpdateReportedPropertiesAsync(It.IsNotNull<TwinCollection>(), It.IsAny<CancellationToken>()))
                            .Returns<TwinCollection, CancellationToken>((updatedTwin, token) =>
                            {
                                afterJoin2AppSKey = updatedTwin.SafeRead<AppSessionKey>(TwinProperty.AppSKey);
                                afterJoin2NwkSKey = updatedTwin.SafeRead<NetworkSessionKey>(TwinProperty.NwkSKey);
                                afterJoin2DevAddr = updatedTwin.SafeRead<DevAddr>(TwinProperty.DevAddr);
                                return Task.FromResult(true);
                            });

            // Lora device api will be search by devices with matching deveui,
            LoRaDeviceApi.Setup(x => x.SearchAndLockForJoinAsync(ServerConfiguration.GatewayID, devEUI, joinRequestPayload1.DevNonce))
                .ReturnsAsync(new SearchDevicesResult(new IoTHubDeviceInfo(devAddr, devEUI, "aabb").AsList()));

            LoRaDeviceApi.Setup(x => x.SearchAndLockForJoinAsync(ServerConfiguration.GatewayID, devEUI, joinRequestPayload2.DevNonce))
                .ReturnsAsync(new SearchDevicesResult(new IoTHubDeviceInfo(devAddr, devEUI, "aabb").AsList()));

            using var cache = NewMemoryCache();
            using var deviceRegistry = new LoRaDeviceRegistry(ServerConfiguration, cache, LoRaDeviceApi.Object, LoRaDeviceFactory, DeviceCache);

            using var messageProcessor = new MessageDispatcher(
                ServerConfiguration,
                deviceRegistry,
                FrameCounterUpdateStrategyProvider);

            using var joinRequest1 = CreateWaitableRequest(joinRequestPayload1, useRealTimer: true);
            messageProcessor.DispatchRequest(joinRequest1);
            await Task.Delay(TimeSpan.FromSeconds(7));

            using var joinRequest2 = CreateWaitableRequest(joinRequestPayload2, useRealTimer: true);
            messageProcessor.DispatchRequest(joinRequest2);

            await Task.WhenAll(joinRequest1.WaitCompleteAsync(), joinRequest2.WaitCompleteAsync());
            Assert.True(joinRequest1.ProcessingFailed);
            Assert.Null(joinRequest1.ResponseDownlink);
            Assert.Equal(LoRaDeviceRequestFailedReason.IoTHubProblem, joinRequest1.ProcessingFailedReason);
            Assert.True(joinRequest2.ProcessingSucceeded);
            Assert.NotNull(joinRequest2.ResponseDownlink);
            Assert.Single(PacketForwarder.DownlinkMessages);

            Assert.True(DeviceCache.TryGetByDevEui(devEUI, out var loRaDevice));
            Assert.True(loRaDevice.IsOurDevice);
<<<<<<< HEAD
            Assert.Equal(afterJoin2DevAddr, loRaDevice.DevAddr.ToString());
=======
            Assert.Equal(afterJoin2DevAddr.GetValueOrDefault().ToString(), loRaDevice.DevAddr);
>>>>>>> 3f763c6c
            Assert.Equal(afterJoin2NwkSKey, loRaDevice.NwkSKey);
            Assert.Equal(afterJoin2AppSKey, loRaDevice.AppSKey);

            // get twin should happen only once
            LoRaDeviceClient.Verify(x => x.GetTwinAsync(CancellationToken.None), Times.Once());
            LoRaDeviceClient.VerifyAll();
            LoRaDeviceApi.VerifyAll();
        }
    }
}<|MERGE_RESOLUTION|>--- conflicted
+++ resolved
@@ -101,11 +101,7 @@
 
             Assert.True(DeviceCache.TryGetByDevEui(devEUI, out var loRaDevice));
             Assert.True(loRaDevice.IsOurDevice);
-<<<<<<< HEAD
-            Assert.Equal(afterJoin2DevAddr, loRaDevice.DevAddr.ToString());
-=======
-            Assert.Equal(afterJoin2DevAddr.GetValueOrDefault().ToString(), loRaDevice.DevAddr);
->>>>>>> 3f763c6c
+            Assert.Equal(afterJoin2DevAddr, loRaDevice.DevAddr);
             Assert.Equal(afterJoin2NwkSKey, loRaDevice.NwkSKey);
             Assert.Equal(afterJoin2AppSKey, loRaDevice.AppSKey);
 
