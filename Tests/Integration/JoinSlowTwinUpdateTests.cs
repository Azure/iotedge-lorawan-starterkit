--- conflicted
+++ resolved
@@ -33,13 +33,8 @@
 
             // Device twin will be queried
             var twin = new Twin();
-<<<<<<< HEAD
-            twin.Properties.Desired[TwinProperty.DevEUI] = devEui;
-            twin.Properties.Desired[TwinProperty.AppEUI] = simulatedDevice.LoRaDevice.AppEUI;
-=======
-            twin.Properties.Desired[TwinProperty.DevEUI] = devEUI;
+            twin.Properties.Desired[TwinProperty.DevEUI] = devEui.ToString();
             twin.Properties.Desired[TwinProperty.AppEui] = simulatedDevice.LoRaDevice.AppEui?.ToString();
->>>>>>> 4f1c69e7
             twin.Properties.Desired[TwinProperty.AppKey] = simulatedDevice.LoRaDevice.AppKey?.ToString();
             twin.Properties.Desired[TwinProperty.GatewayID] = deviceGatewayID;
             twin.Properties.Desired[TwinProperty.SensorDecoder] = simulatedDevice.LoRaDevice.SensorDecoder;
