--- conflicted
+++ resolved
@@ -41,23 +41,17 @@
                 .ReturnsAsync(twin);
 
             // Device twin will be updated
-<<<<<<< HEAD
-            string afterJoin2AppSKey = null;
-            string afterJoin2NwkSKey = null;
-=======
             AppSessionKey? afterJoin1AppSKey = null;
             NetworkSessionKey? afterJoin1NwkSKey = null;
             string afterJoin1DevAddr = null;
             AppSessionKey? afterJoin2AppSKey = null;
             NetworkSessionKey? afterJoin2NwkSKey = null;
->>>>>>> 00b87cdd
             string afterJoin2DevAddr = null;
 
             var invocations = 0;
             LoRaDeviceClient.Setup(x => x.UpdateReportedPropertiesAsync(It.IsNotNull<TwinCollection>(), It.IsAny<CancellationToken>()))
                 .Returns<TwinCollection, CancellationToken>(async (updatedTwin, token) =>
                 {
-<<<<<<< HEAD
                     if (invocations == 0)
                     {
                         invocations++;
@@ -68,26 +62,11 @@
                     }
                     else
                     {
-                        afterJoin2AppSKey = updatedTwin[TwinProperty.AppSKey];
-                        afterJoin2NwkSKey = updatedTwin[TwinProperty.NwkSKey];
+                        afterJoin2AppSKey = AppSessionKey.Parse(updatedTwin[TwinProperty.AppSKey].Value);
+                        afterJoin2NwkSKey = NetworkSessionKey.Parse(updatedTwin[TwinProperty.NwkSKey].Value);
                         afterJoin2DevAddr = updatedTwin[TwinProperty.DevAddr];
                         return true;
                     }
-=======
-                    afterJoin1AppSKey = AppSessionKey.Parse(updatedTwin[TwinProperty.AppSKey].Value);
-                    afterJoin1NwkSKey = NetworkSessionKey.Parse(updatedTwin[TwinProperty.NwkSKey].Value);
-                    afterJoin1DevAddr = updatedTwin[TwinProperty.DevAddr];
-
-                    // update setup for no delay
-                    LoRaDeviceClient.Setup(x => x.UpdateReportedPropertiesAsync(It.IsNotNull<TwinCollection>()))
-                        .ReturnsAsync(true)
-                        .Callback<TwinCollection>((updatedTwin2) =>
-                        {
-                            afterJoin2AppSKey = AppSessionKey.Parse(updatedTwin2[TwinProperty.AppSKey].Value);
-                            afterJoin2NwkSKey = NetworkSessionKey.Parse(updatedTwin2[TwinProperty.NwkSKey].Value);
-                            afterJoin2DevAddr = updatedTwin2[TwinProperty.DevAddr];
-                        });
->>>>>>> 00b87cdd
                 });
 
             // Lora device api will be search by devices with matching deveui,
