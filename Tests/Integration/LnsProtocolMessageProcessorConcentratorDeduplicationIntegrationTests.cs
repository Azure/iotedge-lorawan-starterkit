--- conflicted
+++ resolved
@@ -26,21 +26,17 @@
     public sealed class LnsProtocolMessageProcessorConcentratorDeduplicationIntegrationTests
         : IAsyncLifetime
     {
-<<<<<<< HEAD
         private const string TestDataFrame =
             @"{msgtype: 'updf', MHdr: 128, DevAddr: 58772467, FCtrl: 0, FCnt: 164, FOpts: '', FPort: 8, FRMPayload: '5ABBBA', MIC: -1943282916, RefTime: 0.0, DR: 4, Freq: 868100000, upinfo: {rctx: 0, xtime: 40250921680313459, gpstime: 0, fts: -1, rssi: -60, snr: 9, rxtime: 1635347491.917289}}";
 
         private const string TestJoinRequest =
             @"{msgtype: 'jreq', MHdr:0, JoinEui: '47-62-78-C8-E5-D2-C4-B5', DevEui:'85-27-C1-DF-EE-A4-16-9E', DevNonce: 54360, MIC: -1056607131, RefTime: 0.000000, DR: 5, Freq: 868500000, upinfo: { rctx: 0, xtime: 68116944372333395, gpstime: 0, fts: -1, rssi: -54, snr: 7.25, rxtime: 1636131668.725738}}";
 
-        private static async Task<TestServer> TestServerAsyncFactory(Mock<IMessageDispatcher> messageDispatcherMock)
-=======
         private IHost testHost;
 
         public Task InitializeAsync() => Task.CompletedTask;
 
         private async Task CreateTestHostAsync(Mock<IMessageDispatcher> messageDispatcherMock)
->>>>>>> 91727967
         {
             this.testHost = await new HostBuilder()
                 .ConfigureWebHost(builder =>
