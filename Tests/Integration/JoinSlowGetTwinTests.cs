--- conflicted
+++ resolved
@@ -30,13 +30,8 @@
 
             // Device twin will be queried twice, 1st time will take 7 seconds, 2nd time 0.1 second
             var twin = new Twin();
-<<<<<<< HEAD
-            twin.Properties.Desired[TwinProperty.DevEUI] = devEui;
-            twin.Properties.Desired[TwinProperty.AppEUI] = simulatedDevice.LoRaDevice.AppEUI;
-=======
-            twin.Properties.Desired[TwinProperty.DevEUI] = devEUI;
+            twin.Properties.Desired[TwinProperty.DevEUI] = devEui.ToString();
             twin.Properties.Desired[TwinProperty.AppEui] = simulatedDevice.LoRaDevice.AppEui?.ToString();
->>>>>>> 4f1c69e7
             twin.Properties.Desired[TwinProperty.AppKey] = simulatedDevice.LoRaDevice.AppKey?.ToString();
             if (deviceGatewayID != null) twin.Properties.Desired[TwinProperty.GatewayID] = deviceGatewayID;
             twin.Properties.Desired[TwinProperty.SensorDecoder] = simulatedDevice.LoRaDevice.SensorDecoder;
