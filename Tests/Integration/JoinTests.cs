--- conflicted
+++ resolved
@@ -41,13 +41,8 @@
             ServerConfiguration.NetId = new NetId(netId);
             // Device twin will be queried
             var twin = new Twin();
-<<<<<<< HEAD
-            twin.Properties.Desired[TwinProperty.DevEUI] = devEui;
-            twin.Properties.Desired[TwinProperty.AppEUI] = simulatedDevice.LoRaDevice.AppEUI;
-=======
-            twin.Properties.Desired[TwinProperty.DevEUI] = devEUI;
+            twin.Properties.Desired[TwinProperty.DevEUI] = devEui.ToString();
             twin.Properties.Desired[TwinProperty.AppEui] = simulatedDevice.LoRaDevice.AppEui?.ToString();
->>>>>>> 4f1c69e7
             twin.Properties.Desired[TwinProperty.AppKey] = simulatedDevice.LoRaDevice.AppKey?.ToString();
             if (deviceGatewayID != null) twin.Properties.Desired[TwinProperty.GatewayID] = deviceGatewayID;
             twin.Properties.Desired[TwinProperty.SensorDecoder] = simulatedDevice.LoRaDevice.SensorDecoder;
@@ -226,13 +221,8 @@
 
             // Device twin will be queried
             var twin = new Twin();
-<<<<<<< HEAD
-            twin.Properties.Desired[TwinProperty.DevEUI] = devEui;
-            twin.Properties.Desired[TwinProperty.AppEUI] = simulatedDevice.LoRaDevice.AppEUI;
-=======
-            twin.Properties.Desired[TwinProperty.DevEUI] = devEUI;
+            twin.Properties.Desired[TwinProperty.DevEUI] = devEui.ToString();
             twin.Properties.Desired[TwinProperty.AppEui] = simulatedDevice.LoRaDevice.AppEui?.ToString();
->>>>>>> 4f1c69e7
             twin.Properties.Desired[TwinProperty.AppKey] = simulatedDevice.LoRaDevice.AppKey?.ToString();
             if (deviceGatewayID != null) twin.Properties.Desired[TwinProperty.GatewayID] = deviceGatewayID;
             twin.Properties.Desired[TwinProperty.SensorDecoder] = simulatedDevice.LoRaDevice.SensorDecoder;
@@ -331,13 +321,8 @@
 
             // Device twin will be queried
             var twin = new Twin();
-<<<<<<< HEAD
-            twin.Properties.Desired[TwinProperty.DevEUI] = devEui;
-            twin.Properties.Desired[TwinProperty.AppEUI] = "012345678901234567890123456789FF";
-=======
-            twin.Properties.Desired[TwinProperty.DevEUI] = devEUI;
+            twin.Properties.Desired[TwinProperty.DevEUI] = devEui.ToString();
             twin.Properties.Desired[TwinProperty.AppEui] = "012345678901234567890123456789FF";
->>>>>>> 4f1c69e7
             twin.Properties.Desired[TwinProperty.AppKey] = simulatedDevice.LoRaDevice.AppKey;
             twin.Properties.Desired[TwinProperty.GatewayID] = deviceGatewayID;
             twin.Properties.Desired[TwinProperty.SensorDecoder] = simulatedDevice.LoRaDevice.SensorDecoder;
@@ -381,13 +366,8 @@
 
             // Device twin will be queried
             var twin = new Twin();
-<<<<<<< HEAD
-            twin.Properties.Desired[TwinProperty.DevEUI] = devEui;
-            twin.Properties.Desired[TwinProperty.AppEUI] = simulatedDevice.LoRaDevice.AppEUI;
-=======
-            twin.Properties.Desired[TwinProperty.DevEUI] = devEUI;
+            twin.Properties.Desired[TwinProperty.DevEUI] = devEui.ToString();
             twin.Properties.Desired[TwinProperty.AppEui] = simulatedDevice.LoRaDevice.AppEui?.ToString();
->>>>>>> 4f1c69e7
             twin.Properties.Desired[TwinProperty.AppKey] = "012345678901234567890123456789FF";
             twin.Properties.Desired[TwinProperty.GatewayID] = deviceGatewayID;
             twin.Properties.Desired[TwinProperty.SensorDecoder] = simulatedDevice.LoRaDevice.SensorDecoder;
@@ -437,13 +417,8 @@
 
             // Device twin will be queried
             var twin = new Twin();
-<<<<<<< HEAD
-            twin.Properties.Desired[TwinProperty.DevEUI] = devEui;
-            twin.Properties.Desired[TwinProperty.AppEUI] = simulatedDevice.LoRaDevice.AppEUI;
-=======
-            twin.Properties.Desired[TwinProperty.DevEUI] = devEUI;
+            twin.Properties.Desired[TwinProperty.DevEUI] = devEui.ToString();
             twin.Properties.Desired[TwinProperty.AppEui] = simulatedDevice.LoRaDevice.AppEui?.ToString();
->>>>>>> 4f1c69e7
             twin.Properties.Desired[TwinProperty.AppKey] = simulatedDevice.LoRaDevice.AppKey?.ToString();
             twin.Properties.Desired[TwinProperty.GatewayID] = deviceGatewayID;
             twin.Properties.Desired[TwinProperty.SensorDecoder] = simulatedDevice.LoRaDevice.SensorDecoder;
@@ -495,13 +470,8 @@
 
             // Device twin will be queried
             var twin = new Twin();
-<<<<<<< HEAD
-            twin.Properties.Desired[TwinProperty.DevEUI] = devEui;
-            twin.Properties.Desired[TwinProperty.AppEUI] = simulatedDevice.LoRaDevice.AppEUI;
-=======
-            twin.Properties.Desired[TwinProperty.DevEUI] = devEUI;
+            twin.Properties.Desired[TwinProperty.DevEUI] = devEui.ToString();
             twin.Properties.Desired[TwinProperty.AppEui] = simulatedDevice.LoRaDevice.AppEui?.ToString();
->>>>>>> 4f1c69e7
             twin.Properties.Desired[TwinProperty.AppKey] = simulatedDevice.LoRaDevice.AppKey?.ToString();
             twin.Properties.Desired[TwinProperty.GatewayID] = deviceGatewayID;
             twin.Properties.Desired[TwinProperty.SensorDecoder] = simulatedDevice.LoRaDevice.SensorDecoder;
