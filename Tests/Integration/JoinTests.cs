--- conflicted
+++ resolved
@@ -124,13 +124,8 @@
             Assert.NotNull(joinRequest.ResponseDownlink);
             Assert.Single(PacketForwarder.DownlinkMessages);
             var downlinkJoinAcceptMessage = PacketForwarder.DownlinkMessages[0];
-<<<<<<< HEAD
-            var joinAccept = new LoRaPayloadJoinAccept(downlinkJoinAcceptMessage.Data, simulatedDevice.LoRaDevice.AppKey);
+            var joinAccept = new LoRaPayloadJoinAccept(downlinkJoinAcceptMessage.Data, simulatedDevice.LoRaDevice.AppKey.Value);
             Assert.Equal(joinAccept.DevAddr.ToString(), afterJoinDevAddr);
-=======
-            var joinAccept = new LoRaPayloadJoinAccept(downlinkJoinAcceptMessage.Data, simulatedDevice.LoRaDevice.AppKey.Value);
-            Assert.Equal(joinAccept.DevAddr.ToArray(), ConversionHelper.StringToByteArray(afterJoinDevAddr));
->>>>>>> 3f763c6c
 
             // check that the device is in cache
             Assert.True(DeviceCache.TryGetByDevEui(devEUI, out var loRaDevice));
@@ -283,13 +278,8 @@
             Assert.True(joinRequest2.ProcessingSucceeded);
             Assert.Single(PacketForwarder.DownlinkMessages);
             var joinRequestDownlinkMessage2 = PacketForwarder.DownlinkMessages[0];
-<<<<<<< HEAD
-            var joinAccept = new LoRaPayloadJoinAccept(joinRequestDownlinkMessage2.Data, simulatedDevice.LoRaDevice.AppKey);
+            var joinAccept = new LoRaPayloadJoinAccept(joinRequestDownlinkMessage2.Data, simulatedDevice.LoRaDevice.AppKey.Value);
             Assert.Equal(joinAccept.DevAddr.ToString(), afterJoinDevAddr);
-=======
-            var joinAccept = new LoRaPayloadJoinAccept(joinRequestDownlinkMessage2.Data, simulatedDevice.LoRaDevice.AppKey.Value);
-            Assert.Equal(joinAccept.DevAddr.ToArray(), ConversionHelper.StringToByteArray(afterJoinDevAddr));
->>>>>>> 3f763c6c
 
             Assert.True(DeviceCache.TryGetByDevEui(devEUI, out var loRaDevice));
 
