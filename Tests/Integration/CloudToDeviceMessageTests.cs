--- conflicted
+++ resolved
@@ -981,13 +981,10 @@
             using var request = WaitableLoRaRequest.Create(TestUtils.GenerateTestRadioMetadata(), PacketForwarder,
                                                            inTimeForC2DMessageCheck: true,
                                                            inTimeForAdditionalMessageCheck: false,
-<<<<<<< HEAD
-                                                           inTimeForDownlinkDelivery: false);
-            request.SetRegion(this.Region);
-=======
                                                            inTimeForDownlinkDelivery: false,
                                                            payload);
->>>>>>> 5e8e620d
+            request.SetRegion(this.Region);
+
             messageProcessor.DispatchRequest(request);
             Assert.True(await request.WaitCompleteAsync());
 
