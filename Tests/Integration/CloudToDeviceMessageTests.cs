// Copyright (c) Microsoft. All rights reserved.
// Licensed under the MIT license. See LICENSE file in the project root for full license information.

namespace LoRaWan.Tests.Integration
{
    using System;
    using System.Collections.Generic;
    using System.Linq;
    using System.Text;
    using System.Threading;
    using System.Threading.Tasks;
    using LoRaTools;
    using LoRaTools.LoRaMessage;
    using LoRaTools.Regions;
    using LoRaTools.Utils;
    using LoRaWan.NetworkServer;
    using LoRaWan.Tests.Common;
    using Microsoft.Azure.Devices.Client;
    using Microsoft.Azure.Devices.Shared;
    using Microsoft.Extensions.Caching.Memory;
    using Moq;
    using Xunit;

    // End to end tests without external dependencies (IoT Hub, Service Facade Function)
    // Cloud to device message processing tests (Join tests are handled in other class)
    public class CloudToDeviceMessageTests : MessageProcessorTestBase
    {
        [Theory]
        [InlineData(ServerGatewayID)]
        [InlineData(null)]
        public async Task When_Device_With_Downlink_Disabled_Received_Unconfirmed_Data_Should_Not_Check_For_C2D(string deviceGatewayID)
        {
            var simulatedDevice = new SimulatedDevice(TestDeviceInfo.CreateABPDevice(1, gatewayID: deviceGatewayID));
            var devEUI = simulatedDevice.LoRaDevice.DeviceID;
            var devAddr = simulatedDevice.LoRaDevice.DevAddr;

            // message will be sent
            LoRaDeviceClient.Setup(x => x.SendEventAsync(It.IsNotNull<LoRaDeviceTelemetry>(), null))
                .ReturnsAsync(true);
            if (string.IsNullOrEmpty(deviceGatewayID))
            {
                LoRaDeviceApi.Setup(x => x.ABPFcntCacheResetAsync(It.IsNotNull<string>(), It.IsAny<uint>(), It.IsNotNull<string>()))
                    .ReturnsAsync(true);
            }

            using var memoryCache = new MemoryCache(new MemoryCacheOptions());
            var cachedDevice = CreateLoRaDevice(simulatedDevice);
            cachedDevice.DownlinkEnabled = false;

            DeviceCache.Register(cachedDevice);

            using var deviceRegistry = new LoRaDeviceRegistry(ServerConfiguration, memoryCache, LoRaDeviceApi.Object, LoRaDeviceFactory, DeviceCache);

            // Send to message processor
            using var messageProcessor = new MessageDispatcher(
                ServerConfiguration,
                deviceRegistry,
                FrameCounterUpdateStrategyProvider);

            // sends unconfirmed message
            var unconfirmedMessagePayload = simulatedDevice.CreateUnconfirmedDataUpMessage("1234");
            var rxpk = unconfirmedMessagePayload.SerializeUplink(simulatedDevice.AppSKey, simulatedDevice.NwkSKey).Rxpk[0];
            using var request = CreateWaitableRequest(rxpk);
            messageProcessor.DispatchRequest(request);
            Assert.True(await request.WaitCompleteAsync());
            Assert.Null(request.ResponseDownlink);
            Assert.True(request.ProcessingSucceeded);

            LoRaDeviceClient.Verify(x => x.ReceiveAsync(It.IsAny<TimeSpan>()), Times.Never());

            LoRaDeviceClient.VerifyAll();
            LoRaDeviceApi.VerifyAll();
        }

        [Theory]
        [InlineData(ServerGatewayID)]
        [InlineData(null)]
        public async Task When_Device_With_Downlink_Disabled_Received_Confirmed_Data_Should_Not_Check_For_C2D(string deviceGatewayID)
        {
            const int payloadFcnt = 10;
            var simulatedDevice = new SimulatedDevice(TestDeviceInfo.CreateABPDevice(1, gatewayID: deviceGatewayID));
            var devEUI = simulatedDevice.LoRaDevice.DeviceID;
            var devAddr = simulatedDevice.LoRaDevice.DevAddr;

            // message will be sent
            LoRaDeviceClient.Setup(x => x.SendEventAsync(It.IsNotNull<LoRaDeviceTelemetry>(), null))
                .ReturnsAsync(true);

            this.LoRaDeviceClient.Setup(x => x.UpdateReportedPropertiesAsync(It.IsAny<TwinCollection>())).ReturnsAsync(true);

            // multi gateway will ask for next fcnt down
            var isMultigateway = string.IsNullOrEmpty(deviceGatewayID);
            if (isMultigateway)
            {
                LoRaDeviceApi.Setup(x => x.NextFCntDownAsync(devEUI, simulatedDevice.FrmCntDown, payloadFcnt, ServerConfiguration.GatewayID))
                    .ReturnsAsync((ushort)(simulatedDevice.FrmCntDown + 1));

                // if we run with ADR, we will combine the call with the bundler
                LoRaDeviceApi
                    .Setup(x => x.ExecuteFunctionBundlerAsync(devEUI, It.IsAny<FunctionBundlerRequest>()))
                    .ReturnsAsync(() =>
                        new FunctionBundlerResult
                        {
                            AdrResult = new LoRaTools.ADR.LoRaADRResult
                            {
                                // Todo check
                                CanConfirmToDevice = false,
                                FCntDown = simulatedDevice.FrmCntDown + 1,
                                NbRepetition = 1,
                                TxPower = 0
                            },
                            NextFCntDown = simulatedDevice.FrmCntDown + 1
                        });
            }


            using var memoryCache = new MemoryCache(new MemoryCacheOptions());
            var cachedDevice = CreateLoRaDevice(simulatedDevice);
            cachedDevice.DownlinkEnabled = false;

            DeviceCache.Register(cachedDevice);

            using var deviceRegistry = new LoRaDeviceRegistry(ServerConfiguration, memoryCache, LoRaDeviceApi.Object, LoRaDeviceFactory, DeviceCache);

            // Send to message processor
            using var messageProcessor = new MessageDispatcher(
                ServerConfiguration,
                deviceRegistry,
                FrameCounterUpdateStrategyProvider);

            // sends confirmed message
            var rxpk = simulatedDevice.CreateConfirmedMessageUplink("1234", fcnt: payloadFcnt).Rxpk[0];
            using var request = CreateWaitableRequest(rxpk);
            messageProcessor.DispatchRequest(request);
            Assert.True(await request.WaitCompleteAsync());
            Assert.NotNull(request.ResponseDownlink);
            Assert.True(request.ProcessingSucceeded);
            Assert.Single(PacketForwarder.DownlinkMessages);

            LoRaDeviceClient.Verify(x => x.ReceiveAsync(It.IsAny<TimeSpan>()), Times.Never());

            LoRaDeviceClient.VerifyAll();
            if (isMultigateway && ((LoRaPayloadData)request.Payload).IsAdrEnabled)
            {
                LoRaDeviceApi.Verify(x => x.ExecuteFunctionBundlerAsync(devEUI, It.IsAny<FunctionBundlerRequest>()));
            }
        }

        [Theory]
        [InlineData(9, 10)]
        [InlineData(9, 19)]
        public async Task OTAA_Unconfirmed_With_Cloud_To_Device_Message_Returns_Downstream_Message(uint initialDeviceFcntUp, uint payloadFcnt)
        {
            const uint InitialDeviceFcntDown = 20;
            var needsToSaveFcnt = payloadFcnt - initialDeviceFcntUp >= Constants.MaxFcntUnsavedDelta;

            var simulatedDevice = new SimulatedDevice(
                TestDeviceInfo.CreateABPDevice(1, gatewayID: ServerConfiguration.GatewayID),
                frmCntUp: initialDeviceFcntUp,
                frmCntDown: InitialDeviceFcntDown);

            var loraDevice = CreateLoRaDevice(simulatedDevice);

            LoRaDeviceClient.Setup(x => x.SendEventAsync(It.IsNotNull<LoRaDeviceTelemetry>(), null))
                .ReturnsAsync(true);

            if (needsToSaveFcnt)
            {
                LoRaDeviceClient.Setup(x => x.UpdateReportedPropertiesAsync(It.IsNotNull<TwinCollection>()))
                    .ReturnsAsync(true);
            }

            var cloudToDeviceMessageBody = new ReceivedLoRaCloudToDeviceMessage()
            {
                Fport = 1,
                Payload = "c2d"
            };

            using var cloudToDeviceMessage = cloudToDeviceMessageBody.CreateMessage();
            LoRaDeviceClient.SetupSequence(x => x.ReceiveAsync(It.IsAny<TimeSpan>()))
                .ReturnsAsync(cloudToDeviceMessage)
                .ReturnsAsync((Message)null); // 2nd cloud to device message does not return anything

            LoRaDeviceClient.Setup(x => x.CompleteAsync(cloudToDeviceMessage))
                .ReturnsAsync(true);

            using var cache = EmptyMemoryCache();
            using var loraDeviceCache = CreateDeviceCache(loraDevice);
            using var deviceRegistry = new LoRaDeviceRegistry(ServerConfiguration, cache, LoRaDeviceApi.Object, LoRaDeviceFactory, loraDeviceCache);

            // Send to message processor
            using var messageProcessor = new MessageDispatcher(
                ServerConfiguration,
                deviceRegistry,
                FrameCounterUpdateStrategyProvider);

            var payload = simulatedDevice.CreateUnconfirmedDataUpMessage("1234", fcnt: payloadFcnt);
            var rxpk = payload.SerializeUplink(simulatedDevice.AppSKey, simulatedDevice.NwkSKey).Rxpk[0];
            using var request = CreateWaitableRequest(rxpk);
            messageProcessor.DispatchRequest(request);
            Assert.True(await request.WaitCompleteAsync());

            // Expectations
            // 1. Message was sent to IoT Hub
            LoRaDeviceClient.VerifyAll();
            LoRaDeviceApi.VerifyAll();

            // 2. Return is downstream message
            Assert.NotNull(request.ResponseDownlink);
            Assert.True(request.ProcessingSucceeded);
            Assert.Single(PacketForwarder.DownlinkMessages);
            var downlinkMessage = PacketForwarder.DownlinkMessages[0];
            var payloadDataDown = new LoRaPayloadData(Convert.FromBase64String(downlinkMessage.Txpk.Data));
            payloadDataDown.PerformEncryption(loraDevice.AppSKey);
            Assert.Equal(payloadDataDown.DevAddr.ToArray(), LoRaTools.Utils.ConversionHelper.StringToByteArray(loraDevice.DevAddr));
            Assert.False(payloadDataDown.IsConfirmed);
            Assert.Equal(LoRaMessageType.UnconfirmedDataDown, payloadDataDown.LoRaMessageType);

            // 4. Frame counter up was updated
            Assert.Equal(payloadFcnt, loraDevice.FCntUp);

            // 5. Frame counter down is updated
            Assert.Equal(InitialDeviceFcntDown + 1, loraDevice.FCntDown);
            Assert.Equal(InitialDeviceFcntDown + 1, payloadDataDown.GetFcnt());

            // 6. Frame count has pending changes?
            if (needsToSaveFcnt)
                Assert.False(loraDevice.HasFrameCountChanges);
            else
                Assert.True(loraDevice.HasFrameCountChanges);
        }

        [Theory]
        [InlineData(9, 10)]
        [InlineData(9, 19)]
        public async Task OTAA_Confirmed_With_Cloud_To_Device_Message_Returns_Downstream_Message(uint initialDeviceFcntUp, uint payloadFcnt)
        {
            const uint InitialDeviceFcntDown = 20;
            var needsToSaveFcnt = payloadFcnt - initialDeviceFcntUp >= Constants.MaxFcntUnsavedDelta;

            var simulatedDevice = new SimulatedDevice(
                TestDeviceInfo.CreateABPDevice(1, gatewayID: ServerConfiguration.GatewayID),
                frmCntUp: initialDeviceFcntUp,
                frmCntDown: InitialDeviceFcntDown);

            var loraDevice = CreateLoRaDevice(simulatedDevice);

            LoRaDeviceClient.Setup(x => x.SendEventAsync(It.IsNotNull<LoRaDeviceTelemetry>(), null))
                .ReturnsAsync(true);

            if (needsToSaveFcnt)
            {
                LoRaDeviceClient.Setup(x => x.UpdateReportedPropertiesAsync(It.IsNotNull<TwinCollection>()))
                   .ReturnsAsync(true);
            }

            using var cloudToDeviceMessage = new ReceivedLoRaCloudToDeviceMessage() { Payload = "c2d", Fport = 1 }
                .CreateMessage();

            LoRaDeviceClient.SetupSequence(x => x.ReceiveAsync(It.IsAny<TimeSpan>()))
                .ReturnsAsync(cloudToDeviceMessage)
                .ReturnsAsync((Message)null); // 2nd cloud to device message does not return anything

            LoRaDeviceClient.Setup(x => x.CompleteAsync(cloudToDeviceMessage))
                .ReturnsAsync(true);

            using var cache = EmptyMemoryCache();
            using var loraDeviceCache = CreateDeviceCache(loraDevice);
            using var deviceRegistry = new LoRaDeviceRegistry(ServerConfiguration, cache, LoRaDeviceApi.Object, LoRaDeviceFactory, loraDeviceCache);

            // Send to message processor
            using var messageProcessor = new MessageDispatcher(
                ServerConfiguration,
                deviceRegistry,
                FrameCounterUpdateStrategyProvider);

            var payload = simulatedDevice.CreateConfirmedDataUpMessage("1234", fcnt: payloadFcnt);
            var rxpk = payload.SerializeUplink(simulatedDevice.AppSKey, simulatedDevice.NwkSKey).Rxpk[0];
            using var request = CreateWaitableRequest(rxpk);
            messageProcessor.DispatchRequest(request);
            Assert.True(await request.WaitCompleteAsync());

            // Expectations
            // 1. Message was sent to IoT Hub
            LoRaDeviceClient.VerifyAll();
            LoRaDeviceApi.VerifyAll();

            // 2. Return is downstream message
            Assert.NotNull(request.ResponseDownlink);
            Assert.True(request.ProcessingSucceeded);
            Assert.Single(PacketForwarder.DownlinkMessages);
            var downlinkMessage = PacketForwarder.DownlinkMessages[0];
            var payloadDataDown = new LoRaPayloadData(Convert.FromBase64String(downlinkMessage.Txpk.Data));
            payloadDataDown.PerformEncryption(loraDevice.AppSKey);
            Assert.Equal(payloadDataDown.DevAddr.ToArray(), LoRaTools.Utils.ConversionHelper.StringToByteArray(loraDevice.DevAddr));
            Assert.False(payloadDataDown.IsConfirmed);
            Assert.Equal(LoRaMessageType.UnconfirmedDataDown, payloadDataDown.LoRaMessageType);

            // 4. Frame counter up was updated
            Assert.Equal(payloadFcnt, loraDevice.FCntUp);

            // 5. Frame counter down is updated
            Assert.Equal(InitialDeviceFcntDown + 1, loraDevice.FCntDown);
            Assert.Equal(InitialDeviceFcntDown + 1, payloadDataDown.GetFcnt());

            // 6. Frame count has pending changes?
            if (needsToSaveFcnt)
                Assert.False(loraDevice.HasFrameCountChanges);
            else
                Assert.True(loraDevice.HasFrameCountChanges);
        }

        [Fact]
        public async Task When_In_Time_For_First_Window_Should_Send_Downstream_In_First_Window()
        {
            const uint PayloadFcnt = 10;
            const uint InitialDeviceFcntUp = 9;
            const uint InitialDeviceFcntDown = 20;

            var simulatedDevice = new SimulatedDevice(
                TestDeviceInfo.CreateABPDevice(1, gatewayID: ServerConfiguration.GatewayID),
                frmCntUp: InitialDeviceFcntUp,
                frmCntDown: InitialDeviceFcntDown);

            var devAddr = simulatedDevice.DevAddr;
            var devEUI = simulatedDevice.DevEUI;

            // Will get twin to initialize LoRaDevice
            var deviceTwin = TestUtils.CreateABPTwin(simulatedDevice);
            LoRaDeviceClient.Setup(x => x.GetTwinAsync(CancellationToken.None)).ReturnsAsync(deviceTwin);

            LoRaDeviceClient.Setup(x => x.SendEventAsync(It.IsNotNull<LoRaDeviceTelemetry>(), null))
                .ReturnsAsync(true);

            LoRaDeviceClient.Setup(x => x.UpdateReportedPropertiesAsync(It.IsNotNull<TwinCollection>()))
                .ReturnsAsync(true);

            using var cloudToDeviceMessage = new ReceivedLoRaCloudToDeviceMessage() { Payload = "c2d", Fport = 1 }
                .CreateMessage();

            LoRaDeviceClient.SetupSequence(x => x.ReceiveAsync(It.IsAny<TimeSpan>()))
                .ReturnsAsync(cloudToDeviceMessage)
                .ReturnsAsync((Message)null); // 2nd cloud to device message does not return anything

            LoRaDeviceClient.Setup(x => x.CompleteAsync(cloudToDeviceMessage))
                .ReturnsAsync(true);

            LoRaDeviceApi.Setup(x => x.SearchByDevAddrAsync(devAddr))
                .ReturnsAsync(new SearchDevicesResult(new IoTHubDeviceInfo(devAddr, devEUI, "adad").AsList()));

            using var cache = NewMemoryCache();
            using var loRaDeviceRegistry = new LoRaDeviceRegistry(ServerConfiguration, cache, LoRaDeviceApi.Object, LoRaDeviceFactory, DeviceCache);

            // Send to message processor
            using var messageProcessor = new MessageDispatcher(
                ServerConfiguration,
                loRaDeviceRegistry,
                FrameCounterUpdateStrategyProvider);

            var payload = simulatedDevice.CreateUnconfirmedDataUpMessage("1234", fcnt: PayloadFcnt);
            var rxpk = payload.SerializeUplink(simulatedDevice.AppSKey, simulatedDevice.NwkSKey).Rxpk[0];
            using var request = CreateWaitableRequest(rxpk);
            messageProcessor.DispatchRequest(request);
            Assert.True(await request.WaitCompleteAsync());

            // Expectations
            // 1. Message was sent to IoT Hub
            LoRaDeviceClient.VerifyAll();
            LoRaDeviceApi.VerifyAll();

            // 2. Return is downstream message
            Assert.NotNull(request.ResponseDownlink);
            Assert.True(request.ProcessingSucceeded);
            Assert.Single(PacketForwarder.DownlinkMessages);
            var downlinkMessage = PacketForwarder.DownlinkMessages[0];
            var txpk = downlinkMessage.Txpk;
            var euRegion = RegionManager.EU868;
#pragma warning disable CS0618 // #655 - This Rxpk based implementation will go away as soon as the complete LNS implementation is done
            Assert.True(euRegion.TryGetDownstreamChannelFrequency(rxpk, out var frequency));
#pragma warning restore CS0618 // #655 - This Rxpk based implementation will go away as soon as the complete LNS implementation is done
            // Ensure we are using second window frequency
            Assert.Equal(frequency, txpk.Freq);

            // Ensure we are using second window datr
#pragma warning disable CS0618 // #655 - This Rxpk based implementation will go away as soon as the complete LNS implementation is done
            Assert.Equal(euRegion.GetDownstreamDataRate(rxpk), txpk.Datr);
#pragma warning restore CS0618 // #655 - This Rxpk based implementation will go away as soon as the complete LNS implementation is done

            // Ensure tmst was computed to 1 second
            Assert.Equal(1000000, txpk.Tmst);

            // Get the device from cache
            Assert.True(DeviceCache.TryGetForPayload(request.Payload, out var loRaDevice));

            var payloadDataDown = new LoRaPayloadData(Convert.FromBase64String(downlinkMessage.Txpk.Data));
            payloadDataDown.PerformEncryption(loRaDevice.AppSKey);
            Assert.Equal(payloadDataDown.DevAddr.ToArray(), ConversionHelper.StringToByteArray(loRaDevice.DevAddr));
            Assert.False(payloadDataDown.IsConfirmed);
            Assert.Equal(LoRaMessageType.UnconfirmedDataDown, payloadDataDown.LoRaMessageType);

            // 4. Frame counter up was updated
            Assert.Equal(PayloadFcnt, loRaDevice.FCntUp);

            // 5. Frame counter down is updated
            var expectedFcntDown = InitialDeviceFcntDown + Constants.MaxFcntUnsavedDelta; // adding 10 as buffer when creating a new device instance
            Assert.Equal(expectedFcntDown, loRaDevice.FCntDown);
            Assert.Equal(expectedFcntDown, payloadDataDown.GetFcnt());

            // 6. Frame count has no pending changes
            Assert.False(loRaDevice.HasFrameCountChanges);
        }

        [Fact]
        public async Task When_Too_Late_For_First_Window_Should_Send_Downstream_In_Second_Window()
        {
            const uint PayloadFcnt = 10;
            const uint InitialDeviceFcntUp = 9;
            const uint InitialDeviceFcntDown = 20;

            var simulatedDevice = new SimulatedDevice(
                TestDeviceInfo.CreateABPDevice(1, gatewayID: ServerConfiguration.GatewayID),
                frmCntUp: InitialDeviceFcntUp,
                frmCntDown: InitialDeviceFcntDown);

            var devAddr = simulatedDevice.DevAddr;
            var devEUI = simulatedDevice.DevEUI;

            // Will get twin to initialize LoRaDevice
            var deviceTwin = TestUtils.CreateABPTwin(simulatedDevice);
            LoRaDeviceClient.Setup(x => x.GetTwinAsync(CancellationToken.None)).ReturnsAsync(deviceTwin);

            LoRaDeviceClient.Setup(x => x.SendEventAsync(It.IsNotNull<LoRaDeviceTelemetry>(), null))
                .ReturnsAsync(true);

            using var cloudToDeviceMessage = new ReceivedLoRaCloudToDeviceMessage() { Payload = "c2d", Fport = 1 }
                .CreateMessage();

            LoRaDeviceClient.Setup(x => x.UpdateReportedPropertiesAsync(It.IsNotNull<TwinCollection>()))
                .ReturnsAsync(true);

            LoRaDeviceClient.SetupSequence(x => x.ReceiveAsync(It.IsAny<TimeSpan>()))
                .ReturnsAsync(cloudToDeviceMessage)
                .Returns(EmptyAdditionalMessageReceiveAsync);

            LoRaDeviceClient.Setup(x => x.CompleteAsync(cloudToDeviceMessage))
                .ReturnsAsync(true);

            LoRaDeviceApi.Setup(x => x.SearchByDevAddrAsync(devAddr))
                .ReturnsAsync(new SearchDevicesResult(new IoTHubDeviceInfo(devAddr, devEUI, "adad").AsList()));

            using var cache = NewMemoryCache();
            using var loRaDeviceRegistry = new LoRaDeviceRegistry(ServerConfiguration, cache, LoRaDeviceApi.Object, LoRaDeviceFactory, DeviceCache);

            // Send to message processor
            using var messageProcessor = new MessageDispatcher(
                ServerConfiguration,
                loRaDeviceRegistry,
                FrameCounterUpdateStrategyProvider);

            var payload = simulatedDevice.CreateUnconfirmedDataUpMessage("1234", fcnt: PayloadFcnt);
            var rxpk = payload.SerializeUplink(simulatedDevice.AppSKey, simulatedDevice.NwkSKey).Rxpk[0];
            using var request = CreateWaitableRequest(rxpk, constantElapsedTime: TestUtils.GetStartTimeOffsetForSecondWindow());
            messageProcessor.DispatchRequest(request);
            Assert.True(await request.WaitCompleteAsync());

            // Expectations
            // 1. Message was sent to IoT Hub
            LoRaDeviceClient.VerifyAll();
            LoRaDeviceApi.VerifyAll();

            // 2. Return is downstream message
            Assert.NotNull(request.ResponseDownlink);
            Assert.True(request.ProcessingSucceeded);
            Assert.Single(PacketForwarder.DownlinkMessages);
            var downlinkMessage = PacketForwarder.DownlinkMessages.First();
            var euRegion = RegionManager.EU868;
            var txpk = downlinkMessage.Txpk;

            // Ensure we are using second window frequency
            Assert.Equal(euRegion.GetDefaultRX2ReceiveWindow().Frequency, txpk.Freq);

            // Ensure we are using second window datr
            Assert.Equal(euRegion.DRtoConfiguration[euRegion.GetDefaultRX2ReceiveWindow().DataRate].configuration, txpk.Datr);

            // Ensure tmst was computed to 2 seconds (2 windows in Europe)
            Assert.Equal(2000000, txpk.Tmst);

            // Get the device from cache
            Assert.True(DeviceCache.TryGetForPayload(request.Payload, out var loRaDevice));
            var payloadDataDown = new LoRaPayloadData(Convert.FromBase64String(downlinkMessage.Txpk.Data));
            payloadDataDown.PerformEncryption(loRaDevice.AppSKey);
            Assert.Equal(payloadDataDown.DevAddr.ToArray(), ConversionHelper.StringToByteArray(loRaDevice.DevAddr));
            Assert.False(payloadDataDown.IsConfirmed);
            Assert.Equal(LoRaMessageType.UnconfirmedDataDown, payloadDataDown.LoRaMessageType);

            // 4. Frame counter up was updated
            Assert.Equal(PayloadFcnt, loRaDevice.FCntUp);

            // 5. Frame counter down is updated
            var expectedFcntDown = InitialDeviceFcntDown + Constants.MaxFcntUnsavedDelta; // adding 10 as buffer when creating a new device instance
            Assert.Equal(expectedFcntDown, loRaDevice.FCntDown);
            Assert.Equal(expectedFcntDown, payloadDataDown.GetFcnt());

            // 6. Frame count has no pending changes
            Assert.False(loRaDevice.HasFrameCountChanges);
        }

        [Fact]
        public async Task When_Device_Prefers_Second_Window_Should_Send_Downstream_In_Second_Window()
        {
            const uint PayloadFcnt = 10;
            const uint InitialDeviceFcntUp = 9;
            const uint InitialDeviceFcntDown = 20;

            var simulatedDevice = new SimulatedDevice(
                TestDeviceInfo.CreateABPDevice(1, gatewayID: ServerConfiguration.GatewayID),
                frmCntUp: InitialDeviceFcntUp,
                frmCntDown: InitialDeviceFcntDown);

            var devAddr = simulatedDevice.DevAddr;
            var devEUI = simulatedDevice.DevEUI;

            // Will get twin to initialize LoRaDevice
            var deviceTwin = TestUtils.CreateABPTwin(
                simulatedDevice,
                desiredProperties: new Dictionary<string, object>
                {
                    { TwinProperty.PreferredWindow, 2 }
                });

            LoRaDeviceClient.Setup(x => x.GetTwinAsync(CancellationToken.None)).ReturnsAsync(deviceTwin);

            LoRaDeviceClient.Setup(x => x.UpdateReportedPropertiesAsync(It.IsNotNull<TwinCollection>()))
                .ReturnsAsync(true);

            LoRaDeviceClient.Setup(x => x.SendEventAsync(It.IsNotNull<LoRaDeviceTelemetry>(), null))
                .ReturnsAsync(true);

            using var cloudToDeviceMessage = new ReceivedLoRaCloudToDeviceMessage() { Payload = "c2d", Fport = 1 }
                .CreateMessage();

            LoRaDeviceClient.SetupSequence(x => x.ReceiveAsync(It.IsAny<TimeSpan>()))
                .ReturnsAsync(cloudToDeviceMessage)
                .Returns(EmptyAdditionalMessageReceiveAsync); // 2nd cloud to device message does not return anything

            LoRaDeviceClient.Setup(x => x.CompleteAsync(cloudToDeviceMessage))
                .ReturnsAsync(true);

            LoRaDeviceApi.Setup(x => x.SearchByDevAddrAsync(devAddr))
                .ReturnsAsync(new SearchDevicesResult(new IoTHubDeviceInfo(devAddr, devEUI, "adad").AsList()));

            using var cache = NewMemoryCache();
            using var loRaDeviceRegistry = new LoRaDeviceRegistry(ServerConfiguration, cache, LoRaDeviceApi.Object, LoRaDeviceFactory, DeviceCache);

            // Send to message processor
            using var messageProcessor = new MessageDispatcher(
                ServerConfiguration,
                loRaDeviceRegistry,
                FrameCounterUpdateStrategyProvider);

            var payload = simulatedDevice.CreateUnconfirmedDataUpMessage("1234", fcnt: PayloadFcnt);
            var rxpk = payload.SerializeUplink(simulatedDevice.AppSKey, simulatedDevice.NwkSKey).Rxpk[0];
            using var request = CreateWaitableRequest(rxpk);
            messageProcessor.DispatchRequest(request);
            Assert.True(await request.WaitCompleteAsync());

            // Expectations
            // 1. Message was sent to IoT Hub
            LoRaDeviceClient.VerifyAll();
            LoRaDeviceApi.VerifyAll();

            // 3. Return is downstream message
            Assert.True(request.ProcessingSucceeded);
            Assert.NotNull(request.ResponseDownlink);
            Assert.Single(PacketForwarder.DownlinkMessages);
            var downlinkMessage = PacketForwarder.DownlinkMessages.First();
            var euRegion = RegionManager.EU868;
            var txpk = downlinkMessage.Txpk;

            // Ensure we are using second window frequency
            Assert.Equal(euRegion.GetDefaultRX2ReceiveWindow().Frequency, txpk.Freq);

            // Ensure we are using second window datr
            Assert.Equal(euRegion.DRtoConfiguration[euRegion.GetDefaultRX2ReceiveWindow().DataRate].configuration, txpk.Datr);

            // Ensure tmst was computed to 2 seconds (2 windows in Europe)
            Assert.Equal(2000000, txpk.Tmst);

            // Get the device from cache
            Assert.True(DeviceCache.TryGetForPayload(request.Payload, out var loRaDevice));
            var payloadDataDown = new LoRaPayloadData(Convert.FromBase64String(downlinkMessage.Txpk.Data));
            payloadDataDown.PerformEncryption(loRaDevice.AppSKey);
            Assert.Equal(payloadDataDown.DevAddr.ToArray(), ConversionHelper.StringToByteArray(loRaDevice.DevAddr));
            Assert.False(payloadDataDown.IsConfirmed);
            Assert.Equal(LoRaMessageType.UnconfirmedDataDown, payloadDataDown.LoRaMessageType);

            // 4. Frame counter up was updated
            Assert.Equal(PayloadFcnt, loRaDevice.FCntUp);

            // 5. Frame counter down is updated
            var expectedFcntDown = InitialDeviceFcntDown + Constants.MaxFcntUnsavedDelta - 1 + 1; // adding 9 as buffer when creating a new device instance
            Assert.Equal(expectedFcntDown, loRaDevice.FCntDown);
            Assert.Equal(expectedFcntDown, payloadDataDown.GetFcnt());
            Assert.Equal(0U, loRaDevice.FCntDown - loRaDevice.LastSavedFCntDown);

            // 6. Frame count has no pending changes
            Assert.False(loRaDevice.HasFrameCountChanges);
        }

        [Theory]
        // Preferred Window: 1
        // - Aiming for RX1
        [InlineData(1, 0, 400, 610, 1)] // 1000 - (400 - noise)
        [InlineData(1, 100, 300, 510, 1)]
        [InlineData(1, 200, 200, 410, 1)]
        // - Aiming for RX2
        [InlineData(1, 750, 690, 999, 2)]
        [InlineData(1, 1000, 250, 610, 2)]

        // Preferred Window: 2
        // - Aiming for RX2
        [InlineData(2, 0, 1400, 1610, 2)]
        [InlineData(2, 100, 1300, 1510, 2)]
        public async Task When_Device_Checks_For_C2D_Message_Uses_Available_Time(
            int preferredWindow,
            int sendEventDurationInMs,
            int checkMinDuration,
            int checkMaxDuration,
            int expectedRX)
        {
            const int PayloadFcnt = 10;
            const int InitialDeviceFcntUp = 9;
            const int InitialDeviceFcntDown = 20;

            var simulatedDevice = new SimulatedDevice(
                TestDeviceInfo.CreateABPDevice(1, gatewayID: ServerConfiguration.GatewayID),
                frmCntUp: InitialDeviceFcntUp,
                frmCntDown: InitialDeviceFcntDown);

            var devAddr = simulatedDevice.DevAddr;
            var devEUI = simulatedDevice.DevEUI;

            LoRaDeviceClient.Setup(x => x.SendEventAsync(It.IsNotNull<LoRaDeviceTelemetry>(), null))
                .ReturnsAsync(true);

            using var cloudToDeviceMessage = new ReceivedLoRaCloudToDeviceMessage() { Payload = "c2d", Fport = 1 }
                .CreateMessage();

            LoRaDeviceClient.Setup(x => x.ReceiveAsync(It.IsInRange<TimeSpan>(TimeSpan.FromMilliseconds(checkMinDuration), TimeSpan.FromMilliseconds(checkMaxDuration), Moq.Range.Inclusive)))
                .ReturnsAsync(cloudToDeviceMessage);

            LoRaDeviceClient.Setup(x => x.ReceiveAsync(LoRaOperationTimeWatcher.MinimumAvailableTimeToCheckForCloudMessage))
                .Returns(EmptyAdditionalMessageReceiveAsync); // 2nd cloud to device message does not return anything

            LoRaDeviceClient.Setup(x => x.CompleteAsync(cloudToDeviceMessage))
                .ReturnsAsync(true);

            var loRaDevice = CreateLoRaDevice(simulatedDevice);
            loRaDevice.PreferredWindow = preferredWindow;

            using var cache = EmptyMemoryCache();
            using var loraDeviceCache = CreateDeviceCache(loRaDevice);
            using var deviceRegistry = new LoRaDeviceRegistry(ServerConfiguration, cache, LoRaDeviceApi.Object, LoRaDeviceFactory, loraDeviceCache);

            // Send to message processor
            using var messageProcessor = new MessageDispatcher(
                ServerConfiguration,
                deviceRegistry,
                FrameCounterUpdateStrategyProvider);

            var payload = simulatedDevice.CreateUnconfirmedDataUpMessage("1234", fcnt: PayloadFcnt);
            var rxpk = payload.SerializeUplink(simulatedDevice.AppSKey, simulatedDevice.NwkSKey).Rxpk[0];
            using var request = CreateWaitableRequest(
                rxpk,
                constantElapsedTime: sendEventDurationInMs > 0 ? TimeSpan.FromMilliseconds(sendEventDurationInMs) : TimeSpan.FromMilliseconds(100));
            messageProcessor.DispatchRequest(request);
            Assert.True(await request.WaitCompleteAsync());
            Assert.NotNull(request.ResponseDownlink);
            Assert.Single(PacketForwarder.DownlinkMessages);

            LoRaDeviceClient.VerifyAll();
            LoRaDeviceApi.VerifyAll();

            var actualDownlink = PacketForwarder.DownlinkMessages.First();

            var euRegion = RegionManager.EU868;
            if (expectedRX == Constants.ReceiveWindow1)
            {
                // ensure response is for RX1
                Assert.Equal(rxpk.Tmst + 1000000, actualDownlink.Txpk.Tmst);
            }
            else
            {
                // ensure response is for RX2
                Assert.Equal(rxpk.Tmst + 2000000, actualDownlink.Txpk.Tmst);
            }
        }

        [Theory]
        [InlineData("")]
        [InlineData("test")]
        public async Task OTAA_Unconfirmed_With_Cloud_To_Device_Mac_Command_Returns_Downstream_Message(string msg)
        {
            const uint PayloadFcnt = 20;
            const uint InitialDeviceFcntUp = 9;
            const uint InitialDeviceFcntDown = 20;

            var simulatedDevice = new SimulatedDevice(
                TestDeviceInfo.CreateABPDevice(1, gatewayID: ServerConfiguration.GatewayID),
                frmCntUp: InitialDeviceFcntUp,
                frmCntDown: InitialDeviceFcntDown);

            var loraDevice = CreateLoRaDevice(simulatedDevice);

            LoRaDeviceClient.Setup(x => x.SendEventAsync(It.IsNotNull<LoRaDeviceTelemetry>(), null))
                .ReturnsAsync(true);

            LoRaDeviceClient.Setup(x => x.UpdateReportedPropertiesAsync(It.IsNotNull<TwinCollection>()))
                .ReturnsAsync(true);

            var c2d = new ReceivedLoRaCloudToDeviceMessage()
            {
                Payload = msg,
                MacCommands = { new DevStatusRequest() },
            };

            if (!string.IsNullOrEmpty(msg))
            {
                c2d.Fport = 1;
            }

            using var cloudToDeviceMessage = c2d.CreateMessage();

            LoRaDeviceClient.SetupSequence(x => x.ReceiveAsync(It.IsAny<TimeSpan>()))
                .ReturnsAsync(cloudToDeviceMessage)
                .ReturnsAsync((Message)null); // 2nd cloud to device message does not return anything

            LoRaDeviceClient.Setup(x => x.CompleteAsync(cloudToDeviceMessage))
                .ReturnsAsync(true);

            using var cache = EmptyMemoryCache();
            using var loraDeviceCache = CreateDeviceCache(loraDevice);
            using var deviceRegistry = new LoRaDeviceRegistry(ServerConfiguration, cache, LoRaDeviceApi.Object, LoRaDeviceFactory, loraDeviceCache);

            // Send to message processor
            using var messageProcessor = new MessageDispatcher(
                ServerConfiguration,
                deviceRegistry,
                FrameCounterUpdateStrategyProvider);

            var payload = simulatedDevice.CreateUnconfirmedDataUpMessage("1234", fcnt: PayloadFcnt);
            var rxpk = payload.SerializeUplink(simulatedDevice.AppSKey, simulatedDevice.NwkSKey).Rxpk[0];
            using var request = CreateWaitableRequest(rxpk);
            messageProcessor.DispatchRequest(request);
            Assert.True(await request.WaitCompleteAsync());

            // Expectations
            // 1. Message was sent to IoT Hub
            LoRaDeviceClient.VerifyAll();
            LoRaDeviceApi.VerifyAll();

            // 2. Return is downstream message
            Assert.NotNull(request.ResponseDownlink);
            Assert.True(request.ProcessingSucceeded);
            Assert.Single(PacketForwarder.DownlinkMessages);
            var downlinkMessage = PacketForwarder.DownlinkMessages[0];
            var payloadDataDown = new LoRaPayloadData(Convert.FromBase64String(downlinkMessage.Txpk.Data));

            // in case no payload the mac is in the FRMPayload and is decrypted with NwkSKey
            payloadDataDown.PerformEncryption(string.IsNullOrEmpty(msg) ?
                    loraDevice.NwkSKey :
                    loraDevice.AppSKey);

            Assert.Equal(payloadDataDown.DevAddr.ToArray(), LoRaTools.Utils.ConversionHelper.StringToByteArray(loraDevice.DevAddr));
            Assert.False(payloadDataDown.IsConfirmed);
            Assert.Equal(LoRaMessageType.UnconfirmedDataDown, payloadDataDown.LoRaMessageType);

            // 4. Frame counter up was updated
            Assert.Equal(PayloadFcnt, loraDevice.FCntUp);

            // 5. Frame counter down is updated
            Assert.Equal(InitialDeviceFcntDown + 1, loraDevice.FCntDown);
            Assert.Equal(InitialDeviceFcntDown + 1, payloadDataDown.GetFcnt());

            // 6. Frame count has no pending changes
            Assert.False(loraDevice.HasFrameCountChanges);

            // 7. Mac commands should be present in reply
            // mac command is in fopts if there is a c2d message
            if (string.IsNullOrEmpty(msg))
            {
                Assert.Equal(0, payloadDataDown.Fport.Span[0]);
                Assert.NotNull(payloadDataDown.Frmpayload.Span.ToArray());
                Assert.Single(payloadDataDown.Frmpayload.Span.ToArray());
                Assert.Equal((byte)LoRaTools.Cid.DevStatusCmd, payloadDataDown.Frmpayload.Span[0]);
            }
            else
            {
                Assert.NotNull(payloadDataDown.Fopts.Span.ToArray());
                Assert.Single(payloadDataDown.Fopts.Span.ToArray());
                Assert.Equal((byte)LoRaTools.Cid.DevStatusCmd, payloadDataDown.Fopts.Span[0]);
            }

            LoRaDeviceClient.VerifyAll();
            LoRaDeviceApi.VerifyAll();
        }

        [Theory]
        [InlineData("test", 1)]
        [InlineData("DevStatusCmd", null)]
        [InlineData("DevStatusCmd", 0)]
        public async Task OTAA_Unconfirmed_With_Cloud_To_Device_Mac_Command_Fails_Due_To_Wrong_Setup(string mac, int? fport)
        {
            const int PayloadFcnt = 20;
            const int InitialDeviceFcntUp = 9;
            const int InitialDeviceFcntDown = 20;

            var simulatedDevice = new SimulatedDevice(
                TestDeviceInfo.CreateABPDevice(1, gatewayID: ServerConfiguration.GatewayID),
                frmCntUp: InitialDeviceFcntUp,
                frmCntDown: InitialDeviceFcntDown);

            var loraDevice = CreateLoRaDevice(simulatedDevice);

            LoRaDeviceClient.Setup(x => x.SendEventAsync(It.IsNotNull<LoRaDeviceTelemetry>(), null))
                .ReturnsAsync(true);

            LoRaDeviceClient.Setup(x => x.UpdateReportedPropertiesAsync(It.IsNotNull<TwinCollection>()))
                .ReturnsAsync(true);

            var c2dJson = $"{{\"fport\":{fport}, \"payload\":\"asd\", \"macCommands\": [ {{ \"cid\": \"{mac}\" }}] }}";
            using var cloudToDeviceMessage = new Message(Encoding.UTF8.GetBytes(c2dJson));

            LoRaDeviceClient.SetupSequence(x => x.ReceiveAsync(It.IsAny<TimeSpan>()))
                .ReturnsAsync(cloudToDeviceMessage)
                .ReturnsAsync((Message)null); // 2nd cloud to device message does not return anything

            LoRaDeviceClient.Setup(x => x.RejectAsync(cloudToDeviceMessage))
                .ReturnsAsync(true);

            using var cache = EmptyMemoryCache();
            using var loraDeviceCache = CreateDeviceCache(loraDevice);
            using var deviceRegistry = new LoRaDeviceRegistry(ServerConfiguration, cache, LoRaDeviceApi.Object, LoRaDeviceFactory, loraDeviceCache);

            // Send to message processor
            using var messageProcessor = new MessageDispatcher(
                ServerConfiguration,
                deviceRegistry,
                FrameCounterUpdateStrategyProvider);

            var payload = simulatedDevice.CreateUnconfirmedDataUpMessage("1234", fcnt: PayloadFcnt);
            var rxpk = payload.SerializeUplink(simulatedDevice.AppSKey, simulatedDevice.NwkSKey).Rxpk[0];
            using var request = CreateWaitableRequest(rxpk, constantElapsedTime: TimeSpan.Zero);
            messageProcessor.DispatchRequest(request);
            Assert.True(await request.WaitCompleteAsync());

            // Expectations
            // 1. Message was sent to IoT Hub
            LoRaDeviceClient.VerifyAll();
            LoRaDeviceApi.VerifyAll();

            // 2. DownStream Message should be null as the processing should fail
            Assert.Null(request.ResponseDownlink);
        }

        [Theory]
        [InlineData(null)]
        [InlineData("0000000000000001")]
        public async Task Unconfirmed_Cloud_To_Device_From_Decoder_Should_Send_Downstream_Message(string c2dDevEUI)
        {
            const uint PayloadFcnt = 10;
            const uint InitialDeviceFcntUp = 9;
            const uint InitialDeviceFcntDown = 20;

            var simulatedDevice = new SimulatedDevice(
                TestDeviceInfo.CreateABPDevice(1, gatewayID: ServerConfiguration.GatewayID),
                frmCntUp: InitialDeviceFcntUp,
                frmCntDown: InitialDeviceFcntDown);

            var loraDevice = CreateLoRaDevice(simulatedDevice);

            LoRaDeviceClient.Setup(x => x.SendEventAsync(It.IsNotNull<LoRaDeviceTelemetry>(), null))
                .ReturnsAsync(true);

            var decoderResult = new DecodePayloadResult("1")
            {
                CloudToDeviceMessage = new ReceivedLoRaCloudToDeviceMessage()
                {
                    Fport = 1,
                    MessageId = "123",
                    Payload = "12",
                    DevEUI = c2dDevEUI
                },
            };

            var payloadDecoder = new Mock<ILoRaPayloadDecoder>(MockBehavior.Strict);
            payloadDecoder.Setup(x => x.DecodeMessageAsync(simulatedDevice.DevEUI, It.IsNotNull<byte[]>(), 1, It.IsAny<string>()))
                .ReturnsAsync(decoderResult);
            PayloadDecoder.SetDecoder(payloadDecoder.Object);

            using var cache = EmptyMemoryCache();
            using var loraDeviceCache = CreateDeviceCache(loraDevice);
            using var deviceRegistry = new LoRaDeviceRegistry(ServerConfiguration, cache, LoRaDeviceApi.Object, LoRaDeviceFactory, loraDeviceCache);

            // Send to message processor
            using var messageProcessor = new MessageDispatcher(
                ServerConfiguration,
                deviceRegistry,
                FrameCounterUpdateStrategyProvider);

            var payload = simulatedDevice.CreateUnconfirmedDataUpMessage("1234", fcnt: PayloadFcnt);
            var rxpk = payload.SerializeUplink(simulatedDevice.AppSKey, simulatedDevice.NwkSKey).Rxpk[0];
            using var request = CreateWaitableRequest(rxpk);
            messageProcessor.DispatchRequest(request);
            Assert.True(await request.WaitCompleteAsync());

            // Expectations
            // 1. Message was sent to IoT Hub
            LoRaDeviceClient.VerifyAll();
            LoRaDeviceApi.VerifyAll();

            // 2. Return is downstream message
            Assert.NotNull(request.ResponseDownlink);
            Assert.True(request.ProcessingSucceeded);
            Assert.Single(PacketForwarder.DownlinkMessages);
            var downlinkMessage = PacketForwarder.DownlinkMessages[0];
            var payloadDataDown = new LoRaPayloadData(Convert.FromBase64String(downlinkMessage.Txpk.Data));
            payloadDataDown.PerformEncryption(loraDevice.AppSKey);
            Assert.Equal(payloadDataDown.DevAddr.ToArray(), LoRaTools.Utils.ConversionHelper.StringToByteArray(loraDevice.DevAddr));
            Assert.False(payloadDataDown.IsConfirmed);
            Assert.Equal(LoRaMessageType.UnconfirmedDataDown, payloadDataDown.LoRaMessageType);

            // 4. Frame counter up was updated
            Assert.Equal(PayloadFcnt, loraDevice.FCntUp);

            // 5. Frame counter down is updated
            Assert.Equal(InitialDeviceFcntDown + 1, loraDevice.FCntDown);
            Assert.Equal(InitialDeviceFcntDown + 1, payloadDataDown.GetFcnt());

            // 6. Frame count has pending changes
            Assert.True(loraDevice.HasFrameCountChanges);

            LoRaDeviceApi.VerifyAll();
            LoRaDeviceClient.VerifyAll();

            payloadDecoder.VerifyAll();
        }

        [Fact]
        public async Task When_Takes_Too_Long_Processing_C2D_Should_Abandon_Message()
        {
            const uint PayloadFcnt = 10;
            const uint InitialDeviceFcntUp = 9;
            const uint InitialDeviceFcntDown = 20;

            var simulatedDevice = new SimulatedDevice(
                TestDeviceInfo.CreateABPDevice(1, gatewayID: ServerConfiguration.GatewayID),
                frmCntUp: InitialDeviceFcntUp,
                frmCntDown: InitialDeviceFcntDown);

            var devAddr = simulatedDevice.DevAddr;
            var devEUI = simulatedDevice.DevEUI;

            // Will get twin to initialize LoRaDevice
            var deviceTwin = TestUtils.CreateABPTwin(simulatedDevice);
            this.LoRaDeviceClient.Setup(x => x.GetTwinAsync(CancellationToken.None)).ReturnsAsync(deviceTwin);
            this.LoRaDeviceClient.Setup(x => x.UpdateReportedPropertiesAsync(It.IsAny<TwinCollection>())).ReturnsAsync(true);

            LoRaDeviceClient.Setup(x => x.SendEventAsync(It.IsNotNull<LoRaDeviceTelemetry>(), null))
                .ReturnsAsync(true);

            using var cloudToDeviceMessage = new ReceivedLoRaCloudToDeviceMessage() { Payload = "c2d", Fport = 1 }
                .CreateMessage();

            LoRaDeviceClient.Setup(x => x.ReceiveAsync(It.IsAny<TimeSpan>()))
<<<<<<< HEAD
                .ReturnsAsync(cloudToDeviceMessage, TimeSpan.FromMilliseconds(2001));

            LoRaDeviceClient.Setup(x => x.AbandonAsync(cloudToDeviceMessage))
                .ReturnsAsync(true);

            LoRaDeviceApi.Setup(x => x.SearchByDevAddrAsync(devAddr))
                .ReturnsAsync(new SearchDevicesResult(new IoTHubDeviceInfo(devAddr, devEUI, "adad").AsList()));

            using var cache = NewMemoryCache();
            using var loRaDeviceRegistry = new LoRaDeviceRegistry(ServerConfiguration, cache, LoRaDeviceApi.Object, LoRaDeviceFactory, DeviceCache);

            // Send to message processor
            using var messageProcessor = new MessageDispatcher(
                ServerConfiguration,
                loRaDeviceRegistry,
                FrameCounterUpdateStrategyProvider);

            var payload = simulatedDevice.CreateUnconfirmedDataUpMessage("1234", fcnt: PayloadFcnt);
            var rxpk = payload.SerializeUplink(simulatedDevice.AppSKey, simulatedDevice.NwkSKey).Rxpk[0];
            using var request = CreateWaitableRequest(rxpk, useRealTimer: true);
            messageProcessor.DispatchRequest(request);
            Assert.True(await request.WaitCompleteAsync());

            // Expectations
            // 1. Message was sent to IoT Hub
            LoRaDeviceClient.VerifyAll();
            LoRaDeviceApi.VerifyAll();

            // 2. No downstream message
            Assert.Null(request.ResponseDownlink);
            Assert.True(request.ProcessingSucceeded);
            Assert.Empty(PacketForwarder.DownlinkMessages);

            // 3. Device FcntDown did change
            Assert.True(DeviceCache.TryGetForPayload(request.Payload, out var loRaDevice));
            Assert.Equal(InitialDeviceFcntDown + Constants.MaxFcntUnsavedDelta, loRaDevice.FCntDown);
        }

        [Fact]
        public async Task When_Takes_Too_Long_Getting_FcntDown_Should_Abandon_Message()
        {
            const uint PayloadFcnt = 10;
            const uint InitialDeviceFcntUp = 9;
            const uint InitialDeviceFcntDown = 20;

            var simulatedDevice = new SimulatedDevice(
                TestDeviceInfo.CreateABPDevice(1, gatewayID: null),
                frmCntUp: InitialDeviceFcntUp,
                frmCntDown: InitialDeviceFcntDown);

            var devAddr = simulatedDevice.DevAddr;
            var devEUI = simulatedDevice.DevEUI;

            // Will get twin to initialize LoRaDevice
            var deviceTwin = TestUtils.CreateABPTwin(simulatedDevice);
            LoRaDeviceClient.Setup(x => x.GetTwinAsync(CancellationToken.None)).ReturnsAsync(deviceTwin);

            LoRaDeviceClient.Setup(x => x.SendEventAsync(It.IsNotNull<LoRaDeviceTelemetry>(), null))
                .ReturnsAsync(true);

            using var cloudToDeviceMessage = new ReceivedLoRaCloudToDeviceMessage() { Payload = "c2d", Fport = 1 }
                .CreateMessage();

            LoRaDeviceClient.Setup(x => x.ReceiveAsync(It.IsAny<TimeSpan>()))
=======
>>>>>>> 853c2668
                .ReturnsAsync(cloudToDeviceMessage);

            LoRaDeviceClient.Setup(x => x.AbandonAsync(cloudToDeviceMessage))
                .ReturnsAsync(true);

            LoRaDeviceApi.Setup(x => x.SearchByDevAddrAsync(devAddr))
                .ReturnsAsync(new SearchDevicesResult(new IoTHubDeviceInfo(devAddr, devEUI, "adad").AsList()));

            using var cache = NewMemoryCache();
            using var loRaDeviceRegistry = new LoRaDeviceRegistry(ServerConfiguration, cache, LoRaDeviceApi.Object, LoRaDeviceFactory, DeviceCache);

            // Send to message processor
            using var messageProcessor = new MessageDispatcher(
                ServerConfiguration,
                loRaDeviceRegistry,
                FrameCounterUpdateStrategyProvider);

            var payload = simulatedDevice.CreateUnconfirmedDataUpMessage("1234", fcnt: PayloadFcnt);
            var rxpk = payload.SerializeUplink(simulatedDevice.AppSKey, simulatedDevice.NwkSKey).Rxpk[0];
            using var request = WaitableLoRaRequest.Create(rxpk, PacketForwarder,
                                                           inTimeForC2DMessageCheck: true,
                                                           inTimeForAdditionalMessageCheck: false,
                                                           inTimeForDownlinkDelivery: false);
            messageProcessor.DispatchRequest(request);
            Assert.True(await request.WaitCompleteAsync());

            // Expectations
            // 1. Message was sent to IoT Hub
            LoRaDeviceClient.VerifyAll();
            LoRaDeviceApi.VerifyAll();

            // 2. No downstream message
            Assert.Null(request.ResponseDownlink);
            Assert.True(request.ProcessingSucceeded);
            Assert.Empty(PacketForwarder.DownlinkMessages);

            // 3. Device FcntDown did change
<<<<<<< HEAD
            Assert.True(DeviceCache.TryGetForPayload(request.Payload, out var loRaDevice));
            Assert.Equal(InitialDeviceFcntDown + 1, loRaDevice.FCntDown);
=======
            var devices = loRaDeviceRegistry.InternalGetCachedDevicesForDevAddr(simulatedDevice.DevAddr);
            Assert.True(devices.TryGetValue(simulatedDevice.DevEUI, out var loRaDevice));
            Assert.Equal(InitialDeviceFcntDown + Constants.MaxFcntUnsavedDelta, loRaDevice.FCntDown);
>>>>>>> 853c2668
        }
    }
}<|MERGE_RESOLUTION|>--- conflicted
+++ resolved
@@ -973,73 +973,6 @@
                 .CreateMessage();
 
             LoRaDeviceClient.Setup(x => x.ReceiveAsync(It.IsAny<TimeSpan>()))
-<<<<<<< HEAD
-                .ReturnsAsync(cloudToDeviceMessage, TimeSpan.FromMilliseconds(2001));
-
-            LoRaDeviceClient.Setup(x => x.AbandonAsync(cloudToDeviceMessage))
-                .ReturnsAsync(true);
-
-            LoRaDeviceApi.Setup(x => x.SearchByDevAddrAsync(devAddr))
-                .ReturnsAsync(new SearchDevicesResult(new IoTHubDeviceInfo(devAddr, devEUI, "adad").AsList()));
-
-            using var cache = NewMemoryCache();
-            using var loRaDeviceRegistry = new LoRaDeviceRegistry(ServerConfiguration, cache, LoRaDeviceApi.Object, LoRaDeviceFactory, DeviceCache);
-
-            // Send to message processor
-            using var messageProcessor = new MessageDispatcher(
-                ServerConfiguration,
-                loRaDeviceRegistry,
-                FrameCounterUpdateStrategyProvider);
-
-            var payload = simulatedDevice.CreateUnconfirmedDataUpMessage("1234", fcnt: PayloadFcnt);
-            var rxpk = payload.SerializeUplink(simulatedDevice.AppSKey, simulatedDevice.NwkSKey).Rxpk[0];
-            using var request = CreateWaitableRequest(rxpk, useRealTimer: true);
-            messageProcessor.DispatchRequest(request);
-            Assert.True(await request.WaitCompleteAsync());
-
-            // Expectations
-            // 1. Message was sent to IoT Hub
-            LoRaDeviceClient.VerifyAll();
-            LoRaDeviceApi.VerifyAll();
-
-            // 2. No downstream message
-            Assert.Null(request.ResponseDownlink);
-            Assert.True(request.ProcessingSucceeded);
-            Assert.Empty(PacketForwarder.DownlinkMessages);
-
-            // 3. Device FcntDown did change
-            Assert.True(DeviceCache.TryGetForPayload(request.Payload, out var loRaDevice));
-            Assert.Equal(InitialDeviceFcntDown + Constants.MaxFcntUnsavedDelta, loRaDevice.FCntDown);
-        }
-
-        [Fact]
-        public async Task When_Takes_Too_Long_Getting_FcntDown_Should_Abandon_Message()
-        {
-            const uint PayloadFcnt = 10;
-            const uint InitialDeviceFcntUp = 9;
-            const uint InitialDeviceFcntDown = 20;
-
-            var simulatedDevice = new SimulatedDevice(
-                TestDeviceInfo.CreateABPDevice(1, gatewayID: null),
-                frmCntUp: InitialDeviceFcntUp,
-                frmCntDown: InitialDeviceFcntDown);
-
-            var devAddr = simulatedDevice.DevAddr;
-            var devEUI = simulatedDevice.DevEUI;
-
-            // Will get twin to initialize LoRaDevice
-            var deviceTwin = TestUtils.CreateABPTwin(simulatedDevice);
-            LoRaDeviceClient.Setup(x => x.GetTwinAsync(CancellationToken.None)).ReturnsAsync(deviceTwin);
-
-            LoRaDeviceClient.Setup(x => x.SendEventAsync(It.IsNotNull<LoRaDeviceTelemetry>(), null))
-                .ReturnsAsync(true);
-
-            using var cloudToDeviceMessage = new ReceivedLoRaCloudToDeviceMessage() { Payload = "c2d", Fport = 1 }
-                .CreateMessage();
-
-            LoRaDeviceClient.Setup(x => x.ReceiveAsync(It.IsAny<TimeSpan>()))
-=======
->>>>>>> 853c2668
                 .ReturnsAsync(cloudToDeviceMessage);
 
             LoRaDeviceClient.Setup(x => x.AbandonAsync(cloudToDeviceMessage))
@@ -1077,14 +1010,8 @@
             Assert.Empty(PacketForwarder.DownlinkMessages);
 
             // 3. Device FcntDown did change
-<<<<<<< HEAD
             Assert.True(DeviceCache.TryGetForPayload(request.Payload, out var loRaDevice));
-            Assert.Equal(InitialDeviceFcntDown + 1, loRaDevice.FCntDown);
-=======
-            var devices = loRaDeviceRegistry.InternalGetCachedDevicesForDevAddr(simulatedDevice.DevAddr);
-            Assert.True(devices.TryGetValue(simulatedDevice.DevEUI, out var loRaDevice));
             Assert.Equal(InitialDeviceFcntDown + Constants.MaxFcntUnsavedDelta, loRaDevice.FCntDown);
->>>>>>> 853c2668
         }
     }
 }