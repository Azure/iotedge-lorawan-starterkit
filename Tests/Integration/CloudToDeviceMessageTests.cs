--- conflicted
+++ resolved
@@ -206,13 +206,8 @@
             Assert.Single(PacketForwarder.DownlinkMessages);
             var downlinkMessage = PacketForwarder.DownlinkMessages[0];
             var payloadDataDown = new LoRaPayloadData(downlinkMessage.Data);
-<<<<<<< HEAD
-            payloadDataDown.PerformEncryption(loraDevice.AppSKey);
+            payloadDataDown.Serialize(loraDevice.AppSKey.Value);
             Assert.Equal(payloadDataDown.DevAddr, loraDevice.DevAddr);
-=======
-            payloadDataDown.Serialize(loraDevice.AppSKey.Value);
-            Assert.Equal(payloadDataDown.DevAddr.ToArray(), LoRaTools.Utils.ConversionHelper.StringToByteArray(loraDevice.DevAddr));
->>>>>>> 3f763c6c
             Assert.False(payloadDataDown.IsConfirmed);
             Assert.Equal(MacMessageType.UnconfirmedDataDown, payloadDataDown.MessageType);
 
@@ -290,13 +285,8 @@
             Assert.Single(PacketForwarder.DownlinkMessages);
             var downlinkMessage = PacketForwarder.DownlinkMessages[0];
             var payloadDataDown = new LoRaPayloadData(downlinkMessage.Data);
-<<<<<<< HEAD
-            payloadDataDown.PerformEncryption(loraDevice.AppSKey);
+            payloadDataDown.Serialize(loraDevice.AppSKey.Value);
             Assert.Equal(payloadDataDown.DevAddr, loraDevice.DevAddr);
-=======
-            payloadDataDown.Serialize(loraDevice.AppSKey.Value);
-            Assert.Equal(payloadDataDown.DevAddr.ToArray(), LoRaTools.Utils.ConversionHelper.StringToByteArray(loraDevice.DevAddr));
->>>>>>> 3f763c6c
             Assert.False(payloadDataDown.IsConfirmed);
             Assert.Equal(MacMessageType.UnconfirmedDataDown, payloadDataDown.MessageType);
 
@@ -383,13 +373,8 @@
             Assert.True(DeviceCache.TryGetForPayload(request.Payload, out var loRaDevice));
 
             var payloadDataDown = new LoRaPayloadData(downlinkMessage.Data);
-<<<<<<< HEAD
-            payloadDataDown.PerformEncryption(loRaDevice.AppSKey);
+            payloadDataDown.Serialize(loRaDevice.AppSKey.Value);
             Assert.Equal(payloadDataDown.DevAddr, loRaDevice.DevAddr);
-=======
-            payloadDataDown.Serialize(loRaDevice.AppSKey.Value);
-            Assert.Equal(payloadDataDown.DevAddr.ToArray(), ConversionHelper.StringToByteArray(loRaDevice.DevAddr));
->>>>>>> 3f763c6c
             Assert.False(payloadDataDown.IsConfirmed);
             Assert.Equal(MacMessageType.UnconfirmedDataDown, payloadDataDown.MessageType);
 
@@ -473,13 +458,8 @@
             // Get the device from cache
             Assert.True(DeviceCache.TryGetForPayload(request.Payload, out var loRaDevice));
             var payloadDataDown = new LoRaPayloadData(downlinkMessage.Data);
-<<<<<<< HEAD
-            payloadDataDown.PerformEncryption(loRaDevice.AppSKey);
+            payloadDataDown.Serialize(loRaDevice.AppSKey.Value);
             Assert.Equal(payloadDataDown.DevAddr, loRaDevice.DevAddr);
-=======
-            payloadDataDown.Serialize(loRaDevice.AppSKey.Value);
-            Assert.Equal(payloadDataDown.DevAddr.ToArray(), ConversionHelper.StringToByteArray(loRaDevice.DevAddr));
->>>>>>> 3f763c6c
             Assert.False(payloadDataDown.IsConfirmed);
             Assert.Equal(MacMessageType.UnconfirmedDataDown, payloadDataDown.MessageType);
 
@@ -569,13 +549,8 @@
             // Get the device from cache
             Assert.True(DeviceCache.TryGetForPayload(request.Payload, out var loRaDevice));
             var payloadDataDown = new LoRaPayloadData(downlinkMessage.Data);
-<<<<<<< HEAD
-            payloadDataDown.PerformEncryption(loRaDevice.AppSKey);
+            payloadDataDown.Serialize(loRaDevice.AppSKey.Value);
             Assert.Equal(payloadDataDown.DevAddr, loRaDevice.DevAddr);
-=======
-            payloadDataDown.Serialize(loRaDevice.AppSKey.Value);
-            Assert.Equal(payloadDataDown.DevAddr.ToArray(), ConversionHelper.StringToByteArray(loRaDevice.DevAddr));
->>>>>>> 3f763c6c
             Assert.False(payloadDataDown.IsConfirmed);
             Assert.Equal(MacMessageType.UnconfirmedDataDown, payloadDataDown.MessageType);
 
@@ -903,13 +878,8 @@
             Assert.Single(PacketForwarder.DownlinkMessages);
             var downlinkMessage = PacketForwarder.DownlinkMessages[0];
             var payloadDataDown = new LoRaPayloadData(downlinkMessage.Data);
-<<<<<<< HEAD
-            payloadDataDown.PerformEncryption(loraDevice.AppSKey);
+            payloadDataDown.Serialize(loraDevice.AppSKey.Value);
             Assert.Equal(payloadDataDown.DevAddr, loraDevice.DevAddr);
-=======
-            payloadDataDown.Serialize(loraDevice.AppSKey.Value);
-            Assert.Equal(payloadDataDown.DevAddr.ToArray(), LoRaTools.Utils.ConversionHelper.StringToByteArray(loraDevice.DevAddr));
->>>>>>> 3f763c6c
             Assert.False(payloadDataDown.IsConfirmed);
             Assert.Equal(MacMessageType.UnconfirmedDataDown, payloadDataDown.MessageType);
 
