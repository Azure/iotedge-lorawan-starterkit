--- conflicted
+++ resolved
@@ -108,17 +108,10 @@
             var initialTwin = new Twin();
             initialTwin.Properties.Desired[TwinProperty.DevEUI] = devEUI;
             initialTwin.Properties.Desired[TwinProperty.AppEUI] = simulatedDevice.LoRaDevice.AppEUI;
-<<<<<<< HEAD
-            initialTwin.Properties.Desired[TwinProperty.AppKey] = simulatedDevice.LoRaDevice.AppKey;
-            initialTwin.Properties.Desired[TwinProperty.NwkSKey] = simulatedDevice.LoRaDevice.NwkSKey;
-            initialTwin.Properties.Desired[TwinProperty.AppSKey] = simulatedDevice.LoRaDevice.AppSKey;
-            initialTwin.Properties.Desired[TwinProperty.DevAddr] = devAddr.ToString();
-=======
             initialTwin.Properties.Desired[TwinProperty.AppKey] = simulatedDevice.LoRaDevice.AppKey?.ToString();
             initialTwin.Properties.Desired[TwinProperty.NwkSKey] = simulatedDevice.LoRaDevice.NwkSKey?.ToString();
             initialTwin.Properties.Desired[TwinProperty.AppSKey] = simulatedDevice.LoRaDevice.AppSKey?.ToString();
-            initialTwin.Properties.Desired[TwinProperty.DevAddr] = devAddr;
->>>>>>> 3f763c6c
+            initialTwin.Properties.Desired[TwinProperty.DevAddr] = devAddr.ToString();
             if (twinGatewayID != null)
                 initialTwin.Properties.Desired[TwinProperty.GatewayID] = twinGatewayID;
             initialTwin.Properties.Desired[TwinProperty.SensorDecoder] = simulatedDevice.LoRaDevice.SensorDecoder;
