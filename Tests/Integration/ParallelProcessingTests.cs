// Copyright (c) Microsoft. All rights reserved.
// Licensed under the MIT license. See LICENSE file in the project root for full license information.

namespace LoRaWan.Tests.Integration
{
    using System;
    using System.Collections.Generic;
    using System.Globalization;
    using System.Linq;
    using System.Threading;
    using System.Threading.Tasks;
    using LoRaWan.NetworkServer;
    using LoRaWan.Tests.Common;
    using Microsoft.Azure.Devices.Client;
    using Microsoft.Azure.Devices.Shared;
    using Microsoft.Extensions.Caching.Memory;
    using Moq;
    using Xunit;

    // End to end tests without external dependencies (IoT Hub, Service Facade Function)
    // Parallel message processing
    public class ParallelProcessingTests : MessageProcessorTestBase
    {
        private readonly TestPacketForwarder packetForwarder;

        public ParallelProcessingTests()
        {
            this.packetForwarder = new TestPacketForwarder();
        }

        public static IEnumerable<object[]> Multiple_ABP_Messages()
        {
            yield return new object[]
            {
                    new ParallelTestConfiguration()
                    {
                        DeviceID = 1,
                        GatewayID = ServerGatewayID,
                        BetweenMessageDuration = 1000,
                        SearchByDevAddrDuration = 100,
                        SendEventDuration = 100,
                        ReceiveEventDuration = 100,
                        UpdateTwinDuration = 100,
                        LoadTwinDuration = 100,
                    }
            };

            // Slow first calls
            yield return new object[]
            {
                    new ParallelTestConfiguration()
                    {
                        DeviceID = 2,
                        GatewayID = ServerGatewayID,
                        BetweenMessageDuration = 1000,
                        SearchByDevAddrDuration = new int[] { 1000, 100 },
                        SendEventDuration = new int[] { 1000, 100 },
                        ReceiveEventDuration = 400,
                        UpdateTwinDuration = new int[] { 1000, 100 },
                        LoadTwinDuration = new int[] { 1000, 100 },
                    }
            };

            // Slow first calls with non-zero fcnt counts
            yield return new object[]
            {
                    new ParallelTestConfiguration()
                    {
                        DeviceID = 3,
                        GatewayID = ServerGatewayID,
                        BetweenMessageDuration = 1000,
                        SearchByDevAddrDuration = new int[] { 1000, 100 },
                        SendEventDuration = new int[] { 1000, 100 },
                        ReceiveEventDuration = 400,
                        UpdateTwinDuration = new int[] { 1000, 100 },
                        LoadTwinDuration = new int[] { 1000, 100 },
                        DeviceTwinFcntDown = 5,
                        DeviceTwinFcntUp = 11,
                    }
            };

            // Very slow first calls
            yield return new object[]
            {
                    new ParallelTestConfiguration()
                    {
                        DeviceID = 4,
                        GatewayID = ServerGatewayID,
                        BetweenMessageDuration = 1000,
                        SearchByDevAddrDuration = new int[] { 5000, 100 },
                        SendEventDuration = new int[] { 1000, 100 },
                        ReceiveEventDuration = 400,
                        UpdateTwinDuration = new int[] { 5000, 100 },
                        LoadTwinDuration = new int[] { 5000, 100 },
                    }
            };
        }

        [Theory]
        [MemberData(nameof(Multiple_ABP_Messages))]
        public async Task ABP_Load_And_Receiving_Multiple_Unconfirmed_Should_Send_All_ToHub(ParallelTestConfiguration parallelTestConfiguration)
        {
            Console.WriteLine("---");
            var simulatedDevice = new SimulatedDevice(TestDeviceInfo.CreateABPDevice(parallelTestConfiguration.DeviceID ?? 1, gatewayID: null));

            var devEUI = simulatedDevice.LoRaDevice.DeviceID;
            var devAddr = simulatedDevice.LoRaDevice.DevAddr.Value;

            // Using loose mock because sometimes we might call receive async
            var looseDeviceClient = new Mock<ILoRaDeviceClient>(MockBehavior.Loose);
            LoRaDeviceFactory.SetClient(devEUI, looseDeviceClient.Object);

            looseDeviceClient.Setup(x => x.ReceiveAsync(It.IsAny<TimeSpan>()))
                .ReturnsAsync((Message)null);

            // message will be sent
            var sentTelemetry = new List<LoRaDeviceTelemetry>();
            looseDeviceClient.Setup(x => x.SendEventAsync(It.IsNotNull<LoRaDeviceTelemetry>(), null))
                .Returns<LoRaDeviceTelemetry, Dictionary<string, string>>((t, _) =>
                {
                    sentTelemetry.Add(t);
                    var duration = parallelTestConfiguration.SendEventDuration.Next();
                    Console.WriteLine($"{nameof(looseDeviceClient.Object.SendEventAsync)} sleeping for {duration}");
                    return Task.Delay(duration)
                        .ContinueWith((a) => true, CancellationToken.None, TaskContinuationOptions.ExecuteSynchronously, TaskScheduler.Default);
                });

            // twin will be loaded
            var initialTwin = new Twin();
            initialTwin.Properties.Desired[TwinProperty.DevEUI] = devEUI;
            initialTwin.Properties.Desired[TwinProperty.AppEUI] = simulatedDevice.LoRaDevice.AppEUI;
<<<<<<< HEAD
            initialTwin.Properties.Desired[TwinProperty.AppKey] = simulatedDevice.LoRaDevice.AppKey;
            initialTwin.Properties.Desired[TwinProperty.NwkSKey] = simulatedDevice.LoRaDevice.NwkSKey;
            initialTwin.Properties.Desired[TwinProperty.AppSKey] = simulatedDevice.LoRaDevice.AppSKey;
            initialTwin.Properties.Desired[TwinProperty.DevAddr] = devAddr.ToString();
=======
            initialTwin.Properties.Desired[TwinProperty.AppKey] = simulatedDevice.LoRaDevice.AppKey?.ToString();
            initialTwin.Properties.Desired[TwinProperty.NwkSKey] = simulatedDevice.LoRaDevice.NwkSKey?.ToString();
            initialTwin.Properties.Desired[TwinProperty.AppSKey] = simulatedDevice.LoRaDevice.AppSKey?.ToString();
            initialTwin.Properties.Desired[TwinProperty.DevAddr] = devAddr;
>>>>>>> 3f763c6c
            if (parallelTestConfiguration.GatewayID != null)
                initialTwin.Properties.Desired[TwinProperty.GatewayID] = parallelTestConfiguration.GatewayID;
            initialTwin.Properties.Desired[TwinProperty.SensorDecoder] = simulatedDevice.LoRaDevice.SensorDecoder;
            if (parallelTestConfiguration.DeviceTwinFcntDown.HasValue)
                initialTwin.Properties.Reported[TwinProperty.FCntDown] = parallelTestConfiguration.DeviceTwinFcntDown.Value;
            if (parallelTestConfiguration.DeviceTwinFcntUp.HasValue)
                initialTwin.Properties.Reported[TwinProperty.FCntUp] = parallelTestConfiguration.DeviceTwinFcntUp.Value;

            looseDeviceClient.Setup(x => x.GetTwinAsync(CancellationToken.None))
                .Returns(() =>
                {
                    var duration = parallelTestConfiguration.LoadTwinDuration.Next();
                    Console.WriteLine($"{nameof(looseDeviceClient.Object.GetTwinAsync)} sleeping for {duration}");
                    return Task.Delay(duration)
                        .ContinueWith(_ => initialTwin, CancellationToken.None, TaskContinuationOptions.ExecuteSynchronously, TaskScheduler.Default);
                });

            // twin will be updated with new fcnt
            var expectedToSaveTwin = parallelTestConfiguration.DeviceTwinFcntDown > 0 || parallelTestConfiguration.DeviceTwinFcntUp > 0;
            uint? fcntUpSavedInTwin = null;
            uint? fcntDownSavedInTwin = null;

            if (expectedToSaveTwin)
            {
                looseDeviceClient.Setup(x => x.UpdateReportedPropertiesAsync(It.IsNotNull<TwinCollection>(), It.IsAny<CancellationToken>()))
                    .Returns<TwinCollection, CancellationToken>((t, _) =>
                    {
                        fcntUpSavedInTwin = (uint)t[TwinProperty.FCntUp];
                        fcntDownSavedInTwin = (uint)t[TwinProperty.FCntDown];
                        var duration = parallelTestConfiguration.UpdateTwinDuration.Next();
                        Console.WriteLine($"{nameof(looseDeviceClient.Object.UpdateReportedPropertiesAsync)} sleeping for {duration}");
                        return Task.Delay(duration, CancellationToken.None)
                            .ContinueWith((a) => true, CancellationToken.None, TaskContinuationOptions.ExecuteSynchronously, TaskScheduler.Default);
                    });
            }

            if (expectedToSaveTwin && string.IsNullOrEmpty(parallelTestConfiguration.GatewayID))
            {
                LoRaDeviceApi.Setup(x => x.ABPFcntCacheResetAsync(devEUI, It.IsAny<uint>(), It.IsNotNull<string>()))
                    .Returns(() =>
                    {
                        var duration = parallelTestConfiguration.DeviceApiResetFcntDuration.Next();
                        Console.WriteLine($"{nameof(LoRaDeviceApi.Object.ABPFcntCacheResetAsync)} sleeping for {duration}");
                        return Task.Delay(duration)
                            .ContinueWith((a) => true, CancellationToken.None, TaskContinuationOptions.ExecuteSynchronously, TaskScheduler.Default);
                    });
            }

            // device api will be searched for payload
            LoRaDeviceApi.Setup(x => x.SearchByDevAddrAsync(devAddr))
                .Returns(() =>
                {
                    var duration = parallelTestConfiguration.SearchByDevAddrDuration.Next();
                    Console.WriteLine($"{nameof(LoRaDeviceApi.Object.SearchByDevAddrAsync)} sleeping for {duration}");
                    return Task.Delay(duration)
                        .ContinueWith((a) => new SearchDevicesResult(new IoTHubDeviceInfo(devAddr, devEUI, "abc").AsList()),
                                      CancellationToken.None,
                                      TaskContinuationOptions.ExecuteSynchronously,
                                      TaskScheduler.Default);
                });

            using var memoryCache = new MemoryCache(new MemoryCacheOptions());
            using var deviceRegistry = new LoRaDeviceRegistry(ServerConfiguration, memoryCache, LoRaDeviceApi.Object, LoRaDeviceFactory, DeviceCache);

            // Send to message processor
            using var messageDispatcher = new MessageDispatcher(
                ServerConfiguration,
                deviceRegistry,
                FrameCounterUpdateStrategyProvider);

            // sends unconfirmed message
            var unconfirmedMessage1 = simulatedDevice.CreateUnconfirmedDataUpMessage("1", fcnt: 1);
            var unconfirmedMessage2 = simulatedDevice.CreateUnconfirmedDataUpMessage("2", fcnt: 2);
            var unconfirmedMessage3 = simulatedDevice.CreateUnconfirmedDataUpMessage("3", fcnt: 3);

            var req1 = CreateWaitableRequest(unconfirmedMessage1, this.packetForwarder);
            messageDispatcher.DispatchRequest(req1);
            await Task.Delay(parallelTestConfiguration.BetweenMessageDuration.Next());

            var req2 = CreateWaitableRequest(unconfirmedMessage2, this.packetForwarder);
            messageDispatcher.DispatchRequest(req2);
            await Task.Delay(parallelTestConfiguration.BetweenMessageDuration.Next());

            var req3 = CreateWaitableRequest(unconfirmedMessage3, this.packetForwarder);
            messageDispatcher.DispatchRequest(req3);
            await Task.Delay(parallelTestConfiguration.BetweenMessageDuration.Next());

            await Task.WhenAll(req1.WaitCompleteAsync(20000), req2.WaitCompleteAsync(20000), req3.WaitCompleteAsync(20000));

            var allRequests = new[] { req1, req2, req3 };
            Assert.All(allRequests, x => Assert.Null(x.ResponseDownlink));
            Assert.All(allRequests, x => Assert.True(x.ProcessingSucceeded));

            looseDeviceClient.Verify(x => x.GetTwinAsync(CancellationToken.None), Times.Exactly(1));
            if (expectedToSaveTwin)
            {
                looseDeviceClient.Verify(x => x.UpdateReportedPropertiesAsync(It.IsAny<TwinCollection>(), It.IsAny<CancellationToken>()), Times.Exactly(1));
            }

            LoRaDeviceApi.Verify(x => x.SearchByDevAddrAsync(devAddr), Times.Once);

            // Ensure that all telemetry was sent
            Assert.Equal(3, sentTelemetry.Count);

            // Ensure data was sent in order
            Assert.Equal(1, sentTelemetry[0].Fcnt);
            Assert.Equal(2, sentTelemetry[1].Fcnt);
            Assert.Equal(3, sentTelemetry[2].Fcnt);

            // Ensure that the device twins were saved
            if (expectedToSaveTwin)
            {
                Assert.NotNull(fcntDownSavedInTwin);
                Assert.NotNull(fcntUpSavedInTwin);
                Assert.Equal(0U, fcntDownSavedInTwin.Value);
                Assert.Equal(0U, fcntUpSavedInTwin.Value);
            }

            // verify that the device in device registry has correct properties and frame counters
            Assert.True(DeviceCache.TryGetForPayload(req1.Payload, out var loRaDevice));
            Assert.Equal(devAddr, loRaDevice.DevAddr);
            Assert.Equal(devEUI, loRaDevice.DevEUI);
            Assert.True(loRaDevice.IsABP);
            Assert.Equal(3U, loRaDevice.FCntUp);
            Assert.Equal(0U, loRaDevice.FCntDown);
            Assert.True(loRaDevice.HasFrameCountChanges); // should have changes!

            // looseDeviceClient.VerifyAll();
            LoRaDeviceApi.VerifyAll();
        }

        private async Task<List<WaitableLoRaRequest>> SendMessages(SimulatedDevice device, MessageDispatcher dispatcher, uint payloadInitialFcnt, int delayBetweenMessages = 1000, int messagePerDeviceCount = 5)
        {
            var requests = new List<WaitableLoRaRequest>();
            for (uint i = 0; i < messagePerDeviceCount; ++i)
            {
                var payload = device.CreateUnconfirmedDataUpMessage((i + 1).ToString(CultureInfo.InvariantCulture), fcnt: payloadInitialFcnt + i);
                var req = CreateWaitableRequest(payload);
                dispatcher.DispatchRequest(req);
                requests.Add(req);

                await Task.Delay(delayBetweenMessages);
            }

            return requests;
        }

        // 4 devices
        // 2 sharing the same devAddr
        // Each sending 5 messages
        [Theory]
        [InlineData(200, 300, 100, 20, 10)]
        // [InlineData(200, 500, 100, 100, 1)]
        public async Task When_Multiple_Devices_And_Conflicting_DevAddr_Send_Telemetry_Queue_Sends_Messages_To_IoTHub(
            int searchDelay,
            int getTwinDelay,
            int sendMessageDelay,
            int receiveDelay,
            int delayBetweenMessages)
        {
            const int messagePerDeviceCount = 10;
            const int payloadInitialFcnt = 2;

            var device1 = new SimulatedDevice(TestDeviceInfo.CreateABPDevice(1));
            var device1Twin = TestUtils.CreateABPTwin(device1);
            var device2 = new SimulatedDevice(TestDeviceInfo.CreateABPDevice(2))
            {
                DevAddr = device1.DevAddr
            };
            var device2Twin = TestUtils.CreateABPTwin(device2);
            var device3 = new SimulatedDevice(TestDeviceInfo.CreateOTAADevice(3));
<<<<<<< HEAD
            device3.SetupJoin("00000000000000000000000000000088", "00000000000000000000000000000088", new DevAddr(0x02000088));
=======
            device3.SetupJoin(TestKeys.CreateAppSessionKey(0x88), TestKeys.CreateNetworkSessionKey(0x88), "02000088");
>>>>>>> 3f763c6c
            var device3Twin = TestUtils.CreateOTAATwin(device3);
            var device4 = new SimulatedDevice(TestDeviceInfo.CreateABPDevice(4));
            var device4Twin = TestUtils.CreateABPTwin(device4);

            var device1And2Result = new IoTHubDeviceInfo[]
            {
                new IoTHubDeviceInfo(device1.DevAddr, device1.DevEUI, "1"),
                new IoTHubDeviceInfo(device2.DevAddr, device2.DevEUI, "2"),
            };

            LoRaDeviceApi.Setup(x => x.SearchByDevAddrAsync(device1.DevAddr.Value))
                .ReturnsAsync(new SearchDevicesResult(device1And2Result), TimeSpan.FromMilliseconds(searchDelay));

            LoRaDeviceApi.Setup(x => x.SearchByDevAddrAsync(device3.DevAddr.Value))
                .ReturnsAsync(new SearchDevicesResult(new IoTHubDeviceInfo(device3.DevAddr, device3.DevEUI, "3").AsList()), TimeSpan.FromMilliseconds(searchDelay));

            LoRaDeviceApi.Setup(x => x.SearchByDevAddrAsync(device4.DevAddr.Value))
                .ReturnsAsync(new SearchDevicesResult(new IoTHubDeviceInfo(device4.DevAddr, device4.DevEUI, "3").AsList()), TimeSpan.FromMilliseconds(searchDelay));

            var deviceClient1 = new Mock<ILoRaDeviceClient>();
            var deviceClient1Telemetry = new List<LoRaDeviceTelemetry>();
            deviceClient1.Setup(x => x.GetTwinAsync(CancellationToken.None))
                .ReturnsAsync(device1Twin, TimeSpan.FromMilliseconds(getTwinDelay));
            deviceClient1.Setup(x => x.SendEventAsync(It.IsNotNull<LoRaDeviceTelemetry>(), null))
                .Callback<LoRaDeviceTelemetry, Dictionary<string, string>>((t, d) => deviceClient1Telemetry.Add(t))
                .ReturnsAsync(true, TimeSpan.FromMilliseconds(sendMessageDelay));
            deviceClient1.Setup(x => x.ReceiveAsync(It.IsNotNull<TimeSpan>()))
                .ReturnsAsync(null, TimeSpan.FromMilliseconds(receiveDelay));
            deviceClient1.Setup(x => x.UpdateReportedPropertiesAsync(It.IsAny<TwinCollection>(), It.IsAny<CancellationToken>())).ReturnsAsync(true);

            var deviceClient2 = new Mock<ILoRaDeviceClient>();
            var deviceClient2Telemetry = new List<LoRaDeviceTelemetry>();
            deviceClient2.Setup(x => x.GetTwinAsync(CancellationToken.None))
                .ReturnsAsync(device2Twin, TimeSpan.FromMilliseconds(getTwinDelay));
            deviceClient2.Setup(x => x.SendEventAsync(It.IsNotNull<LoRaDeviceTelemetry>(), null))
                .Callback<LoRaDeviceTelemetry, Dictionary<string, string>>((t, d) => deviceClient2Telemetry.Add(t))
                .ReturnsAsync(true, TimeSpan.FromMilliseconds(sendMessageDelay));
            deviceClient2.Setup(x => x.ReceiveAsync(It.IsNotNull<TimeSpan>()))
                .ReturnsAsync(null, TimeSpan.FromMilliseconds(receiveDelay));
            deviceClient2.Setup(x => x.UpdateReportedPropertiesAsync(It.IsAny<TwinCollection>(), It.IsAny<CancellationToken>())).ReturnsAsync(true);

            var deviceClient3 = new Mock<ILoRaDeviceClient>();
            var deviceClient3Telemetry = new List<LoRaDeviceTelemetry>();
            deviceClient3.Setup(x => x.GetTwinAsync(CancellationToken.None))
                .ReturnsAsync(device3Twin, TimeSpan.FromMilliseconds(getTwinDelay));
            deviceClient3.Setup(x => x.SendEventAsync(It.IsNotNull<LoRaDeviceTelemetry>(), null))
                .Callback<LoRaDeviceTelemetry, Dictionary<string, string>>((t, d) => deviceClient3Telemetry.Add(t))
                .ReturnsAsync(true, TimeSpan.FromMilliseconds(sendMessageDelay));
            deviceClient3.Setup(x => x.ReceiveAsync(It.IsNotNull<TimeSpan>()))
                .ReturnsAsync(null, TimeSpan.FromMilliseconds(receiveDelay));
            deviceClient3.Setup(x => x.UpdateReportedPropertiesAsync(It.IsAny<TwinCollection>(), It.IsAny<CancellationToken>())).ReturnsAsync(true);

            var deviceClient4 = new Mock<ILoRaDeviceClient>();
            var deviceClient4Telemetry = new List<LoRaDeviceTelemetry>();
            deviceClient4.Setup(x => x.GetTwinAsync(CancellationToken.None))
                .ReturnsAsync(device4Twin, TimeSpan.FromMilliseconds(getTwinDelay));
            deviceClient4.Setup(x => x.SendEventAsync(It.IsNotNull<LoRaDeviceTelemetry>(), null))
                .Callback<LoRaDeviceTelemetry, Dictionary<string, string>>((t, d) => deviceClient4Telemetry.Add(t))
                .ReturnsAsync(true, TimeSpan.FromMilliseconds(sendMessageDelay));
            deviceClient4.Setup(x => x.ReceiveAsync(It.IsNotNull<TimeSpan>()))
                .ReturnsAsync(null, TimeSpan.FromMilliseconds(receiveDelay));
            deviceClient4.Setup(x => x.UpdateReportedPropertiesAsync(It.IsAny<TwinCollection>(), It.IsAny<CancellationToken>())).ReturnsAsync(true);

            LoRaDeviceFactory.SetClient(device1.DevEUI, deviceClient1.Object);
            LoRaDeviceFactory.SetClient(device2.DevEUI, deviceClient2.Object);
            LoRaDeviceFactory.SetClient(device3.DevEUI, deviceClient3.Object);
            LoRaDeviceFactory.SetClient(device4.DevEUI, deviceClient4.Object);

            using var cache = NewMemoryCache();
            using var deviceRegistry = new LoRaDeviceRegistry(ServerConfiguration, cache, LoRaDeviceApi.Object, LoRaDeviceFactory, DeviceCache);

            using var messageDispatcher = new MessageDispatcher(
                ServerConfiguration,
                deviceRegistry,
                FrameCounterUpdateStrategyProvider);

            var device1Messages = await SendMessages(device1, messageDispatcher, payloadInitialFcnt, delayBetweenMessages, messagePerDeviceCount);
            var device2Messages = await SendMessages(device2, messageDispatcher, payloadInitialFcnt, delayBetweenMessages, messagePerDeviceCount);
            var device3Messages = await SendMessages(device3, messageDispatcher, payloadInitialFcnt, delayBetweenMessages, messagePerDeviceCount);
            var device4Messages = await SendMessages(device4, messageDispatcher, payloadInitialFcnt, delayBetweenMessages, messagePerDeviceCount);

            var allMessages = device1Messages
                .Concat(device2Messages)
                .Concat(device3Messages)
                .Concat(device4Messages)
                .ToList();

            Assert.Equal(messagePerDeviceCount * 4, allMessages.Count);

            await Task.WhenAll(allMessages.Select(x => x.WaitCompleteAsync()));

            Assert.All(allMessages, m => Assert.True(m.ProcessingSucceeded));

            var telemetries = new[]
            {
                deviceClient1Telemetry,
                deviceClient2Telemetry,
                deviceClient3Telemetry,
                deviceClient4Telemetry
            };

            foreach (var telemetry in telemetries)
            {
                Assert.Equal(messagePerDeviceCount, telemetry.Count);
                for (var i = 0; i < messagePerDeviceCount; ++i)
                {
                    Assert.Equal(payloadInitialFcnt + i, telemetry[i].Fcnt);
                }
            }

            deviceClient1.VerifyAll();
            deviceClient1.Verify(x => x.SendEventAsync(It.IsNotNull<LoRaDeviceTelemetry>(), null), Times.Exactly(messagePerDeviceCount));
            deviceClient2.VerifyAll();
            deviceClient2.Verify(x => x.SendEventAsync(It.IsNotNull<LoRaDeviceTelemetry>(), null), Times.Exactly(messagePerDeviceCount));
            deviceClient3.VerifyAll();
            deviceClient3.Verify(x => x.SendEventAsync(It.IsNotNull<LoRaDeviceTelemetry>(), null), Times.Exactly(messagePerDeviceCount));
            deviceClient4.VerifyAll();
            deviceClient4.Verify(x => x.SendEventAsync(It.IsNotNull<LoRaDeviceTelemetry>(), null), Times.Exactly(messagePerDeviceCount));

            LoRaDeviceApi.VerifyAll();
        }
    }
}<|MERGE_RESOLUTION|>--- conflicted
+++ resolved
@@ -129,17 +129,10 @@
             var initialTwin = new Twin();
             initialTwin.Properties.Desired[TwinProperty.DevEUI] = devEUI;
             initialTwin.Properties.Desired[TwinProperty.AppEUI] = simulatedDevice.LoRaDevice.AppEUI;
-<<<<<<< HEAD
-            initialTwin.Properties.Desired[TwinProperty.AppKey] = simulatedDevice.LoRaDevice.AppKey;
-            initialTwin.Properties.Desired[TwinProperty.NwkSKey] = simulatedDevice.LoRaDevice.NwkSKey;
-            initialTwin.Properties.Desired[TwinProperty.AppSKey] = simulatedDevice.LoRaDevice.AppSKey;
-            initialTwin.Properties.Desired[TwinProperty.DevAddr] = devAddr.ToString();
-=======
             initialTwin.Properties.Desired[TwinProperty.AppKey] = simulatedDevice.LoRaDevice.AppKey?.ToString();
             initialTwin.Properties.Desired[TwinProperty.NwkSKey] = simulatedDevice.LoRaDevice.NwkSKey?.ToString();
             initialTwin.Properties.Desired[TwinProperty.AppSKey] = simulatedDevice.LoRaDevice.AppSKey?.ToString();
-            initialTwin.Properties.Desired[TwinProperty.DevAddr] = devAddr;
->>>>>>> 3f763c6c
+            initialTwin.Properties.Desired[TwinProperty.DevAddr] = devAddr.ToString();
             if (parallelTestConfiguration.GatewayID != null)
                 initialTwin.Properties.Desired[TwinProperty.GatewayID] = parallelTestConfiguration.GatewayID;
             initialTwin.Properties.Desired[TwinProperty.SensorDecoder] = simulatedDevice.LoRaDevice.SensorDecoder;
@@ -311,11 +304,7 @@
             };
             var device2Twin = TestUtils.CreateABPTwin(device2);
             var device3 = new SimulatedDevice(TestDeviceInfo.CreateOTAADevice(3));
-<<<<<<< HEAD
-            device3.SetupJoin("00000000000000000000000000000088", "00000000000000000000000000000088", new DevAddr(0x02000088));
-=======
-            device3.SetupJoin(TestKeys.CreateAppSessionKey(0x88), TestKeys.CreateNetworkSessionKey(0x88), "02000088");
->>>>>>> 3f763c6c
+            device3.SetupJoin(TestKeys.CreateAppSessionKey(0x88), TestKeys.CreateNetworkSessionKey(0x88), new DevAddr(0x02000088));
             var device3Twin = TestUtils.CreateOTAATwin(device3);
             var device4 = new SimulatedDevice(TestDeviceInfo.CreateABPDevice(4));
             var device4Twin = TestUtils.CreateABPTwin(device4);
