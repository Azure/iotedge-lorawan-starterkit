// Copyright (c) Microsoft. All rights reserved.
// Licensed under the MIT license. See LICENSE file in the project root for full license information.

namespace LoRaWan.Tests.Integration
{
    using System;
    using System.Collections.Generic;
    using System.Globalization;
    using System.Linq;
    using System.Net;
    using System.Threading.Tasks;
    using Docker.DotNet;
    using Docker.DotNet.Models;
    using LoraKeysManagerFacade;
    using StackExchange.Redis;
    using Xunit;

    /// <summary>
    /// Test fixture for tests using Redis.
    /// </summary>
    public class RedisFixture : IAsyncLifetime
    {
        public const string CollectionName = "rediscollection";
        private const string ContainerName = "redis";
        private const string ImageName = "redis";
        private const string ImageTag = "5.0.4-alpine";
        private const int RedisPort = 6001;
        private static readonly string TestContainerName = ContainerName + RedisPort;

<<<<<<< HEAD
        public ConnectionMultiplexer Redis { get; set; }

=======
>>>>>>> 357a328e
        private string containerId;

        public IDatabase Database { get; set; }
        public ConnectionMultiplexer Redis { get; set; }

        private async Task StartRedisContainer()
        {
            IList<ContainerListResponse> containers = new List<ContainerListResponse>();
            var dockerConnection = Environment.OSVersion.Platform.ToString().Contains("Win", StringComparison.Ordinal) ?
                    "npipe://./pipe/docker_engine" :
                    "unix:///var/run/docker.sock";
            Console.WriteLine("Starting container");
            using var conf = new DockerClientConfiguration(new Uri(dockerConnection)); // localhost
            using var client = conf.CreateClient();

            try
            {
                
                Console.WriteLine("On Premise execution detected");
                Console.WriteLine("Starting container...");
                containers = await client.Containers.ListContainersAsync(new ContainersListParameters() { All = true });
                Console.WriteLine("listing container...");

                // Download image only if not found
                try
                {
                    _ = await client.Images.InspectImageAsync($"{ImageName}:{ImageTag}");
                }
                catch (DockerImageNotFoundException)
                {
                    await client.Images.CreateImageAsync(new ImagesCreateParameters() { FromImage = ImageName, Tag = ImageTag }, new AuthConfig(), new Progress<JSONMessage>());
                }

                // Create the container
                var config = new Config()
                {
                    Hostname = "localhost"
                };
                Console.WriteLine(RedisPort);

                // Configure the ports to expose
                var hostConfig = new HostConfig()
                {
                    PortBindings = new Dictionary<string, IList<PortBinding>>
                        {
                            {
                                $"6379/tcp", new List<PortBinding> { new PortBinding { HostIP = "127.0.0.1", HostPort = RedisPort.ToString(CultureInfo.InvariantCulture) } }
                            }
                        }
                };

                Console.WriteLine("Creating container...");
                // Create the container
                var response = await client.Containers.CreateContainerAsync(new CreateContainerParameters(config)
                {
                    Image = ImageName + ":" + ImageTag,
                    Name = TestContainerName,
                    Tty = false,
                    HostConfig = hostConfig
                });
                this.containerId = response.ID;

                Console.WriteLine("Starting container...");

                var started = await client.Containers.StartContainerAsync(this.containerId, new ContainerStartParameters());
                if (!started)
                {
                    Assert.False(true, "Cannot start the docker container");
                }

                Console.WriteLine("Finish booting sequence container...");
            }
            catch (DockerApiException e) when (e.StatusCode == HttpStatusCode.Conflict)
            {
                var container = containers.FirstOrDefault(c => c.Names.Contains("/" + TestContainerName));
                if (container is { } c && c.State.Equals("exited", StringComparison.OrdinalIgnoreCase))
                {
                    Console.WriteLine("Starting existing container.");
                    await client.Containers.StartContainerAsync(container.ID, new ContainerStartParameters());
                }
                else
                {
                    Console.WriteLine("Docker container is already running.");
                }
            }
            catch (Exception ex)
            {
                Console.WriteLine(ex);
                throw;
            }
        }

        public async Task InitializeAsync()
        {
            await StartRedisContainer();

            var redisConnectionString = $"localhost:{RedisPort}";
            try
            {
<<<<<<< HEAD
                Redis = await ConnectionMultiplexer.ConnectAsync(redisConnectionString);
                Database = Redis.GetDatabase();
=======
                this.Redis = await ConnectionMultiplexer.ConnectAsync(redisConnectionString);
                Database = this.Redis.GetDatabase();
>>>>>>> 357a328e
            }
            catch (Exception ex)
            {
                throw new InvalidOperationException($"Failed to connect to redis at '{redisConnectionString}'. If running locally with docker: run 'docker run -d -p 6379:6379 redis'. If running in Azure DevOps: run redis in docker.", ex);
            }
        }
        public async Task InitializeSubsriberAsync()
        {
            await StartRedisContainer();

            var redisConnectionString = $"localhost:{RedisPort}";
            try
            {
                Redis = await ConnectionMultiplexer.ConnectAsync(redisConnectionString);
                Console.WriteLine("Getting redis subscriber.");
            }
            catch (Exception ex)
            {
                throw new InvalidOperationException($"Failed to connect to redis at '{redisConnectionString}'. If running locally with docker: run 'docker run -d -p 6379:6379 redis'. If running in Azure DevOps: run redis in docker.", ex);
            }
        }
        

        public async Task DisposeAsync()
        {
            // we need to wait for all the common locks to be released, otherwise an error will be throwed as we try to access a disposed object
            await Task.Delay((int)LoRaDevAddrCache.DefaultSingleLockExpiry.TotalMilliseconds + 3000);
            if (string.IsNullOrEmpty(Environment.GetEnvironmentVariable("SYSTEM_DEFINITIONID")))
            {
                if (!string.IsNullOrEmpty(this.containerId))
                {
                    // we are running locally
                    var dockerConnection = System.Environment.OSVersion.Platform.ToString().Contains("Win", StringComparison.Ordinal) ?
                    "npipe://./pipe/docker_engine" :
                    "unix:///var/run/docker.sock";
                    using var conf = new DockerClientConfiguration(new Uri(dockerConnection)); // localhost
                    using var client = conf.CreateClient();
                    await client.Containers.RemoveContainerAsync(this.containerId, new ContainerRemoveParameters()
                    {
                        Force = true
                    });
                }
            }

<<<<<<< HEAD
            Redis?.Dispose();
            Redis = null;
=======
            this.Redis?.Dispose();
            this.Redis = null;
>>>>>>> 357a328e
        }
    }
}<|MERGE_RESOLUTION|>--- conflicted
+++ resolved
@@ -27,11 +27,6 @@
         private const int RedisPort = 6001;
         private static readonly string TestContainerName = ContainerName + RedisPort;
 
-<<<<<<< HEAD
-        public ConnectionMultiplexer Redis { get; set; }
-
-=======
->>>>>>> 357a328e
         private string containerId;
 
         public IDatabase Database { get; set; }
@@ -131,28 +126,8 @@
             var redisConnectionString = $"localhost:{RedisPort}";
             try
             {
-<<<<<<< HEAD
-                Redis = await ConnectionMultiplexer.ConnectAsync(redisConnectionString);
-                Database = Redis.GetDatabase();
-=======
                 this.Redis = await ConnectionMultiplexer.ConnectAsync(redisConnectionString);
                 Database = this.Redis.GetDatabase();
->>>>>>> 357a328e
-            }
-            catch (Exception ex)
-            {
-                throw new InvalidOperationException($"Failed to connect to redis at '{redisConnectionString}'. If running locally with docker: run 'docker run -d -p 6379:6379 redis'. If running in Azure DevOps: run redis in docker.", ex);
-            }
-        }
-        public async Task InitializeSubsriberAsync()
-        {
-            await StartRedisContainer();
-
-            var redisConnectionString = $"localhost:{RedisPort}";
-            try
-            {
-                Redis = await ConnectionMultiplexer.ConnectAsync(redisConnectionString);
-                Console.WriteLine("Getting redis subscriber.");
             }
             catch (Exception ex)
             {
@@ -182,13 +157,8 @@
                 }
             }
 
-<<<<<<< HEAD
-            Redis?.Dispose();
-            Redis = null;
-=======
             this.Redis?.Dispose();
             this.Redis = null;
->>>>>>> 357a328e
         }
     }
 }