--- conflicted
+++ resolved
@@ -95,13 +95,7 @@
             var c2dMessageMacCommand = new DevStatusRequest();
             var c2dMessageMacCommandSize = hasMacInC2D ? c2dMessageMacCommand.Length : 0;
 
-<<<<<<< HEAD
-            var rx2ReceiveWindow = loRaRegion.GetDefaultRX2ReceiveWindow();
-            var datr = this.loRaRegion.DRtoConfiguration[rx2ReceiveWindow.DataRate].configuration;
-            var c2dPayloadSize = this.loRaRegion.GetMaxPayloadSize(datr)
-=======
-            var c2dPayloadSize = this.loRaRegion.GetMaxPayloadSize(this.loRaRegion.RX2DefaultReceiveWindows.dr)
->>>>>>> 61dd3723
+            var c2dPayloadSize = this.loRaRegion.GetMaxPayloadSize(this.loRaRegion.GetDefaultRX2ReceiveWindow().DataRate)
                 - c2dMessageMacCommandSize
                 - Constants.LoraProtocolOverheadSize;
 
@@ -184,12 +178,7 @@
             var c2dMessageMacCommand = new DevStatusRequest();
             var c2dMessageMacCommandSize = hasMacInC2D ? c2dMessageMacCommand.Length : 0;
 
-<<<<<<< HEAD
-            var datr = this.loRaRegion.DRtoConfiguration[this.loRaRegion.GetDefaultRX2ReceiveWindow().DataRate].configuration;
-            var c2dPayloadSize = this.loRaRegion.GetMaxPayloadSize(datr)
-=======
-            var c2dPayloadSize = this.loRaRegion.GetMaxPayloadSize(this.loRaRegion.RX2DefaultReceiveWindows.dr)
->>>>>>> 61dd3723
+            var c2dPayloadSize = this.loRaRegion.GetMaxPayloadSize(this.loRaRegion.GetDefaultRX2ReceiveWindow().DataRate)
                 - c2dMessageMacCommandSize
                 + 1 // make message too long on purpose
                 - Constants.LoraProtocolOverheadSize;
