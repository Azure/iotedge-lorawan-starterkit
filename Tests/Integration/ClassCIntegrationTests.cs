// Copyright (c) Microsoft. All rights reserved.
// Licensed under the MIT license. See LICENSE file in the project root for full license information.

namespace LoRaWan.Tests.Integration
{
    using System;
    using System.Collections.Generic;
    using System.Text;
    using System.Threading;
    using System.Threading.Tasks;
    using LoRaTools.CommonAPI;
    using LoRaTools.LoRaMessage;
    using LoRaTools.Regions;
    using LoRaWan.NetworkServer;
    using LoRaWan.Tests.Common;
    using Microsoft.Azure.Devices.Client;
    using Microsoft.Azure.Devices.Shared;
    using Microsoft.Extensions.Logging.Abstractions;
    using Moq;
    using Xunit;

    // End to end tests without external dependencies (IoT Hub, Service Facade Function)
    // Class C device tests
    public class ClassCIntegrationTests : MessageProcessorTestBase
    {
        [Theory]
        [InlineData(null, 0U, 0U)]
        [InlineData(null, 0U, 9U)]
        [InlineData(null, 5U, 5U)]
        [InlineData(null, 5U, 14U)]
        [InlineData(ServerGatewayID, 0U, 0U)]
        [InlineData(ServerGatewayID, 0U, 19U)]
        [InlineData(ServerGatewayID, 5U, 5U)]
        [InlineData(ServerGatewayID, 5U, 24U)]
        public async Task When_ABP_Sends_Upstream_Followed_By_DirectMethod_Should_Send_Upstream_And_Downstream(string deviceGatewayID, uint fcntDownFromTwin, uint fcntDelta)
        {
            const uint payloadFcnt = 2; // to avoid relax mode reset

            var simDevice = new SimulatedDevice(TestDeviceInfo.CreateABPDevice(1, gatewayID: deviceGatewayID, deviceClassType: 'c'), frmCntDown: fcntDownFromTwin);

            LoRaDeviceClient.Setup(x => x.UpdateReportedPropertiesAsync(It.IsNotNull<TwinCollection>(), It.IsAny<CancellationToken>()))
                .ReturnsAsync(true);

            var twin = simDevice.CreateABPTwin(reportedProperties: new Dictionary<string, object>
                {
                    { TwinProperty.Region, LoRaRegionType.EU868.ToString() }
                });

            LoRaDeviceClient.Setup(x => x.GetTwinAsync(CancellationToken.None))
                .ReturnsAsync(twin);

            LoRaDeviceClient.Setup(x => x.SendEventAsync(It.IsNotNull<LoRaDeviceTelemetry>(), null))
                .ReturnsAsync(true);

            LoRaDeviceClient.Setup(x => x.ReceiveAsync(It.IsNotNull<TimeSpan>()))
                .ReturnsAsync((Message)null);

            LoRaDeviceApi.Setup(x => x.SearchByDevAddrAsync(simDevice.DevAddr.Value))
                .ReturnsAsync(new SearchDevicesResult(new IoTHubDeviceInfo(simDevice.DevAddr, simDevice.DevEUI, "123").AsList()));

            if (deviceGatewayID == null)
            {
                LoRaDeviceApi.Setup(x => x.ExecuteFunctionBundlerAsync(simDevice.DevEUI, It.IsNotNull<FunctionBundlerRequest>()))
                    .ReturnsAsync(new FunctionBundlerResult());
            }

            using var cache = NewMemoryCache();
            using var deviceRegistry = new LoRaDeviceRegistry(ServerConfiguration, cache, LoRaDeviceApi.Object, LoRaDeviceFactory, DeviceCache);

            using var messageDispatcher = new MessageDispatcher(
                ServerConfiguration,
                deviceRegistry,
                FrameCounterUpdateStrategyProvider);
            var payloadData = simDevice.CreateUnconfirmedDataUpMessage("1", fcnt: payloadFcnt);
            using var request = CreateWaitableRequest(payloadData);
            request.SetStationEui(new StationEui(ulong.MaxValue));
            messageDispatcher.DispatchRequest(request);
            Assert.True(await request.WaitCompleteAsync());
            Assert.True(request.ProcessingSucceeded);

            // wait until cache has been updated
            await Task.Delay(50);

            // Adds fcntdown to device, simulating multiple downstream calls
            Assert.True(DeviceCache.TryGetForPayload(request.Payload, out var loRaDevice));
            loRaDevice.SetFcntDown(fcntDelta + loRaDevice.FCntDown);

            var classCSender = new DefaultClassCDevicesMessageSender(
                ServerConfiguration,
                deviceRegistry,
                PacketForwarder,
                FrameCounterUpdateStrategyProvider,
                NullLogger<DefaultClassCDevicesMessageSender>.Instance,
                TestMeter.Instance);

            var c2d = new ReceivedLoRaCloudToDeviceMessage()
            {
                DevEUI = simDevice.DevEUI,
                MessageId = Guid.NewGuid().ToString(),
                Payload = "aaaa",
                Fport = FramePorts.App18,
            };

            var expectedFcntDown = fcntDownFromTwin + Constants.MaxFcntUnsavedDelta + fcntDelta;

            if (string.IsNullOrEmpty(deviceGatewayID))
            {
                LoRaDeviceApi.Setup(x => x.NextFCntDownAsync(simDevice.DevEUI, fcntDownFromTwin + fcntDelta, 0, ServerConfiguration.GatewayID))
                    .ReturnsAsync((ushort)expectedFcntDown);
            }

            Assert.True(await classCSender.SendAsync(c2d));
            Assert.Single(PacketForwarder.DownlinkMessages);
            var downstreamMsg = PacketForwarder.DownlinkMessages[0];

            var downstreamPayloadBytes = downstreamMsg.Data;
            var downstreamPayload = new LoRaPayloadData(downstreamPayloadBytes);
            Assert.Equal(expectedFcntDown, downstreamPayload.GetFcnt());
            Assert.Equal(c2d.Fport, downstreamPayload.Fport);
<<<<<<< HEAD
            Assert.Equal(downstreamPayload.DevAddr, simDevice.DevAddr);
            var decryptedPayload = downstreamPayload.GetDecryptedPayload(simDevice.AppSKey);
=======
            Assert.Equal(downstreamPayload.DevAddr.ToArray(), ConversionHelper.StringToByteArray(simDevice.DevAddr));
            var decryptedPayload = downstreamPayload.GetDecryptedPayload(simDevice.AppSKey.Value);
>>>>>>> 3f763c6c
            Assert.Equal(c2d.Payload, Encoding.UTF8.GetString(decryptedPayload));

            Assert.Equal(expectedFcntDown, loRaDevice.FCntDown);
            Assert.Equal(payloadFcnt, loRaDevice.FCntUp);

            LoRaDeviceApi.VerifyAll();
            LoRaDeviceClient.VerifyAll();
        }

        [Theory]
        [InlineData(null)]
        [InlineData(ServerGatewayID)]
        public async Task When_OTAA_Join_Then_Sends_Upstream_DirectMethod_Should_Send_Downstream(string deviceGatewayID)
        {
            var simDevice = new SimulatedDevice(TestDeviceInfo.CreateOTAADevice(1, deviceClassType: 'c', gatewayID: deviceGatewayID));

            LoRaDeviceClient.Setup(x => x.GetTwinAsync(CancellationToken.None))
                .ReturnsAsync(simDevice.CreateOTAATwin());

            AppSessionKey? savedAppSKey = null;
            NetworkSessionKey? savedNwkSKey = null;
            var savedDevAddr = string.Empty;
            LoRaDeviceClient.Setup(x => x.UpdateReportedPropertiesAsync(It.IsNotNull<TwinCollection>(), It.IsAny<CancellationToken>()))
                .ReturnsAsync(true)
                .Callback<TwinCollection, CancellationToken>((t, _) =>
                {
                    savedAppSKey = AppSessionKey.Parse(t[TwinProperty.AppSKey].Value);
                    savedNwkSKey = NetworkSessionKey.Parse(t[TwinProperty.NwkSKey].Value);
                    savedDevAddr = t[TwinProperty.DevAddr];

                    Assert.NotNull(savedAppSKey);
                    Assert.NotNull(savedNwkSKey);
                    Assert.NotEmpty(savedDevAddr);
                });

            LoRaDeviceClient.Setup(x => x.SendEventAsync(It.IsNotNull<LoRaDeviceTelemetry>(), null))
                .ReturnsAsync(true);

            LoRaDeviceClient.Setup(x => x.ReceiveAsync(It.IsNotNull<TimeSpan>()))
                .ReturnsAsync((Message)null);

            if (deviceGatewayID == null)
            {
                LoRaDeviceApi.Setup(x => x.ExecuteFunctionBundlerAsync(simDevice.DevEUI, It.IsNotNull<FunctionBundlerRequest>()))
                    .ReturnsAsync(new FunctionBundlerResult());
            }

            LoRaDeviceApi.Setup(x => x.SearchAndLockForJoinAsync(ServerConfiguration.GatewayID, simDevice.DevEUI, It.IsAny<DevNonce>()))
                .ReturnsAsync(new SearchDevicesResult(new IoTHubDeviceInfo(simDevice.DevAddr, simDevice.DevEUI, "123").AsList()));

            using var cache = NewMemoryCache();
            using var deviceRegistry = new LoRaDeviceRegistry(ServerConfiguration, cache, LoRaDeviceApi.Object, LoRaDeviceFactory, DeviceCache);

            using var messageDispatcher = new MessageDispatcher(
                ServerConfiguration,
                deviceRegistry,
                FrameCounterUpdateStrategyProvider);

            var payloadata = simDevice.CreateJoinRequest();
            using var joinRequest = CreateWaitableRequest(payloadata);
            joinRequest.SetStationEui(new StationEui(ulong.MaxValue));
            messageDispatcher.DispatchRequest(joinRequest);
            Assert.True(await joinRequest.WaitCompleteAsync());
            Assert.True(joinRequest.ProcessingSucceeded);

<<<<<<< HEAD
            simDevice.SetupJoin(savedAppSKey, savedNwkSKey, DevAddr.Parse(savedDevAddr));
=======
            simDevice.SetupJoin(savedAppSKey.Value, savedNwkSKey.Value, savedDevAddr);
>>>>>>> 3f763c6c
            using var request = CreateWaitableRequest(simDevice.CreateUnconfirmedDataUpMessage("1"));
            request.SetStationEui(new StationEui(ulong.MaxValue));
            messageDispatcher.DispatchRequest(request);
            Assert.True(await request.WaitCompleteAsync());
            Assert.True(request.ProcessingSucceeded);

            var classCSender = new DefaultClassCDevicesMessageSender(
                ServerConfiguration,
                deviceRegistry,
                PacketForwarder,
                FrameCounterUpdateStrategyProvider,
                NullLogger<DefaultClassCDevicesMessageSender>.Instance,
                TestMeter.Instance);

            var c2d = new ReceivedLoRaCloudToDeviceMessage()
            {
                DevEUI = simDevice.DevEUI,
                MessageId = Guid.NewGuid().ToString(),
                Payload = "aaaa",
                Fport = FramePorts.App14,
            };

            if (string.IsNullOrEmpty(deviceGatewayID))
            {
                LoRaDeviceApi.Setup(x => x.NextFCntDownAsync(simDevice.DevEUI, simDevice.FrmCntDown, 0, ServerConfiguration.GatewayID))
                    .ReturnsAsync((ushort)(simDevice.FrmCntDown + 1));
            }

            Assert.True(await classCSender.SendAsync(c2d));
            Assert.Equal(2, PacketForwarder.DownlinkMessages.Count);
            var downstreamMsg = PacketForwarder.DownlinkMessages[1];

            TestLogger.Log($"appSKey: {simDevice.AppSKey}, nwkSKey: {simDevice.NwkSKey}");

            var downstreamPayloadBytes = downstreamMsg.Data;
            var downstreamPayload = new LoRaPayloadData(downstreamPayloadBytes);
            Assert.Equal(1, downstreamPayload.GetFcnt());
            Assert.Equal(c2d.Fport, downstreamPayload.Fport);
<<<<<<< HEAD
            Assert.Equal(downstreamPayload.DevAddr, DevAddr.Parse(savedDevAddr));
            var decryptedPayload = downstreamPayload.GetDecryptedPayload(simDevice.AppSKey);
=======
            Assert.Equal(downstreamPayload.DevAddr.ToArray(), ConversionHelper.StringToByteArray(savedDevAddr));
            var decryptedPayload = downstreamPayload.GetDecryptedPayload(simDevice.AppSKey.Value);
>>>>>>> 3f763c6c
            Assert.Equal(c2d.Payload, Encoding.UTF8.GetString(decryptedPayload));

            LoRaDeviceApi.VerifyAll();
            LoRaDeviceClient.VerifyAll();
        }

        [Fact]
        public async Task Unconfirmed_Cloud_To_Device_From_Decoder_Should_Call_ClassC_Message_Sender()
        {
            const uint PayloadFcnt = 10;
            const uint InitialDeviceFcntUp = 9;
            const uint InitialDeviceFcntDown = 20;

            var simulatedDevice = new SimulatedDevice(
                TestDeviceInfo.CreateABPDevice(1, gatewayID: ServerConfiguration.GatewayID),
                frmCntUp: InitialDeviceFcntUp,
                frmCntDown: InitialDeviceFcntDown);

            var loraDevice = CreateLoRaDevice(simulatedDevice);

            LoRaDeviceClient.Setup(x => x.SendEventAsync(It.IsNotNull<LoRaDeviceTelemetry>(), null))
                .ReturnsAsync(true);

            LoRaDeviceClient.Setup(x => x.ReceiveAsync(It.IsAny<TimeSpan>()))
                .ReturnsAsync((Message)null);

            var decoderResult = new DecodePayloadResult("1")
            {
                CloudToDeviceMessage = new ReceivedLoRaCloudToDeviceMessage()
                {
                    Fport = FramePorts.App1,
                    MessageId = "123",
                    Payload = "12",
                    DevEUI = "0000000000000002",
                },
            };

            var payloadDecoder = new Mock<ILoRaPayloadDecoder>(MockBehavior.Strict);
            payloadDecoder.Setup(x => x.DecodeMessageAsync(simulatedDevice.DevEUI, It.IsNotNull<byte[]>(), FramePorts.App1, It.IsAny<string>()))
                .ReturnsAsync(decoderResult);
            PayloadDecoder.SetDecoder(payloadDecoder.Object);

            using var cache = EmptyMemoryCache();
            using var loraDeviceCache = CreateDeviceCache(loraDevice);
            using var deviceRegistry = new LoRaDeviceRegistry(ServerConfiguration, cache, LoRaDeviceApi.Object, LoRaDeviceFactory, loraDeviceCache);

            using var c2dMessageSent = new SemaphoreSlim(0);
            var classCMessageSender = new Mock<IClassCDeviceMessageSender>(MockBehavior.Strict);
            classCMessageSender.Setup(x => x.SendAsync(It.IsNotNull<IReceivedLoRaCloudToDeviceMessage>(), It.IsAny<CancellationToken>()))
                .ReturnsAsync(true)
                .Callback<IReceivedLoRaCloudToDeviceMessage, CancellationToken>((m, _) =>
                {
                    Assert.False(m.Confirmed);
                    Assert.Equal("0000000000000002", m.DevEUI);
                    c2dMessageSent.Release();
                });
            RequestHandlerImplementation.SetClassCMessageSender(classCMessageSender.Object);

            // Send to message processor
            using var messageProcessor = new MessageDispatcher(
                ServerConfiguration,
                deviceRegistry,
                FrameCounterUpdateStrategyProvider);

            var payload = simulatedDevice.CreateUnconfirmedDataUpMessage("1234", fcnt: PayloadFcnt);
            using var request = CreateWaitableRequest(payload);
            messageProcessor.DispatchRequest(request);
            Assert.True(await request.WaitCompleteAsync());

            // Expectations
            // 1. Message was sent to IoT Hub
            LoRaDeviceClient.VerifyAll();
            LoRaDeviceApi.VerifyAll();

            // 2. No downstream message for the current device is sent
            Assert.Null(request.ResponseDownlink);
            Assert.True(request.ProcessingSucceeded);

            // 4. Frame counter up was updated
            Assert.Equal(PayloadFcnt, loraDevice.FCntUp);

            // 5. Frame counter down is unchanged
            Assert.Equal(InitialDeviceFcntDown, loraDevice.FCntDown);

            // 6. Frame count has pending changes
            Assert.True(loraDevice.HasFrameCountChanges);

            // Ensure the message was sent
            Assert.True(await c2dMessageSent.WaitAsync(10 * 1000));

            payloadDecoder.VerifyAll();
            classCMessageSender.VerifyAll();
        }

        [Theory]
        [CombinatorialData]
        public async Task When_Joining_Should_Save_Region_And_Preferred_Gateway(
            [CombinatorialValues(null, ServerGatewayID)] string deviceGatewayID,
            [CombinatorialValues(null, ServerGatewayID, "another-gateway")] string initialPreferredGatewayID,
            [CombinatorialValues(null, LoRaRegionType.EU868, LoRaRegionType.US915)] LoRaRegionType? initialLoRaRegion)
        {
            var simDevice = new SimulatedDevice(TestDeviceInfo.CreateOTAADevice(1, deviceClassType: 'c', gatewayID: deviceGatewayID));

            var customReportedProperties = new Dictionary<string, object>();
            // reported: { 'PreferredGateway': '' } -> if device is for multiple gateways and one initial was defined
            if (string.IsNullOrEmpty(deviceGatewayID) && !string.IsNullOrEmpty(initialPreferredGatewayID))
                customReportedProperties[TwinProperty.PreferredGatewayID] = initialPreferredGatewayID;

            if (initialLoRaRegion.HasValue)
                customReportedProperties[TwinProperty.Region] = initialLoRaRegion.Value.ToString();

            LoRaDeviceClient.Setup(x => x.GetTwinAsync(CancellationToken.None))
                .ReturnsAsync(simDevice.CreateOTAATwin(reportedProperties: customReportedProperties));

            var shouldSavePreferredGateway = string.IsNullOrEmpty(deviceGatewayID) && initialPreferredGatewayID != ServerGatewayID;
            var shouldSaveRegion = !initialLoRaRegion.HasValue || initialLoRaRegion.Value != LoRaRegionType.EU868;

            var savedAppSKey = string.Empty;
            var savedNwkSKey = string.Empty;
            var savedDevAddr = string.Empty;
            LoRaDeviceClient.Setup(x => x.UpdateReportedPropertiesAsync(It.IsNotNull<TwinCollection>(), It.IsAny<CancellationToken>()))
                .ReturnsAsync(true)
                .Callback<TwinCollection, CancellationToken>((t, _) =>
                {
                    savedAppSKey = t[TwinProperty.AppSKey];
                    savedNwkSKey = t[TwinProperty.NwkSKey];
                    savedDevAddr = t[TwinProperty.DevAddr];

                    Assert.NotEmpty(savedAppSKey);
                    Assert.NotEmpty(savedNwkSKey);
                    Assert.NotEmpty(savedDevAddr);

                    if (shouldSaveRegion)
                        Assert.Equal(LoRaRegionType.EU868.ToString(), t[TwinProperty.Region].Value as string);
                    else
                        Assert.False(t.Contains(TwinProperty.Region));

                    // Only save preferred gateway if device does not have one assigned
                    if (shouldSavePreferredGateway)
                        Assert.Equal(ServerConfiguration.GatewayID, t[TwinProperty.PreferredGatewayID].Value as string);
                    else
                        Assert.False(t.Contains(TwinProperty.PreferredGatewayID));
                });

            LoRaDeviceApi.Setup(x => x.SearchAndLockForJoinAsync(ServerConfiguration.GatewayID, simDevice.DevEUI, It.IsAny<DevNonce>()))
                .ReturnsAsync(new SearchDevicesResult(new IoTHubDeviceInfo(simDevice.DevAddr, simDevice.DevEUI, "123").AsList()));

            using var cache = NewMemoryCache();
            using var deviceRegistry = new LoRaDeviceRegistry(ServerConfiguration, cache, LoRaDeviceApi.Object, LoRaDeviceFactory, DeviceCache);

            using var messageDispatcher = new MessageDispatcher(
                ServerConfiguration,
                deviceRegistry,
                FrameCounterUpdateStrategyProvider);

            var joinPayload = simDevice.CreateJoinRequest();
            using var joinRequest = CreateWaitableRequest(joinPayload);
            messageDispatcher.DispatchRequest(joinRequest);
            Assert.True(await joinRequest.WaitCompleteAsync());
            Assert.True(joinRequest.ProcessingSucceeded);

            Assert.True(DeviceCache.TryGetByDevEui(simDevice.DevEUI, out var loRaDevice));

            Assert.Equal(LoRaDeviceClassType.C, loRaDevice.ClassType);
            if (string.IsNullOrEmpty(simDevice.LoRaDevice.GatewayID))
                Assert.Equal(ServerConfiguration.GatewayID, loRaDevice.PreferredGatewayID);
            else
                Assert.Empty(loRaDevice.PreferredGatewayID);

            Assert.Equal(LoRaRegionType.EU868, loRaDevice.LoRaRegion);

            LoRaDeviceApi.VerifyAll();
            LoRaDeviceClient.VerifyAll();
        }

        [Theory]
        [CombinatorialData]
        public async Task When_Processing_Data_Request_Should_Compute_Preferred_Gateway_And_Region(
            [CombinatorialValues(null, ServerGatewayID)] string deviceGatewayID,
            [CombinatorialValues(null, ServerGatewayID, "another-gateway")] string initialPreferredGatewayID,
            [CombinatorialValues(ServerGatewayID, "another-gateway")] string preferredGatewayID,
            [CombinatorialValues(null, LoRaRegionType.EU868, LoRaRegionType.US915)] LoRaRegionType? initialLoRaRegion)
        {
            const uint PayloadFcnt = 10;
            const uint InitialDeviceFcntUp = 9;
            const uint InitialDeviceFcntDown = 20;

            var simulatedDevice = new SimulatedDevice(
                TestDeviceInfo.CreateABPDevice(1, gatewayID: deviceGatewayID, deviceClassType: 'c'),
                frmCntUp: InitialDeviceFcntUp,
                frmCntDown: InitialDeviceFcntDown);

            var loraDevice = CreateLoRaDevice(simulatedDevice);
            loraDevice.UpdatePreferredGatewayID(initialPreferredGatewayID, acceptChanges: true);
            if (initialLoRaRegion.HasValue)
                loraDevice.UpdateRegion(initialLoRaRegion.Value, acceptChanges: true);

            var shouldSavePreferredGateway = string.IsNullOrEmpty(deviceGatewayID) && initialPreferredGatewayID != preferredGatewayID && preferredGatewayID == ServerGatewayID;
            var shouldSaveRegion = (!initialLoRaRegion.HasValue || initialLoRaRegion.Value != LoRaRegionType.EU868) && (preferredGatewayID == ServerGatewayID || deviceGatewayID != null);

            var bundlerResult = new FunctionBundlerResult()
            {
                PreferredGatewayResult = new PreferredGatewayResult()
                {
                    DevEUI = simulatedDevice.DevEUI,
                    PreferredGatewayID = preferredGatewayID,
                    CurrentFcntUp = PayloadFcnt,
                    RequestFcntUp = PayloadFcnt,
                }
            };

            if (string.IsNullOrEmpty(deviceGatewayID))
            {
                LoRaDeviceApi.Setup(x => x.ExecuteFunctionBundlerAsync(simulatedDevice.DevEUI, It.IsNotNull<FunctionBundlerRequest>()))
                    .Callback<string, FunctionBundlerRequest>((devEUI, bundlerRequest) =>
                    {
                        Assert.Equal(PayloadFcnt, bundlerRequest.ClientFCntUp);
                        Assert.Equal(ServerGatewayID, bundlerRequest.GatewayId);
                        Assert.Equal(FunctionBundlerItemType.PreferredGateway, bundlerRequest.FunctionItems);
                    })
                    .ReturnsAsync(bundlerResult);
            }

            if (shouldSavePreferredGateway || shouldSaveRegion)
            {
                LoRaDeviceClient.Setup(x => x.UpdateReportedPropertiesAsync(It.IsNotNull<TwinCollection>(), It.IsAny<CancellationToken>()))
                    .Callback<TwinCollection, CancellationToken>((savedTwin, _) =>
                    {
                        if (shouldSavePreferredGateway)
                            Assert.Equal(ServerGatewayID, savedTwin[TwinProperty.PreferredGatewayID].Value as string);
                        else
                            Assert.False(savedTwin.Contains(TwinProperty.PreferredGatewayID));

                        if (shouldSaveRegion)
                            Assert.Equal(LoRaRegionType.EU868.ToString(), savedTwin[TwinProperty.Region].Value as string);
                        else
                            Assert.False(savedTwin.Contains(TwinProperty.Region));
                    })
                    .ReturnsAsync(true);
            }

            LoRaDeviceClient.Setup(x => x.SendEventAsync(It.IsNotNull<LoRaDeviceTelemetry>(), null))
                .ReturnsAsync(true);

            LoRaDeviceClient.Setup(x => x.ReceiveAsync(It.IsAny<TimeSpan>()))
                .ReturnsAsync((Message)null);

            using var cache = EmptyMemoryCache();
            using var loraDeviceCache = CreateDeviceCache(loraDevice);
            using var deviceRegistry = new LoRaDeviceRegistry(ServerConfiguration, cache, LoRaDeviceApi.Object, LoRaDeviceFactory, loraDeviceCache);

            // Send to message processor
            using var messageProcessor = new MessageDispatcher(
                ServerConfiguration,
                deviceRegistry,
                FrameCounterUpdateStrategyProvider);

            var payload = simulatedDevice.CreateUnconfirmedDataUpMessage("1234", fcnt: PayloadFcnt);
            using var request = CreateWaitableRequest(payload, constantElapsedTime: TimeSpan.Zero);
            messageProcessor.DispatchRequest(request);
            Assert.True(await request.WaitCompleteAsync());

            // Expectations
            // 1. Message was sent to IoT Hub
            LoRaDeviceClient.VerifyAll();
            LoRaDeviceApi.VerifyAll();

            // 2. No downstream message for the current device is sent
            Assert.Null(request.ResponseDownlink);
            Assert.True(request.ProcessingSucceeded);

            if (!string.IsNullOrEmpty(deviceGatewayID))
                Assert.Equal(initialPreferredGatewayID, loraDevice.PreferredGatewayID);
            else
                Assert.Equal(preferredGatewayID, loraDevice.PreferredGatewayID);

            Assert.Equal(LoRaRegionType.EU868, loraDevice.LoRaRegion);
        }

        [Fact]
        public async Task When_Updating_PreferredGateway_And_FcntUp_Should_Save_Twin_Once()
        {
            const uint PayloadFcnt = 10;
            const uint InitialDeviceFcntUp = 9;
            const uint InitialDeviceFcntDown = 20;

            var simulatedDevice = new SimulatedDevice(
                TestDeviceInfo.CreateABPDevice(1, deviceClassType: 'c'),
                frmCntUp: InitialDeviceFcntUp,
                frmCntDown: InitialDeviceFcntDown);

            var loraDevice = CreateLoRaDevice(simulatedDevice);
            loraDevice.UpdatePreferredGatewayID("another-gateway", acceptChanges: true);

            var bundlerResult = new FunctionBundlerResult()
            {
                PreferredGatewayResult = new PreferredGatewayResult()
                {
                    DevEUI = simulatedDevice.DevEUI,
                    PreferredGatewayID = ServerGatewayID,
                    CurrentFcntUp = PayloadFcnt,
                    RequestFcntUp = PayloadFcnt,
                }
            };

            LoRaDeviceApi.Setup(x => x.ExecuteFunctionBundlerAsync(simulatedDevice.DevEUI, It.IsNotNull<FunctionBundlerRequest>()))
                .Callback<string, FunctionBundlerRequest>((devEUI, bundlerRequest) =>
                {
                    Assert.Equal(PayloadFcnt, bundlerRequest.ClientFCntUp);
                    Assert.Equal(ServerGatewayID, bundlerRequest.GatewayId);
                    Assert.Equal(FunctionBundlerItemType.PreferredGateway, bundlerRequest.FunctionItems);
                })
                .ReturnsAsync(bundlerResult);

            LoRaDeviceClient.Setup(x => x.UpdateReportedPropertiesAsync(It.IsNotNull<TwinCollection>(), It.IsAny<CancellationToken>()))
                .Callback<TwinCollection, CancellationToken>((savedTwin, _) =>
                {
                    Assert.Equal(ServerGatewayID, savedTwin[TwinProperty.PreferredGatewayID].Value as string);
                    Assert.Equal(LoRaRegionType.EU868.ToString(), savedTwin[TwinProperty.Region].Value as string);
                    Assert.Equal(PayloadFcnt, (uint)savedTwin[TwinProperty.FCntUp].Value);
                })
                .ReturnsAsync(true);

            LoRaDeviceClient.Setup(x => x.SendEventAsync(It.IsNotNull<LoRaDeviceTelemetry>(), null))
                .ReturnsAsync(true);

            LoRaDeviceClient.Setup(x => x.ReceiveAsync(It.IsAny<TimeSpan>()))
                .ReturnsAsync((Message)null);

            using var cache = EmptyMemoryCache();
            using var loraDeviceCache = CreateDeviceCache(loraDevice);
            using var deviceRegistry = new LoRaDeviceRegistry(ServerConfiguration, cache, LoRaDeviceApi.Object, LoRaDeviceFactory, loraDeviceCache);

            // Send to message processor
            using var messageProcessor = new MessageDispatcher(
                ServerConfiguration,
                deviceRegistry,
                FrameCounterUpdateStrategyProvider);

            var payload = simulatedDevice.CreateUnconfirmedDataUpMessage("1234", fcnt: PayloadFcnt);
            using var request = CreateWaitableRequest(payload);
            messageProcessor.DispatchRequest(request);
            Assert.True(await request.WaitCompleteAsync());

            // Expectations
            // 1. Message was sent to IoT Hub
            LoRaDeviceClient.VerifyAll();
            LoRaDeviceApi.VerifyAll();

            // 2. No downstream message for the current device is sent
            Assert.Null(request.ResponseDownlink);
            Assert.True(request.ProcessingSucceeded);

            Assert.Equal(ServerGatewayID, loraDevice.PreferredGatewayID);
            Assert.Equal(LoRaRegionType.EU868, loraDevice.LoRaRegion);
            Assert.Equal(PayloadFcnt, loraDevice.FCntUp);

            LoRaDeviceClient.Verify(x => x.UpdateReportedPropertiesAsync(It.IsNotNull<TwinCollection>(), It.IsAny<CancellationToken>()), Times.Once());
        }
    }
}<|MERGE_RESOLUTION|>--- conflicted
+++ resolved
@@ -117,13 +117,8 @@
             var downstreamPayload = new LoRaPayloadData(downstreamPayloadBytes);
             Assert.Equal(expectedFcntDown, downstreamPayload.GetFcnt());
             Assert.Equal(c2d.Fport, downstreamPayload.Fport);
-<<<<<<< HEAD
             Assert.Equal(downstreamPayload.DevAddr, simDevice.DevAddr);
-            var decryptedPayload = downstreamPayload.GetDecryptedPayload(simDevice.AppSKey);
-=======
-            Assert.Equal(downstreamPayload.DevAddr.ToArray(), ConversionHelper.StringToByteArray(simDevice.DevAddr));
             var decryptedPayload = downstreamPayload.GetDecryptedPayload(simDevice.AppSKey.Value);
->>>>>>> 3f763c6c
             Assert.Equal(c2d.Payload, Encoding.UTF8.GetString(decryptedPayload));
 
             Assert.Equal(expectedFcntDown, loRaDevice.FCntDown);
@@ -189,11 +184,7 @@
             Assert.True(await joinRequest.WaitCompleteAsync());
             Assert.True(joinRequest.ProcessingSucceeded);
 
-<<<<<<< HEAD
-            simDevice.SetupJoin(savedAppSKey, savedNwkSKey, DevAddr.Parse(savedDevAddr));
-=======
-            simDevice.SetupJoin(savedAppSKey.Value, savedNwkSKey.Value, savedDevAddr);
->>>>>>> 3f763c6c
+            simDevice.SetupJoin(savedAppSKey.Value, savedNwkSKey.Value, DevAddr.Parse(savedDevAddr));
             using var request = CreateWaitableRequest(simDevice.CreateUnconfirmedDataUpMessage("1"));
             request.SetStationEui(new StationEui(ulong.MaxValue));
             messageDispatcher.DispatchRequest(request);
@@ -232,13 +223,8 @@
             var downstreamPayload = new LoRaPayloadData(downstreamPayloadBytes);
             Assert.Equal(1, downstreamPayload.GetFcnt());
             Assert.Equal(c2d.Fport, downstreamPayload.Fport);
-<<<<<<< HEAD
             Assert.Equal(downstreamPayload.DevAddr, DevAddr.Parse(savedDevAddr));
-            var decryptedPayload = downstreamPayload.GetDecryptedPayload(simDevice.AppSKey);
-=======
-            Assert.Equal(downstreamPayload.DevAddr.ToArray(), ConversionHelper.StringToByteArray(savedDevAddr));
             var decryptedPayload = downstreamPayload.GetDecryptedPayload(simDevice.AppSKey.Value);
->>>>>>> 3f763c6c
             Assert.Equal(c2d.Payload, Encoding.UTF8.GetString(decryptedPayload));
 
             LoRaDeviceApi.VerifyAll();
