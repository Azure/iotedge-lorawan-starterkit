--- conflicted
+++ resolved
@@ -4,11 +4,7 @@
 namespace LoRaWan.Tests.Unit.LoraKeysManagerFacade
 {
     using System;
-<<<<<<< HEAD
     using System.IO;
-=======
-    using System.Globalization;
->>>>>>> 92e64287
     using System.Net;
     using System.Text;
     using System.Threading.Tasks;
