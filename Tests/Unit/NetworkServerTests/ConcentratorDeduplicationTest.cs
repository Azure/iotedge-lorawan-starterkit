// Copyright (c) Microsoft. All rights reserved.
// Licensed under the MIT license. See LICENSE file in the project root for full license information.

namespace LoRaWan.Tests.Unit.NetworkServerTests
{
    using System;
    using LoRaWan.NetworkServer;
    using LoRaWan.NetworkServer.BasicsStation;
    using Microsoft.Extensions.Caching.Memory;
    using Microsoft.Extensions.Logging.Abstractions;
<<<<<<< HEAD
    using Moq;
    using System;
    using System.Net.WebSockets;
    using System.Threading.Tasks;
=======
>>>>>>> 359df640
    using Xunit;

    public sealed class ConcentratorDeduplicationTest : IDisposable
    {
        private readonly ConcentratorDeduplication concentratorDeduplication;
        private static readonly UpstreamDataFrame defaultUpdf = new UpstreamDataFrame(default, new DevAddr(1), default, 2, default, default, "payload", new Mic(4), default);

#pragma warning disable CA2213 // Disposable fields should be disposed
        // false positive, ownership passed to ConcentratorDeduplication
        private readonly MemoryCache cache;
#pragma warning restore CA2213 // Disposable fields should be disposed

        public ConcentratorDeduplicationTest()
        {
<<<<<<< HEAD
            var socketRegistry = new WebSocketWriterRegistry<StationEui, string>(NullLogger<WebSocketWriterRegistry<StationEui, string>>.Instance);
            this.ConcentratorDeduplication = new ConcentratorDeduplication(socketRegistry, NullLogger<IConcentratorDeduplication>.Instance);
=======
            this.cache = new MemoryCache(new MemoryCacheOptions());
            this.concentratorDeduplication = new ConcentratorDeduplication(
                this.cache,
                NullLogger<IConcentratorDeduplication>.Instance);
>>>>>>> 359df640
        }

        [Theory]
        [InlineData(true)]
        [InlineData(false)]
        public void When_Message_Not_Encountered_Should_Not_Find_Duplicates_And_Add_To_Cache(bool isCacheEmpty)
        {
            // arrange
            var stationEui = new StationEui();
            if (!isCacheEmpty)
            {
                _ = this.concentratorDeduplication.ShouldDrop(new UpstreamDataFrame(default, new DevAddr(1), default, 2, default, default, "another_payload", new Mic(4), default), stationEui);
            }

            // act
            var result = this.concentratorDeduplication.ShouldDrop(defaultUpdf, stationEui);

            // assert
            Assert.False(result);
            var key = ConcentratorDeduplication.CreateCacheKey(defaultUpdf);
            Assert.True(this.cache.TryGetValue(key, out var addedStation));
            Assert.Equal(stationEui, addedStation);
        }

        [Theory]
        [InlineData(true, true, false)]
        // we consider sameStationAsBefore: true, activeConnectionToPreviousStation: false
        // an edge case as we just received a message from that same station
        [InlineData(false, true, true)]
        [InlineData(false, false, false)]
        public void When_Message_Encountered_Should_Not_Find_Duplicates_And_Add_To_Cache(bool sameStationAsBefore, bool activeConnectionToPreviousStation, bool expectedResult)
        {
            // arrange
            var stationEui = new StationEui();
            _ = this.concentratorDeduplication.ShouldDrop(defaultUpdf, stationEui);

            var socketMock = new Mock<WebSocket>();
            IWebSocketWriter<string> channel = null;
            if (!activeConnectionToPreviousStation)
            {
                _ = socketMock.Setup(x => x.State).Returns(WebSocketState.Closed);
            }
            channel = new WebSocketTextChannel(socketMock.Object, TimeSpan.FromMinutes(1)); // send timeout not relevant
            this.ConcentratorDeduplication.SocketRegistry.Register(stationEui, channel);

            var anotherStation = sameStationAsBefore ? stationEui : new StationEui(1234);

            // act/assert
            Assert.Equal(expectedResult, this.concentratorDeduplication.ShouldDrop(defaultUpdf, anotherStation));
            Assert.Equal(1, this.cache.Count);
            var key = ConcentratorDeduplication.CreateCacheKey(defaultUpdf);
            Assert.True(this.cache.TryGetValue(key, out var addedStation));
            Assert.Equal(expectedResult ? stationEui : anotherStation, addedStation);
        }

        [Fact]
        public void CreateKeyMethod_Should_Produce_Expected_Key()
        {
            // arrange
            var expectedKey = "43-E3-69-8D-70-E2-50-77-06-01-63-D1-DD-74-ED-E0-B5-BA-3B-54-09-FB-88-B3-B9-DB-6D-97-68-01-97-52";

<<<<<<< HEAD
            // assert
            updf.VerifyAll();
        }

        [Theory]
        [InlineData(100, 50, true)]
        [InlineData(100, 150, false)]
        public async void CachedEntries_Should_Expire(int expirationTimeout, int delay, bool expectedResult)
        {
            // arrange
            var socketRegistry = new WebSocketWriterRegistry<StationEui, string>(NullLogger<WebSocketWriterRegistry<StationEui, string>>.Instance);
            using var sut = new ConcentratorDeduplication(socketRegistry, NullLogger<IConcentratorDeduplication>.Instance, expirationTimeout);
            var updf = new UpstreamDataFrame(default, 1, "payload", default);
            var stationEui = new StationEui();

            // act
            _ = sut.ShouldDrop(updf, stationEui);

            // assert
            await Task.Delay(delay);
            var key = ConcentratorDeduplication.CreateCacheKey(updf);
            Assert.Equal(expectedResult, sut.Cache.TryGetValue(key, out var _));
=======
            // act/assert
            Assert.Equal(expectedKey, ConcentratorDeduplication.CreateCacheKey(defaultUpdf));
>>>>>>> 359df640
        }

        public void Dispose() => this.concentratorDeduplication.Dispose();
    }
}<|MERGE_RESOLUTION|>--- conflicted
+++ resolved
@@ -4,17 +4,12 @@
 namespace LoRaWan.Tests.Unit.NetworkServerTests
 {
     using System;
+    using System.Net.WebSockets;
     using LoRaWan.NetworkServer;
     using LoRaWan.NetworkServer.BasicsStation;
     using Microsoft.Extensions.Caching.Memory;
     using Microsoft.Extensions.Logging.Abstractions;
-<<<<<<< HEAD
     using Moq;
-    using System;
-    using System.Net.WebSockets;
-    using System.Threading.Tasks;
-=======
->>>>>>> 359df640
     using Xunit;
 
     public sealed class ConcentratorDeduplicationTest : IDisposable
@@ -26,18 +21,17 @@
         // false positive, ownership passed to ConcentratorDeduplication
         private readonly MemoryCache cache;
 #pragma warning restore CA2213 // Disposable fields should be disposed
+        private readonly WebSocketWriterRegistry<StationEui, string> socketRegistry;
 
         public ConcentratorDeduplicationTest()
         {
-<<<<<<< HEAD
-            var socketRegistry = new WebSocketWriterRegistry<StationEui, string>(NullLogger<WebSocketWriterRegistry<StationEui, string>>.Instance);
-            this.ConcentratorDeduplication = new ConcentratorDeduplication(socketRegistry, NullLogger<IConcentratorDeduplication>.Instance);
-=======
             this.cache = new MemoryCache(new MemoryCacheOptions());
+            this.socketRegistry = new WebSocketWriterRegistry<StationEui, string>(NullLogger<WebSocketWriterRegistry<StationEui, string>>.Instance);
+
             this.concentratorDeduplication = new ConcentratorDeduplication(
                 this.cache,
+                this.socketRegistry,
                 NullLogger<IConcentratorDeduplication>.Instance);
->>>>>>> 359df640
         }
 
         [Theory]
@@ -81,7 +75,7 @@
                 _ = socketMock.Setup(x => x.State).Returns(WebSocketState.Closed);
             }
             channel = new WebSocketTextChannel(socketMock.Object, TimeSpan.FromMinutes(1)); // send timeout not relevant
-            this.ConcentratorDeduplication.SocketRegistry.Register(stationEui, channel);
+            _ = this.socketRegistry.Register(stationEui, channel);
 
             var anotherStation = sameStationAsBefore ? stationEui : new StationEui(1234);
 
@@ -99,33 +93,8 @@
             // arrange
             var expectedKey = "43-E3-69-8D-70-E2-50-77-06-01-63-D1-DD-74-ED-E0-B5-BA-3B-54-09-FB-88-B3-B9-DB-6D-97-68-01-97-52";
 
-<<<<<<< HEAD
-            // assert
-            updf.VerifyAll();
-        }
-
-        [Theory]
-        [InlineData(100, 50, true)]
-        [InlineData(100, 150, false)]
-        public async void CachedEntries_Should_Expire(int expirationTimeout, int delay, bool expectedResult)
-        {
-            // arrange
-            var socketRegistry = new WebSocketWriterRegistry<StationEui, string>(NullLogger<WebSocketWriterRegistry<StationEui, string>>.Instance);
-            using var sut = new ConcentratorDeduplication(socketRegistry, NullLogger<IConcentratorDeduplication>.Instance, expirationTimeout);
-            var updf = new UpstreamDataFrame(default, 1, "payload", default);
-            var stationEui = new StationEui();
-
-            // act
-            _ = sut.ShouldDrop(updf, stationEui);
-
-            // assert
-            await Task.Delay(delay);
-            var key = ConcentratorDeduplication.CreateCacheKey(updf);
-            Assert.Equal(expectedResult, sut.Cache.TryGetValue(key, out var _));
-=======
             // act/assert
             Assert.Equal(expectedKey, ConcentratorDeduplication.CreateCacheKey(defaultUpdf));
->>>>>>> 359df640
         }
 
         public void Dispose() => this.concentratorDeduplication.Dispose();
