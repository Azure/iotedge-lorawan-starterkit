// Copyright (c) Microsoft. All rights reserved.
// Licensed under the MIT license. See LICENSE file in the project root for full license information.

namespace LoRaWan.Tests.Unit.NetworkServer
{
    using System;
    using System.Collections.Generic;
    using System.Linq;
    using System.Runtime.InteropServices;
    using System.Threading;
    using System.Threading.Tasks;
    using global::LoRaTools.LoRaMessage;
    using global::LoRaTools.LoRaPhysical;
    using LoRaWan.NetworkServer;
    using LoRaWan.Tests.Common;
    using Microsoft.Azure.Devices.Client;
    using Microsoft.Azure.Devices.Shared;
    using Moq;
    using Xunit;

    /// <summary>
    /// Single gateway message processor tests.
    /// </summary>
    public class MessageProcessorSingleGatewayTest : MessageProcessorTestBase
    {
        [Theory]
        [InlineData(0)]
        [InlineData(2100)]
        public async Task Unknown_Device_Should_Not_Send_Messages(int searchDevicesDelayMs)
        {
            // Setup
            var simulatedDevice = new SimulatedDevice(TestDeviceInfo.CreateABPDevice(1));
            var payload = simulatedDevice.CreateUnconfirmedDataUpMessage("1234");

            if (searchDevicesDelayMs > 0)
            {
                LoRaDeviceApi.Setup(x => x.SearchByDevAddrAsync(simulatedDevice.DevAddr))
                    .Returns(Task.Delay(searchDevicesDelayMs).ContinueWith((_) => new SearchDevicesResult(), TaskScheduler.Default));
            }
            else
            {
                LoRaDeviceApi.Setup(x => x.SearchByDevAddrAsync(simulatedDevice.DevAddr))
                    .ReturnsAsync(new SearchDevicesResult());
            }

            using var cache = NewMemoryCache();
            using var deviceRegistry = new LoRaDeviceRegistry(ServerConfiguration, cache, LoRaDeviceApi.Object, LoRaDeviceFactory, DeviceCache);

            // Send to message processor
            using var messageProcessor = new MessageDispatcher(
                ServerConfiguration,
                deviceRegistry,
                FrameCounterUpdateStrategyProvider);

            using var request = CreateWaitableRequest(TestUtils.GenerateTestRadioMetadata(), payload);
            messageProcessor.DispatchRequest(request);
            Assert.True(await request.WaitCompleteAsync());

            // Expectations
            // 1. Returns null
            Assert.Null(request.ResponseDownlink);
            Assert.True(request.ProcessingFailed);
            Assert.Equal(LoRaDeviceRequestFailedReason.NotMatchingDeviceByDevAddr, request.ProcessingFailedReason);
        }

        [Theory]
        [InlineData(0)]
        [InlineData(2100)]
        public async Task When_Payload_Has_Invalid_Mic_Should_Not_Send_Messages(int searchDevicesDelayMs)
        {
            // Setup
            const string wrongSKey = "00000000000000000000000000EEDDFF";
            var simulatedDevice = new SimulatedDevice(TestDeviceInfo.CreateABPDevice(1));

            var searchResult = new SearchDevicesResult(new IoTHubDeviceInfo(simulatedDevice.DevAddr, simulatedDevice.DevEUI, "1321").AsList());
            if (searchDevicesDelayMs > 0)
            {
                LoRaDeviceApi.Setup(x => x.SearchByDevAddrAsync(simulatedDevice.DevAddr))
                    .ReturnsAsync(searchResult, TimeSpan.FromMilliseconds(searchDevicesDelayMs));
            }
            else
            {
                LoRaDeviceApi.Setup(x => x.SearchByDevAddrAsync(simulatedDevice.DevAddr))
                    .ReturnsAsync(searchResult);
            }

            LoRaDeviceClient.Setup(x => x.GetTwinAsync(CancellationToken.None))
                .ReturnsAsync(TestUtils.CreateABPTwin(simulatedDevice));

            using var cache = NewMemoryCache();
            using var deviceRegistry = new LoRaDeviceRegistry(ServerConfiguration, cache, LoRaDeviceApi.Object, LoRaDeviceFactory, DeviceCache);

            // Send to message processor
            using var messageProcessor = new MessageDispatcher(
                ServerConfiguration,
                deviceRegistry,
                FrameCounterUpdateStrategyProvider);

            // Send request #1
            var payload1 = simulatedDevice.CreateUnconfirmedDataUpMessage("1", fcnt: 2, nwkSKey: wrongSKey);
            using var request1 = CreateWaitableRequest(TestUtils.GenerateTestRadioMetadata(), payload1);
            messageProcessor.DispatchRequest(request1);
            Assert.True(await request1.WaitCompleteAsync());
            Assert.Null(request1.ResponseDownlink);
            Assert.True(request1.ProcessingFailed);
            Assert.Equal(LoRaDeviceRequestFailedReason.NotMatchingDeviceByMicCheck, request1.ProcessingFailedReason);

            await Task.Delay(2000);
            Assert.Equal(1, DeviceCache.RegistrationCount(simulatedDevice.DevAddr));

            // Send request #2
            var payload2 = simulatedDevice.CreateUnconfirmedDataUpMessage("2", fcnt: 3, nwkSKey: wrongSKey);
            using var request2 = CreateWaitableRequest(TestUtils.GenerateTestRadioMetadata(), payload2);
            messageProcessor.DispatchRequest(request2);
            Assert.True(await request2.WaitCompleteAsync());
            Assert.Null(request2.ResponseDownlink);
            Assert.True(request2.ProcessingFailed);
            Assert.Equal(LoRaDeviceRequestFailedReason.NotMatchingDeviceByMicCheck, request2.ProcessingFailedReason);
            Assert.Equal(1, DeviceCache.RegistrationCount(simulatedDevice.DevAddr));

            LoRaDeviceApi.VerifyAll();
            LoRaDeviceClient.VerifyAll();

            LoRaDeviceApi.Verify(x => x.SearchByDevAddrAsync(simulatedDevice.DevAddr), Times.Exactly(1));
        }

        [Fact]
        public async Task Unknown_Region_Should_Return_Null()
        {
            // Setup
            var simulatedDevice = new SimulatedDevice(TestDeviceInfo.CreateABPDevice(1));
            var payload = simulatedDevice.CreateUnconfirmedDataUpMessage("1234");

            using var cache = NewMemoryCache();
            using var deviceRegistry = new LoRaDeviceRegistry(ServerConfiguration, cache, LoRaDeviceApi.Object, LoRaDeviceFactory, DeviceCache);

            // Send to message processor
            using var messageProcessor = new MessageDispatcher(
                ServerConfiguration,
                deviceRegistry,
                FrameCounterUpdateStrategyProvider);

<<<<<<< HEAD
            using var request = CreateWaitableRequest(rxpk, useRealTimer: true);
            request.SetRegion(null);
=======
            using var request = CreateWaitableRequest(TestUtils.GenerateTestRadioMetadata(frequency: new Hertz(0)), payload, useRealTimer: true);
>>>>>>> 5e8e620d
            messageProcessor.DispatchRequest(request);
            Assert.True(await request.WaitCompleteAsync());

            // Expectations
            // 1. Returns null
            Assert.Null(request.ResponseDownlink);
            Assert.True(request.ProcessingFailed);
            Assert.Equal(LoRaDeviceRequestFailedReason.InvalidRegion, request.ProcessingFailedReason);
        }

        [Fact]
        public async Task ABP_Unconfirmed_Message_Should_Send_Data_To_IotHub_Update_FcntUp_And_Return_Null()
        {
            var simulatedDevice = new SimulatedDevice(TestDeviceInfo.CreateABPDevice(1, gatewayID: ServerConfiguration.GatewayID));
            var payload = simulatedDevice.CreateUnconfirmedDataUpMessage("1234", fcnt: 10);
            simulatedDevice.FrmCntUp = 9;

            var loraDevice = CreateLoRaDevice(simulatedDevice);

            LoRaDeviceClient.Setup(x => x.SendEventAsync(It.IsNotNull<LoRaDeviceTelemetry>(), null))
                .ReturnsAsync(true);

            LoRaDeviceClient.Setup(x => x.ReceiveAsync(It.IsNotNull<TimeSpan>()))
                .ReturnsAsync((Message)null);

            using var cache = EmptyMemoryCache();
            using var loraDeviceCache = CreateDeviceCache(loraDevice);
            using var deviceRegistry = new LoRaDeviceRegistry(ServerConfiguration, cache, LoRaDeviceApi.Object, LoRaDeviceFactory, loraDeviceCache);

            // Send to message processor
            using var messageProcessor = new MessageDispatcher(
                ServerConfiguration,
                deviceRegistry,
                FrameCounterUpdateStrategyProvider);

            using var request = CreateWaitableRequest(TestUtils.GenerateTestRadioMetadata(), payload);
            messageProcessor.DispatchRequest(request);
            Assert.True(await request.WaitCompleteAsync());

            // Expectations
            // 1. Message was sent to IoT Hub
            LoRaDeviceClient.VerifyAll();
            LoRaDeviceApi.VerifyAll();
            Assert.True(request.ProcessingSucceeded);

            // 2. Return is null (there is nothing to send downstream)
            Assert.Null(request.ResponseDownlink);

            // 3. Frame counter up was updated
            Assert.Equal(10U, loraDevice.FCntUp);
        }

        [Fact]
        public void When_Faulty_MAC_Message_Is_Received_Processing_Abort_Without_Infinite_Loop()
        {
            var simulatedDevice = new SimulatedDevice(TestDeviceInfo.CreateABPDevice(1, gatewayID: ServerConfiguration.GatewayID))
            {
                FrmCntUp = 9
            };

            var loraDevice = CreateLoRaDevice(simulatedDevice);

            LoRaDeviceClient.Setup(x => x.SendEventAsync(It.IsNotNull<LoRaDeviceTelemetry>(), null))
                .ReturnsAsync(true);

            LoRaDeviceClient.Setup(x => x.ReceiveAsync(It.IsNotNull<TimeSpan>()))
                .ReturnsAsync((Message)null);

            using var cache = EmptyMemoryCache();
            using var loraDeviceCache = CreateDeviceCache(loraDevice);
            using var deviceRegistry = new LoRaDeviceRegistry(ServerConfiguration, cache, LoRaDeviceApi.Object, LoRaDeviceFactory, loraDeviceCache);

            // Send to message processor
            using var messageProcessor = new MessageDispatcher(
                ServerConfiguration,
                deviceRegistry,
                FrameCounterUpdateStrategyProvider);

            // TODO This will be moved in #1086
            var request = new LoRaRequest(
                new Rxpk
                {
                    Data = "QDDaAAGxfh0FAI6wAENHbvgt1UK5Je1uPo/bLPB9HlnOXLGlLRUrTtA0KOHrZhusGl+L4g=="
                },
                null,
                DateTime.Now);

            messageProcessor.DispatchRequest(request);
        }

        [Fact]
        public async Task OTAA_Confirmed_Message_Should_Send_Data_To_IotHub_Update_FcntUp_And_Return_DownstreamMessage()
        {
            var simulatedDevice = new SimulatedDevice(TestDeviceInfo.CreateABPDevice(1, gatewayID: ServerConfiguration.GatewayID));
            var payload = simulatedDevice.CreateConfirmedDataUpMessage("1234");

            var loraDevice = CreateLoRaDevice(simulatedDevice);

            LoRaDeviceClient.Setup(x => x.SendEventAsync(It.IsNotNull<LoRaDeviceTelemetry>(), null))
                .ReturnsAsync(true);

            LoRaDeviceClient.Setup(x => x.ReceiveAsync(It.IsNotNull<TimeSpan>()))
                .ReturnsAsync((Message)null);

            LoRaDeviceClient.Setup(x => x.UpdateReportedPropertiesAsync(It.IsNotNull<TwinCollection>()))
                .ReturnsAsync(true);

            using var cache = EmptyMemoryCache();
            using var loraDeviceCache = CreateDeviceCache(loraDevice);
            using var deviceRegistry = new LoRaDeviceRegistry(ServerConfiguration, cache, LoRaDeviceApi.Object, LoRaDeviceFactory, loraDeviceCache);

            // Send to message processor
            using var messageProcessor = new MessageDispatcher(
                ServerConfiguration,
                deviceRegistry,
                FrameCounterUpdateStrategyProvider);

            using var request = CreateWaitableRequest(TestUtils.GenerateTestRadioMetadata(), payload);
            messageProcessor.DispatchRequest(request);
            Assert.True(await request.WaitCompleteAsync());

            // Expectations
            // 1. Message was sent to IoT Hub
            LoRaDeviceClient.VerifyAll();
            LoRaDeviceApi.VerifyAll();

            // 3. Return is downstream message
            Assert.NotNull(request.ResponseDownlink);
            Assert.True(request.ProcessingSucceeded);
            Assert.Single(PacketForwarder.DownlinkMessages);
            var downlinkMessage = PacketForwarder.DownlinkMessages.First();
            var payloadDataDown = new LoRaPayloadData(Convert.FromBase64String(downlinkMessage.Txpk.Data));
            Assert.Equal(payloadDataDown.DevAddr.ToArray(), global::LoRaTools.Utils.ConversionHelper.StringToByteArray(loraDevice.DevAddr));
            Assert.False(payloadDataDown.IsConfirmed);
            Assert.Equal(MacMessageType.UnconfirmedDataDown, payloadDataDown.MessageType);

            // 4. Frame counter up was updated
            Assert.Equal(1U, loraDevice.FCntUp);

            // 5. Frame counter down was incremented
            Assert.Equal(1U, loraDevice.FCntDown);
            Assert.Equal(1, MemoryMarshal.Read<ushort>(payloadDataDown.Fcnt.Span));
        }

        [Fact]
        public async Task OTAA_Unconfirmed_Message_With_Fcnt_Change_Of_10_Should_Send_Data_To_IotHub_Update_FcntUp_And_Return_Null()
        {
            const uint PayloadFcnt = 19;
            const uint InitialDeviceFcntUp = 9;
            const uint InitialDeviceFcntDown = 20;

            var simulatedDevice = new SimulatedDevice(
                TestDeviceInfo.CreateABPDevice(1, gatewayID: ServerConfiguration.GatewayID),
                frmCntUp: InitialDeviceFcntUp,
                frmCntDown: InitialDeviceFcntDown);

            var loraDevice = CreateLoRaDevice(simulatedDevice);

            LoRaDeviceClient.Setup(x => x.SendEventAsync(It.IsNotNull<LoRaDeviceTelemetry>(), null))
                .ReturnsAsync(true);

            LoRaDeviceClient.Setup(x => x.UpdateReportedPropertiesAsync(It.IsNotNull<TwinCollection>()))
                .ReturnsAsync(true);

            LoRaDeviceClient.Setup(x => x.ReceiveAsync(It.IsAny<TimeSpan>()))
                .ReturnsAsync((Message)null);

            using var cache = EmptyMemoryCache();
            using var loraDeviceCache = CreateDeviceCache(loraDevice);
            using var deviceRegistry = new LoRaDeviceRegistry(ServerConfiguration, cache, LoRaDeviceApi.Object, LoRaDeviceFactory, loraDeviceCache);

            // Send to message processor
            using var messageProcessor = new MessageDispatcher(
                ServerConfiguration,
                deviceRegistry,
                FrameCounterUpdateStrategyProvider);

            var payload = simulatedDevice.CreateUnconfirmedDataUpMessage("1234", fcnt: PayloadFcnt);

            using var request = CreateWaitableRequest(TestUtils.GenerateTestRadioMetadata(), payload);
            messageProcessor.DispatchRequest(request);
            Assert.True(await request.WaitCompleteAsync());

            // Expectations
            // 1. Message was sent to IoT Hub
            LoRaDeviceClient.VerifyAll();
            LoRaDeviceApi.VerifyAll();

            // 2. Return nothing
            Assert.Null(request.ResponseDownlink);
            Assert.True(request.ProcessingSucceeded);

            // 4. Frame counter up was updated
            Assert.Equal(PayloadFcnt, loraDevice.FCntUp);

            // 5. Frame counter down is not changed
            Assert.Equal(InitialDeviceFcntDown, loraDevice.FCntDown);

            // 6. Frame count has no pending changes
            Assert.False(loraDevice.HasFrameCountChanges);
        }

        private static bool IsTwinFcntZero(TwinCollection t) => (int)t[TwinProperty.FCntDown] == 0 && (int)t[TwinProperty.FCntUp] == 0;

        [Theory]
        [InlineData(0)]
        [InlineData(1)]
        public async Task When_ABP_Device_With_Relaxed_FrameCounter_Has_FCntUP_Zero_Or_One_Should_Reset_Counter_And_Process_Message(uint payloadFCnt)
        {
            var simulatedDevice = new SimulatedDevice(TestDeviceInfo.CreateABPDevice(1, gatewayID: ServerConfiguration.GatewayID));

            // generate payload with frame count 0 or 1
            var payload = simulatedDevice.CreateUnconfirmedDataUpMessage("1234", fcnt: payloadFCnt);

            simulatedDevice.FrmCntDown = 0;
            simulatedDevice.FrmCntUp = 10;


            var loraDevice = CreateLoRaDevice(simulatedDevice);

            // Will send the event to IoT Hub
            LoRaDeviceClient.Setup(x => x.SendEventAsync(It.IsNotNull<LoRaDeviceTelemetry>(), null))
                .ReturnsAsync(true);

            // will try to get C2D message
            LoRaDeviceClient.Setup(x => x.ReceiveAsync(It.IsAny<TimeSpan>())).ReturnsAsync((Message)null);

            // Will save the fcnt up/down to zero
            LoRaDeviceClient.Setup(x => x.UpdateReportedPropertiesAsync(It.Is<TwinCollection>((t) => IsTwinFcntZero(t))))
                .ReturnsAsync(true);

            using var cache = EmptyMemoryCache();
            using var loraDeviceCache = CreateDeviceCache(loraDevice);
            using var deviceRegistry = new LoRaDeviceRegistry(ServerConfiguration, cache, LoRaDeviceApi.Object, LoRaDeviceFactory, loraDeviceCache);

            // Send to message processor
            using var messageProcessor = new MessageDispatcher(
                ServerConfiguration,
                deviceRegistry,
                FrameCounterUpdateStrategyProvider);

            using var request = CreateWaitableRequest(TestUtils.GenerateTestRadioMetadata(), payload);
            messageProcessor.DispatchRequest(request);
            Assert.True(await request.WaitCompleteAsync());

            // Expectations
            // 1. Message was sent to IoT Hub
            LoRaDeviceClient.VerifyAll();
            LoRaDeviceApi.VerifyAll();

            // 3. Return is null (there is nothing to send downstream)
            Assert.Null(request.ResponseDownlink);
            Assert.True(request.ProcessingSucceeded);

            // 4. Frame counter up was updated
            Assert.Equal(payloadFCnt, loraDevice.FCntUp);
        }

        [Fact]
        public async Task ABP_From_Another_Gateway_Unconfirmed_Message_Should_Load_Device_Cache_And_Disconnect()
        {
            const string gateway1 = "gateway1";
            const string gateway2 = "gateway2";
            var simulatedDevice = new SimulatedDevice(TestDeviceInfo.CreateABPDevice(1, gatewayID: gateway1))
            {
                FrmCntUp = 9
            };

            LoRaDeviceApi.Setup(x => x.SearchByDevAddrAsync(simulatedDevice.DevAddr))
                .ReturnsAsync(new SearchDevicesResult(new IoTHubDeviceInfo(simulatedDevice.DevAddr, simulatedDevice.DevEUI, "1234") { GatewayId = gateway2 }.AsList()));

            using var cache = NewMemoryCache();
            using var deviceRegistry = new LoRaDeviceRegistry(ServerConfiguration, cache, LoRaDeviceApi.Object, LoRaDeviceFactory, DeviceCache);

            // Send to message processor
            using var messageProcessor = new MessageDispatcher(
                ServerConfiguration,
                deviceRegistry,
                FrameCounterUpdateStrategyProvider);

            var payload1 = simulatedDevice.CreateUnconfirmedDataUpMessage("1", fcnt: 10);
            using var request1 = CreateWaitableRequest(TestUtils.GenerateTestRadioMetadata(), payload1);
            messageProcessor.DispatchRequest(request1);
            Assert.True(await request1.WaitCompleteAsync());
            Assert.True(request1.ProcessingFailed);
            Assert.Equal(LoRaDeviceRequestFailedReason.BelongsToAnotherGateway, request1.ProcessingFailedReason);

            // Let loading finish
            await Task.Delay(50);

            // device should be cached
            Assert.True(DeviceCache.TryGetByDevEui(simulatedDevice.DevEUI, out var cachedDevice));

            var payload2 = simulatedDevice.CreateUnconfirmedDataUpMessage("2", fcnt: 11);
            using var request2 = CreateWaitableRequest(TestUtils.GenerateTestRadioMetadata(), payload2);
            messageProcessor.DispatchRequest(request2);
            Assert.True(await request2.WaitCompleteAsync());
            Assert.True(request2.ProcessingFailed);
            Assert.Equal(LoRaDeviceRequestFailedReason.BelongsToAnotherGateway, request2.ProcessingFailedReason);

            // Expectations
            // 1. we never loaded the twins for the device not belonging to us
            LoRaDeviceClient.Verify(x => x.GetTwinAsync(It.IsAny<CancellationToken>()), Times.Never);
            LoRaDeviceClient.Verify(x => x.EnsureConnected(), Times.Never);

            LoRaDeviceApi.VerifyAll();
            LoRaDeviceApi.Verify(x => x.SearchByDevAddrAsync(simulatedDevice.DevAddr), Times.Once());

            // 2. The device is registered
            Assert.Equal(1, DeviceCache.RegistrationCount(simulatedDevice.DevAddr));
        }

        [Fact]
        public async Task When_New_ABP_Device_Instance_Is_Created_Should_Increment_FCntDown()
        {
            var simulatedDevice = new SimulatedDevice(TestDeviceInfo.CreateABPDevice(1, gatewayID: ServerGatewayID));

            var iotHubDeviceInfo = new IoTHubDeviceInfo(simulatedDevice.LoRaDevice.DevAddr, simulatedDevice.LoRaDevice.DeviceID, "pk");
            LoRaDeviceApi.Setup(x => x.SearchByDevAddrAsync(It.IsNotNull<string>()))
                .ReturnsAsync(new SearchDevicesResult(iotHubDeviceInfo.AsList()));

            // device will:
            // - be initialized
            // - send event
            // - receive c2d
            LoRaDeviceClient.Setup(x => x.GetTwinAsync(CancellationToken.None))
                .ReturnsAsync(simulatedDevice.CreateABPTwin());
            LoRaDeviceClient.Setup(x => x.SendEventAsync(It.IsNotNull<LoRaDeviceTelemetry>(), null))
                .ReturnsAsync(true);
            LoRaDeviceClient.Setup(x => x.ReceiveAsync(It.IsNotNull<TimeSpan>()))
                .ReturnsAsync((Message)null);

            using var cache = NewMemoryCache();
            using var deviceRegistry = new LoRaDeviceRegistry(ServerConfiguration, cache, LoRaDeviceApi.Object, LoRaDeviceFactory, DeviceCache);

            // Send to message processor
            using var messageProcessor = new MessageDispatcher(
                ServerConfiguration,
                deviceRegistry,
                FrameCounterUpdateStrategyProvider);

            var payload = simulatedDevice.CreateUnconfirmedDataUpMessage("2", fcnt: 2);
            using var request = CreateWaitableRequest(TestUtils.GenerateTestRadioMetadata(), payload, constantElapsedTime: TimeSpan.FromMilliseconds(300));
            messageProcessor.DispatchRequest(request);
            Assert.True(await request.WaitCompleteAsync());
            Assert.True(request.ProcessingSucceeded);

            // Wait until loader updates the device cache
            await Task.Delay(50);

            Assert.Equal(1, DeviceCache.RegistrationCount(simulatedDevice.DevAddr));
            Assert.True(DeviceCache.TryGetForPayload(request.Payload, out var cachedDevice));
            Assert.True(cachedDevice.IsOurDevice);
            Assert.Equal(Constants.MaxFcntUnsavedDelta - 1U, cachedDevice.FCntDown);
            Assert.Equal(payload.GetFcnt(), (ushort)cachedDevice.FCntUp);

            // Device was searched by DevAddr
            LoRaDeviceApi.VerifyAll();

            // Device was created by factory
            LoRaDeviceClient.VerifyAll();
        }

        [Theory]
        [InlineData(0U, null, null)]
        [InlineData(0U, 1U, 1U)]
        [InlineData(0U, 100U, 20U)]
        [InlineData(1U, null, null)]
        [InlineData(1U, 1U, 1U)]
        [InlineData(1U, 100U, 20U)]
        public async Task When_ABP_New_Loaded_Device_With_Fcnt_1_Or_0_Should_Reset_Fcnt_And_Send_To_IotHub(
            uint payloadFcntUp,
            uint? deviceTwinFcntUp,
            uint? deviceTwinFcntDown)
        {
            var simulatedDevice = new SimulatedDevice(TestDeviceInfo.CreateABPDevice(1));

            var devEUI = simulatedDevice.LoRaDevice.DeviceID;
            var devAddr = simulatedDevice.LoRaDevice.DevAddr;

            // message will be sent
            LoRaDeviceTelemetry loRaDeviceTelemetry = null;
            LoRaDeviceClient.Setup(x => x.SendEventAsync(It.IsNotNull<LoRaDeviceTelemetry>(), null))
                .Callback<LoRaDeviceTelemetry, Dictionary<string, string>>((t, _) => loRaDeviceTelemetry = t)
                .ReturnsAsync(true);

            // C2D message will be checked
            LoRaDeviceClient.Setup(x => x.ReceiveAsync(It.IsNotNull<TimeSpan>()))
                .ReturnsAsync((Message)null);

            // twin will be loaded
            var initialTwin = new Twin();
            initialTwin.Properties.Desired[TwinProperty.DevEUI] = devEUI;
            initialTwin.Properties.Desired[TwinProperty.AppEUI] = simulatedDevice.LoRaDevice.AppEUI;
            initialTwin.Properties.Desired[TwinProperty.AppKey] = simulatedDevice.LoRaDevice.AppKey;
            initialTwin.Properties.Desired[TwinProperty.NwkSKey] = simulatedDevice.LoRaDevice.NwkSKey;
            initialTwin.Properties.Desired[TwinProperty.AppSKey] = simulatedDevice.LoRaDevice.AppSKey;
            initialTwin.Properties.Desired[TwinProperty.DevAddr] = devAddr;
            initialTwin.Properties.Desired[TwinProperty.GatewayID] = ServerConfiguration.GatewayID;
            initialTwin.Properties.Desired[TwinProperty.SensorDecoder] = simulatedDevice.LoRaDevice.SensorDecoder;
            if (deviceTwinFcntDown.HasValue)
                initialTwin.Properties.Reported[TwinProperty.FCntDown] = deviceTwinFcntDown.Value;
            if (deviceTwinFcntUp.HasValue)
                initialTwin.Properties.Reported[TwinProperty.FCntUp] = deviceTwinFcntUp.Value;

            LoRaDeviceClient.Setup(x => x.GetTwinAsync(CancellationToken.None)).ReturnsAsync(initialTwin);

            // twin will be updated with new fcnt
            uint? fcntUpSavedInTwin = null;
            uint? fcntDownSavedInTwin = null;

            var expectedToSaveTwin = deviceTwinFcntDown > 0 || deviceTwinFcntUp > 0;
            if (expectedToSaveTwin)
            {
                // Twin will be save (0, 0) only if it was not 0, 0
                LoRaDeviceClient.Setup(x => x.UpdateReportedPropertiesAsync(It.IsNotNull<TwinCollection>()))
                    .Callback<TwinCollection>((t) =>
                    {
                        fcntUpSavedInTwin = (uint)t[TwinProperty.FCntUp];
                        fcntDownSavedInTwin = (uint)t[TwinProperty.FCntDown];
                    })
                    .ReturnsAsync(true);
            }

            // device api will be searched for payload
            LoRaDeviceApi.Setup(x => x.SearchByDevAddrAsync(devAddr))
                .ReturnsAsync(new SearchDevicesResult(new IoTHubDeviceInfo(devAddr, devEUI, "abc").AsList()));

            using var cache = NewMemoryCache();
            using var deviceRegistry = new LoRaDeviceRegistry(ServerConfiguration, cache, LoRaDeviceApi.Object, LoRaDeviceFactory, DeviceCache);

            // Send to message processor
            using var messageDispatcher = new MessageDispatcher(
                ServerConfiguration,
                deviceRegistry,
                FrameCounterUpdateStrategyProvider);

            // sends unconfirmed message
            var unconfirmedMessagePayload = simulatedDevice.CreateUnconfirmedDataUpMessage("hello", fcnt: payloadFcntUp);
            using var request = CreateWaitableRequest(TestUtils.GenerateTestRadioMetadata(), unconfirmedMessagePayload);
            messageDispatcher.DispatchRequest(request);
            Assert.True(await request.WaitCompleteAsync());
            Assert.Null(request.ResponseDownlink);

            // Ensure that a telemetry was sent
            Assert.NotNull(loRaDeviceTelemetry);
            // Assert.Equal(msgPayload, loRaDeviceTelemetry.data);

            // Ensure that the device twins were saved
            if (expectedToSaveTwin)
            {
                Assert.NotNull(fcntDownSavedInTwin);
                Assert.NotNull(fcntUpSavedInTwin);
                Assert.Equal(0U, fcntDownSavedInTwin.Value);
                Assert.Equal(0U, fcntUpSavedInTwin.Value);
            }

            // Adding the loaded devices to the cache can take a while, give it time
            await Task.Delay(50);

            // verify that the device in device registry has correct properties and frame counters
            Assert.Equal(1, DeviceCache.RegistrationCount(devAddr));
            Assert.True(DeviceCache.TryGetForPayload(request.Payload, out var loRaDevice));
            Assert.Equal(devAddr, loRaDevice.DevAddr);
            Assert.Equal(devEUI, loRaDevice.DevEUI);
            Assert.True(loRaDevice.IsABP);
            Assert.Equal(payloadFcntUp, loRaDevice.FCntUp);
            Assert.Equal(0U, loRaDevice.FCntDown);
            if (payloadFcntUp == 0)
                Assert.False(loRaDevice.HasFrameCountChanges); // no changes
            else
                Assert.True(loRaDevice.HasFrameCountChanges); // there are pending changes (fcntUp 0 => 1)

            LoRaDeviceClient.VerifyAll();
            LoRaDeviceApi.VerifyAll();
        }
    }
}<|MERGE_RESOLUTION|>--- conflicted
+++ resolved
@@ -140,12 +140,8 @@
                 deviceRegistry,
                 FrameCounterUpdateStrategyProvider);
 
-<<<<<<< HEAD
-            using var request = CreateWaitableRequest(rxpk, useRealTimer: true);
+            using var request = CreateWaitableRequest(TestUtils.GenerateTestRadioMetadata(frequency: new Hertz(0)), payload, useRealTimer: true);
             request.SetRegion(null);
-=======
-            using var request = CreateWaitableRequest(TestUtils.GenerateTestRadioMetadata(frequency: new Hertz(0)), payload, useRealTimer: true);
->>>>>>> 5e8e620d
             messageProcessor.DispatchRequest(request);
             Assert.True(await request.WaitCompleteAsync());
 
