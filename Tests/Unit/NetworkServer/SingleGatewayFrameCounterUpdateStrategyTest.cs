// Copyright (c) Microsoft. All rights reserved.
// Licensed under the MIT license. See LICENSE file in the project root for full license information.

namespace LoRaWan.Tests.Unit.NetworkServer
{
<<<<<<< HEAD
    using System;
=======
    using System.Threading;
>>>>>>> 3f763c6c
    using System.Threading.Tasks;
    using LoRaWan.NetworkServer;
    using LoRaWan.Tests.Common;
    using Microsoft.Azure.Devices.Shared;
    using Moq;
    using Xunit;

    public sealed class SingleGatewayFrameCounterUpdateStrategyTest : IDisposable
    {
        private readonly Mock<ILoRaDeviceClient> deviceClient;
        private readonly ILoRaDeviceClientConnectionManager connectionManager;
        private readonly LoRaDevice device;

        public SingleGatewayFrameCounterUpdateStrategyTest()
        {
            this.deviceClient = new Mock<ILoRaDeviceClient>();
            this.connectionManager = new SingleDeviceConnectionManager(this.deviceClient.Object);
            this.device = new LoRaDevice(new DevAddr(1), "2", connectionManager);
        }

        public void Dispose()
        {
            this.device.Dispose();
            this.connectionManager.Dispose();
        }

        [Theory]
        [InlineData(0, 0)]
        [InlineData(10, 0)]
        [InlineData(0, 10)]
        [InlineData(22, 22)]
        public async Task When_Device_Has_No_Changes_To_Fcnt_Should_Not_Save_Changes(uint fcntDown, uint fcntUp)
        {
            var target = new SingleGatewayFrameCounterUpdateStrategy();

            this.device.SetFcntDown(fcntDown);
            this.device.SetFcntUp(fcntUp);
            this.device.AcceptFrameCountChanges();

            await target.SaveChangesAsync(this.device);

            this.deviceClient.VerifyAll();
        }

        [Theory]
        [InlineData(0)]
        [InlineData(9)]
        public async Task When_Device_Has_Up_To_9_Changes_In_Fcnt_Up_Should_Not_Save_Changes(uint startFcntUp)
        {
            var target = new SingleGatewayFrameCounterUpdateStrategy();

            this.device.SetFcntUp(startFcntUp);
            this.device.AcceptFrameCountChanges();

            for (uint i = 1; i <= 9; ++i)
            {
                this.device.SetFcntUp(i);
                await target.SaveChangesAsync(this.device);
            }

            this.deviceClient.VerifyAll();
        }

        [Theory]
        [InlineData(0)]
        [InlineData(9)]
        public async Task When_Device_Has_Up_To_9_Changes_In_Fcnt_Down_Should_Not_Save_Changes(uint startFcntDown)
        {
            var target = new SingleGatewayFrameCounterUpdateStrategy();

            this.device.SetFcntDown(startFcntDown);
            this.device.AcceptFrameCountChanges();

            for (var i = 1; i <= 9; ++i)
            {
                await target.NextFcntDown(this.device, 10);
                await target.SaveChangesAsync(this.device);
            }

            this.deviceClient.VerifyAll();
        }

        [Theory]
        [InlineData(10)]
        [InlineData(30)]
        [InlineData(1000)]
        public async Task When_Device_FcntUp_Change_Is_10_Or_More_Should_Save_Changes(uint fcntUp)
        {
            var target = new SingleGatewayFrameCounterUpdateStrategy();

            this.deviceClient.Setup(x => x.UpdateReportedPropertiesAsync(It.IsNotNull<TwinCollection>(), It.IsAny<CancellationToken>()))
                .ReturnsAsync(true)
                .Callback<TwinCollection, CancellationToken>((t, _) =>
                {
                    Assert.Equal(fcntUp, (uint)t[TwinProperty.FCntUp]);
                    Assert.Equal(0U, (uint)t[TwinProperty.FCntDown]);
                });

            this.device.SetFcntUp(fcntUp);
            await target.SaveChangesAsync(this.device);

            this.deviceClient.VerifyAll();
        }

        [Theory]
        [InlineData(0, 0)]
        [InlineData(9, 9)]
        [InlineData(9, 30)]
        [InlineData(10, 30)]
        public async Task When_Device_FcntDown_Change_Is_10_Or_More_Should_Save_Changes(uint startingFcntDown, uint startingFcntUp)
        {
            var target = new SingleGatewayFrameCounterUpdateStrategy();

            this.deviceClient.Setup(x => x.UpdateReportedPropertiesAsync(It.IsNotNull<TwinCollection>(), It.IsAny<CancellationToken>()))
                .ReturnsAsync(true)
                .Callback<TwinCollection, CancellationToken>((t, _) =>
                {
                    Assert.Equal(startingFcntDown + 10, (uint)t[TwinProperty.FCntDown]);
                    Assert.Equal(startingFcntUp, (uint)t[TwinProperty.FCntUp]);
                });

            this.device.SetFcntUp(startingFcntUp);
            this.device.SetFcntDown(startingFcntDown);
            this.device.AcceptFrameCountChanges();

            for (var i = 1; i <= 15; i++)
            {
                await target.NextFcntDown(this.device, startingFcntUp + 1);
                await target.SaveChangesAsync(this.device);
            }

            this.deviceClient.VerifyAll();
        }

        [Fact]
        public async Task When_Device_With_0_As_Fcnt_Is_Loaded_Reset_Should_Not_Save_Reported_Properties()
        {
            var target = new SingleGatewayFrameCounterUpdateStrategy();

            await target.ResetAsync(this.device, 1, string.Empty);
            Assert.False(this.device.HasFrameCountChanges);
            this.deviceClient.VerifyAll();
        }
    }
}<|MERGE_RESOLUTION|>--- conflicted
+++ resolved
@@ -3,11 +3,8 @@
 
 namespace LoRaWan.Tests.Unit.NetworkServer
 {
-<<<<<<< HEAD
     using System;
-=======
     using System.Threading;
->>>>>>> 3f763c6c
     using System.Threading.Tasks;
     using LoRaWan.NetworkServer;
     using LoRaWan.Tests.Common;
