// Copyright (c) Microsoft. All rights reserved.
// Licensed under the MIT license. See LICENSE file in the project root for full license information.

namespace LoRaWan.Tests.Unit.NetworkServer
{
    using System;
    using System.Linq;
    using System.Net.NetworkInformation;
    using System.Net.WebSockets;
    using System.Text;
    using System.Threading;
    using System.Threading.Tasks;
    using Common;
    using global::LoRaTools.LoRaMessage;
    using global::LoRaTools.LoRaPhysical;
    using global::LoRaTools.Regions;
    using LoRaWan.NetworkServer;
    using LoRaWan.NetworkServer.BasicsStation;
    using LoRaWan.NetworkServer.BasicsStation.Processors;
    using Microsoft.AspNetCore.Http;
    using Microsoft.AspNetCore.Routing;
    using Microsoft.Extensions.Logging;
    using Moq;
    using Xunit;

    public class LnsProtocolMessageProcessorTests
    {
        private readonly Mock<IBasicsStationConfigurationService> basicsStationConfigurationMock;
        private readonly Mock<IMessageDispatcher> messageDispatcher;
        private readonly Mock<IPacketForwarder> packetForwarder;
        private readonly LnsProtocolMessageProcessor lnsMessageProcessorMock;
        private readonly Mock<WebSocket> socketMock;
        private readonly Mock<HttpContext> httpContextMock;
        private readonly MockSequence receiveSequence = new();

        public LnsProtocolMessageProcessorTests()
        {
            var loggerMock = Mock.Of<ILogger<LnsProtocolMessageProcessor>>();
            this.socketMock = new Mock<WebSocket>();
            this.httpContextMock = new Mock<HttpContext>();
            this.basicsStationConfigurationMock = new Mock<IBasicsStationConfigurationService>();
            _ = this.basicsStationConfigurationMock.Setup(m => m.GetRegionAsync(It.IsAny<StationEui>(), It.IsAny<CancellationToken>()))
                                          .Returns(Task.FromResult(RegionManager.EU868));
            this.messageDispatcher = new Mock<IMessageDispatcher>();
            this.packetForwarder = new Mock<IPacketForwarder>();

            this.lnsMessageProcessorMock = new LnsProtocolMessageProcessor(this.basicsStationConfigurationMock.Object,
                                                                           new WebSocketWriterRegistry<StationEui, string>(Mock.Of<ILogger<WebSocketWriterRegistry<StationEui, string>>>(), null),
                                                                           this.packetForwarder.Object,
                                                                           this.messageDispatcher.Object,
<<<<<<< HEAD
                                                                           loggerMock,
                                                                           new RegistryMetricTagBag(),
=======
                                                                           upstreamDeduplicationMock.Object,
                                                                           joinRequestDeduplicationMock.Object,
                                                                           loggerMock, new RegistryMetricTagBag(new NetworkServerConfiguration { GatewayID = "foogateway" }),
                                                                           // Do not pass meter since metric testing will be unreliable due to interference from test classes running in parallel.
>>>>>>> 39810857
                                                                           null);
        }

        [Fact]
        public async Task CloseSocketAsync_WhenOpenSocket_ShouldClose()
        {
            // arrange
            this.socketMock.Setup(x => x.State).Returns(WebSocketState.Open);

            // act
            await this.lnsMessageProcessorMock.CloseSocketAsync(this.socketMock.Object, CancellationToken.None);

            // assert
            this.socketMock.Verify(x => x.CloseAsync(WebSocketCloseStatus.NormalClosure, nameof(WebSocketCloseStatus.NormalClosure), It.IsAny<CancellationToken>()));
        }

        [Fact]
        public async Task CloseSocketAsync_WhenNonOpenSocket_ShouldNotClose()
        {
            // arrange
            this.socketMock.Setup(x => x.State).Returns(WebSocketState.Closed);

            // act
            await this.lnsMessageProcessorMock.CloseSocketAsync(this.socketMock.Object, CancellationToken.None);

            // assert
            this.socketMock.Verify(x => x.CloseAsync(WebSocketCloseStatus.NormalClosure, nameof(WebSocketCloseStatus.NormalClosure), It.IsAny<CancellationToken>()), Times.Never);
        }

        [Fact]
        public async Task ProcessIncomingRequestAsync_ShouldNotProcess_NonWebsocketRequests()
        {
            // mocking a non-websocket request
            _ = SetupWebSocketConnection(isWebSocketRequest: false);

            // providing a mocked HttpResponse so that it's possible to verify stubbed properties
            InitializeHttpContextMockWithHttpResponse();

            // act
            await this.lnsMessageProcessorMock.ProcessIncomingRequestAsync(this.httpContextMock.Object,
                                                                           delegate { return Task.CompletedTask; },
                                                                           CancellationToken.None);

            // assert
            Assert.Equal(400, this.httpContextMock.Object.Response.StatusCode);
        }

        [Fact]
        public async Task ProcessIncomingRequestAsync_Should_Handle_OperationCanceledException()
        {
            // arrange
            _ = SetupWebSocketConnection(isWebSocketRequest: true);
            InitializeHttpContextMockWithHttpResponse();
            _ = this.socketMock.Setup(ws => ws.CloseAsync(WebSocketCloseStatus.NormalClosure, It.IsAny<string>(), It.IsAny<CancellationToken>()))
                               .Throws(new OperationCanceledException("websocketexception", new WebSocketException(WebSocketError.ConnectionClosedPrematurely)));

            // act
            var ex =
                await Record.ExceptionAsync(() =>
                    this.lnsMessageProcessorMock.ProcessIncomingRequestAsync(this.httpContextMock.Object,
                                                                             delegate { return Task.CompletedTask; },
                                                                             CancellationToken.None));

            // assert
            Assert.Null(ex);
        }

        [Fact]
        public async Task ProcessIncomingRequestAsync_ShouldProcess_WebsocketRequests()
        {
            // arrange
            var httpContextMock = new Mock<HttpContext>();

            // mocking a websocket request
            var webSocketsManager = SetupWebSocketConnection(isWebSocketRequest: true);
            // initially the WebSocketState is Open
            this.socketMock.Setup(x => x.State).Returns(WebSocketState.Open);
            // when the CloseAsync is invoked, the State should be set to Closed (useful for verifying later on)
            this.socketMock.Setup(x => x.CloseAsync(It.IsAny<WebSocketCloseStatus>(), It.IsAny<string>(), It.IsAny<CancellationToken>()))
                         .Callback<WebSocketCloseStatus, string, CancellationToken>((wscs, reason, c) =>
                         {
                             this.socketMock.Setup(x => x.State).Returns(WebSocketState.Closed);
                             this.socketMock.Setup(x => x.CloseStatus).Returns(wscs);
                             this.socketMock.Setup(x => x.CloseStatusDescription).Returns(reason);
                         });
            SetupSocketReceiveAsync(MessageFormat.Text, "test");
            httpContextMock.Setup(m => m.WebSockets).Returns(webSocketsManager.Object);

            // this is needed for logging the Basic Station (caller) remote ip address
            var connectionInfo = new Mock<ConnectionInfo>();
            connectionInfo.Setup(c => c.RemoteIpAddress).Returns(System.Net.IPAddress.Loopback);
            httpContextMock.Setup(m => m.Connection).Returns(connectionInfo.Object);

            // act and assert
            await this.lnsMessageProcessorMock.ProcessIncomingRequestAsync(httpContextMock.Object,
                                                                           delegate { return Task.CompletedTask; },
                                                                           CancellationToken.None);

            // assert that websocket is closed, as the input string was verified through local function handler
            Assert.Equal(WebSocketState.Closed, this.socketMock.Object.State);
            Assert.Equal(WebSocketCloseStatus.NormalClosure, this.socketMock.Object.CloseStatus);
        }

        private Mock<WebSocketManager> SetupWebSocketConnection(bool isWebSocketRequest)
        {
            var webSocketsManager = new Mock<WebSocketManager>();
            _ = webSocketsManager.SetupGet(x => x.IsWebSocketRequest).Returns(isWebSocketRequest);
            _ = this.httpContextMock.SetupGet(m => m.WebSockets).Returns(webSocketsManager.Object);

            if (isWebSocketRequest)
            {
                _ = webSocketsManager.Setup(x => x.AcceptWebSocketAsync()).ReturnsAsync(this.socketMock.Object);
                _ = this.httpContextMock.Setup(x => x.Connection).Returns(new Mock<ConnectionInfo>().Object);
            }

            return webSocketsManager;
        }

        private void InitializeHttpContextMockWithHttpResponse()
        {
            var httpResponseMock = new Mock<HttpResponse>();
            _ = httpResponseMock.SetupAllProperties();
            _ = this.httpContextMock.Setup(m => m.Response).Returns(httpResponseMock.Object);
        }

        [Theory]
        [InlineData(true, true)]
        [InlineData(false, false)]
        [InlineData(true, false)]
        [InlineData(false, true)]
        public async Task InternalHandleDiscoveryAsync_ShouldSendProperJson(bool isHttps, bool isValidNic)
        {
            // arrange
            InitializeConfigurationServiceMock();

            // mocking localIpAddress
            var connectionInfoMock = new Mock<ConnectionInfo>();
            // this is going to select the network interface with most bytes received / sent
            // this should correspond to the real ethernet/wifi interface on the machine
            var firstNic = isValidNic ? NetworkInterface.GetAllNetworkInterfaces()
                                                        .OrderByDescending(x => x.GetIPv4Statistics().BytesReceived + x.GetIPv4Statistics().BytesSent)
                                                        .FirstOrDefault()
                                      : null;
            if (firstNic is not null)
            {
                var firstNicIp = firstNic.GetIPProperties().UnicastAddresses.First().Address;
                connectionInfoMock.SetupGet(ci => ci.LocalIpAddress).Returns(firstNicIp);
                this.httpContextMock.Setup(h => h.Connection).Returns(connectionInfoMock.Object);
            }
            else
            {
                connectionInfoMock.SetupGet(ci => ci.LocalIpAddress).Returns(new System.Net.IPAddress(new byte[] { 192, 168, 1, 10 }));
                this.httpContextMock.Setup(h => h.Connection).Returns(connectionInfoMock.Object);
            }

            var mockHttpRequest = new Mock<HttpRequest>();
            mockHttpRequest.SetupGet(x => x.Host).Returns(new HostString("localhost", 1234));
            mockHttpRequest.SetupGet(x => x.IsHttps).Returns(isHttps);
            this.httpContextMock.Setup(h => h.Request).Returns(mockHttpRequest.Object);

            SetupSocketReceiveAsync(@"{ router: 'b827:ebff:fee1:e39a' }");

            // intercepting the SendAsync to verify that what we sent is actually what we expected
            var sentString = string.Empty;
            this.socketMock.Setup(x => x.SendAsync(It.IsAny<ArraySegment<byte>>(), It.IsAny<WebSocketMessageType>(), It.IsAny<bool>(), It.IsAny<CancellationToken>()))
                           .Callback<ArraySegment<byte>, WebSocketMessageType, bool, CancellationToken>((message, type, end, _) =>
                           {
                               sentString = Encoding.UTF8.GetString(message);
                               Assert.Equal(WebSocketMessageType.Text, type);
                               Assert.True(end);
                           });

            var muxs = Id6.Format(firstNic?.GetPhysicalAddress().Convert48To64() ?? 0, Id6.FormatOptions.FixedWidth);
            var expectedString = @$"{{""router"":""b827:ebff:fee1:e39a"",""muxs"":""{muxs}"",""uri"":""{(isHttps ? "wss" : "ws")}://localhost:1234{BasicsStationNetworkServer.DataEndpoint}/B8-27-EB-FF-FE-E1-E3-9A""}}";

            // act
            await this.lnsMessageProcessorMock.InternalHandleDiscoveryAsync(this.httpContextMock.Object, this.socketMock.Object, CancellationToken.None);

            // assert
            Assert.Equal(expectedString, sentString);
        }

        [Fact]
        public async Task InternalHandleDataAsync_ShouldSendExpectedJsonResponseType_ForVersionMessage()
        {
            // arrange
            var expectedSubstring = @"""msgtype"":""router_config""";
            InitializeConfigurationServiceMock();
            SetDataPathParameter();

            SetupSocketReceiveAsync(@"{ msgtype: 'version', station: 'stationName' }");

            // intercepting the SendAsync to verify that what we sent is actually what we expected
            var sentString = string.Empty;
            this.socketMock.Setup(x => x.SendAsync(It.IsAny<ArraySegment<byte>>(), It.IsAny<WebSocketMessageType>(), It.IsAny<bool>(), It.IsAny<CancellationToken>()))
                           .Callback<ArraySegment<byte>, WebSocketMessageType, bool, CancellationToken>((message, type, end, _) =>
                           {
                               sentString = Encoding.UTF8.GetString(message);
                               Assert.Equal(WebSocketMessageType.Text, type);
                               Assert.True(end);
                           });

            // act
            await this.lnsMessageProcessorMock.InternalHandleDataAsync(this.httpContextMock.Object.Request.RouteValues,
                                                                       this.socketMock.Object,
                                                                       CancellationToken.None);

            // assert
            Assert.Contains(expectedSubstring, sentString, StringComparison.Ordinal);
        }


        [Theory]
        [InlineData(LnsMessageType.ProprietaryDataFrame)]
        [InlineData(LnsMessageType.MulticastSchedule)]
        [InlineData(LnsMessageType.RemoteShell)]
        [InlineData(LnsMessageType.RunCommand)]
        [InlineData(LnsMessageType.TimeSync)]
        internal async Task InternalHandleDataAsync_ShouldNotThrow_OnNonHandledMessageTypes(LnsMessageType lnsMessageType)
        {
            // arrange
            InitializeConfigurationServiceMock();
            SetDataPathParameter();

            SetupSocketReceiveAsync($@"{{ msgtype: '{lnsMessageType.ToBasicStationString()}' }}");

            // act and assert
            // (it's important that it does not throw)
            await this.lnsMessageProcessorMock.InternalHandleDataAsync(this.httpContextMock.Object.Request.RouteValues,
                                                                       this.socketMock.Object,
                                                                       CancellationToken.None);
        }

        private static Rxpk GetExpectedRxpk()
        {
            var radioMetadataUpInfo = new RadioMetadataUpInfo(0, 68116944405337035, 0, -53, (float)8.25);
            var radioMetadata = new RadioMetadata(new DataRate(5), new Hertz(868300000), radioMetadataUpInfo);
            return new BasicStationToRxpk(radioMetadata, RegionManager.EU868);
        }

        private static bool AreRxpkEqual(Rxpk subject, Rxpk other) =>
            subject.Chan == other.Chan
            && subject.Codr == other.Codr
            && subject.Data == other.Data
            && subject.Datr == other.Datr
            && subject.Freq == other.Freq
            && subject.Lsnr == other.Lsnr
            && subject.Modu == other.Modu
            && subject.RequiredSnr == other.RequiredSnr
            && subject.Rfch == other.Rfch
            && subject.Rssi == other.Rssi
            && subject.Size == other.Size
            && subject.Stat == other.Stat
            && subject.Time == other.Time
            && subject.Tmms == other.Tmms
            && subject.Tmst == other.Tmst;

        [Fact]
        public async Task InternalHandleDataAsync_ShouldProperlyCreateLoraPayloadForUpdfRequest()
        {
            // arrange
            var message = JsonUtil.Strictify(@"{'msgtype':'updf','MHdr':128,'DevAddr':50244358,'FCtrl':0,'FCnt':1,'FOpts':'','FPort':8,'FRMPayload':'CB',
                                                'MIC':45234788,'RefTime':0.000000,'DR':5,'Freq':868300000,'upinfo':{'rctx':0,'xtime':68116944405337035,
                                                'gpstime':0,'fts':-1,'rssi':-53,'snr':8.25,'rxtime':1636131701.731686}}");
            var expectedRxpk = GetExpectedRxpk();
            var expectedMhdr = new byte[] { 128 };
            var expectedDevAddr = new byte[] { 2, 254, 171, 6 };
            var expectedMic = new byte[] { 100, 58, 178, 2 };
            SetDataPathParameter();
            SetupSocketReceiveAsync(message);

            // intercepting messageDispatcher
            LoRaRequest loRaRequest = null;
            this.messageDispatcher.Setup(m => m.DispatchRequest(It.IsAny<LoRaRequest>()))
                                  .Callback<LoRaRequest>((req) => loRaRequest = req);

            // act
            await this.lnsMessageProcessorMock.InternalHandleDataAsync(this.httpContextMock.Object.Request.RouteValues,
                                                                       this.socketMock.Object,
                                                                       CancellationToken.None);

            // assert
            Assert.NotNull(loRaRequest);
            Assert.True(AreRxpkEqual(loRaRequest.Rxpk, expectedRxpk));
            Assert.Equal(expectedDevAddr, loRaRequest.Payload.DevAddr.Span.ToArray());
            Assert.Equal(LoRaMessageType.ConfirmedDataUp, loRaRequest.Payload.LoRaMessageType);
            Assert.Equal(expectedMhdr, loRaRequest.Payload.Mhdr.Span.ToArray());
            Assert.Equal(expectedMic, loRaRequest.Payload.Mic.Span.ToArray());
            Assert.Equal(packetForwarder.Object, loRaRequest.PacketForwarder);
            Assert.Equal(RegionManager.EU868, loRaRequest.Region);
        }

        [Fact]
        public async Task InternalHandleDataAsync_ShouldProperlyCreateLoraPayloadForJoinRequest()
        {
            // arrange
            var message = JsonUtil.Strictify(@"{'msgtype':'jreq','MHdr':0,'JoinEui':'47-62-78-C8-E5-D2-C4-B5','DevEui':'85-27-C1-DF-EE-A4-16-9E',
                                                'DevNonce':54360,'MIC':-1056607131,'RefTime':0.000000,'DR':5,'Freq':868300000,'upinfo':{'rctx':0,
                                                'xtime':68116944405337035,'gpstime':0,'fts':-1,'rssi':-53,'snr':8.25,'rxtime':1636131701.731686}}");
            var expectedRxpk = GetExpectedRxpk();
            var expectedMhdr = new byte[] { 0 };
            var expectedMic = new byte[] { 101, 116, 5, 193 };
            var expectedAppEui = new byte[] { 181, 196, 210, 229, 200, 120, 98, 71 };
            var expectedDevEui = new byte[] { 158, 22, 164, 238, 223, 193, 39, 133 };
            var expectedDevNonce = new byte[] { 88, 212 };
            SetDataPathParameter();
            SetupSocketReceiveAsync(message);

            // intercepting messageDispatcher
            LoRaRequest loRaRequest = null;
            this.messageDispatcher.Setup(m => m.DispatchRequest(It.IsAny<LoRaRequest>()))
                                  .Callback<LoRaRequest>((req) => loRaRequest = req);

            // act
            await this.lnsMessageProcessorMock.InternalHandleDataAsync(this.httpContextMock.Object.Request.RouteValues,
                                                                       this.socketMock.Object,
                                                                       CancellationToken.None);

            // assert
            Assert.NotNull(loRaRequest);
            Assert.True(AreRxpkEqual(loRaRequest.Rxpk, expectedRxpk));
            Assert.IsType<LoRaPayloadJoinRequestLns>(loRaRequest.Payload);
            Assert.Equal(LoRaMessageType.JoinRequest, loRaRequest.Payload.LoRaMessageType);
            Assert.Equal(expectedMhdr, loRaRequest.Payload.Mhdr.Span.ToArray());
            Assert.Equal(expectedMic, loRaRequest.Payload.Mic.Span.ToArray());
            Assert.Equal(expectedAppEui, ((LoRaPayloadJoinRequestLns)loRaRequest.Payload).AppEUI.Span.ToArray());
            Assert.Equal(expectedDevEui, ((LoRaPayloadJoinRequestLns)loRaRequest.Payload).DevEUI.Span.ToArray());
            Assert.Equal(expectedDevNonce, ((LoRaPayloadJoinRequestLns)loRaRequest.Payload).DevNonce.Span.ToArray());
            Assert.Equal(packetForwarder.Object, loRaRequest.PacketForwarder);
            Assert.Equal(RegionManager.EU868, loRaRequest.Region);
        }

        [Theory]
        [InlineData("dnmsg")]
        [InlineData("router_config")]
        public async Task InternalHandleDataAsync_ShouldThrow_OnNotExpectedMessageTypes(string msgtype)
        {
            // arrange
            SetDataPathParameter();
            SetupSocketReceiveAsync($@"{{ msgtype: '{msgtype}' }}");

            // act + assert
            await Assert.ThrowsAsync<NotSupportedException>(() => this.lnsMessageProcessorMock.InternalHandleDataAsync(this.httpContextMock.Object.Request.RouteValues,
                                                                                                                       this.socketMock.Object,
                                                                                                                       CancellationToken.None));
        }

        [Fact]
        public async Task InternalHandleDataAsync_Should_Rethrow_If_Value_Not_Present()
        {
            // arrange
            this.httpContextMock.SetupGet(h => h.Request).Returns(() => new DefaultHttpContext().Request);

            // act + assert
            await Assert.ThrowsAsync<InvalidOperationException>(() =>
                this.lnsMessageProcessorMock.InternalHandleDataAsync(this.httpContextMock.Object.Request.RouteValues,
                                                                     this.socketMock.Object,
                                                                     CancellationToken.None));
        }

        private void InitializeConfigurationServiceMock() =>
            this.basicsStationConfigurationMock.Setup(bcs => bcs.GetRouterConfigMessageAsync(It.IsAny<StationEui>(), It.IsAny<CancellationToken>()))
                                               .Returns(Task.FromResult(@"{""msgtype"":""router_config"",...}"));

        private void SetDataPathParameter(StationEui stationEui = default) =>
            this.httpContextMock.SetupGet(h => h.Request).Returns(() =>
            {
                var httpContext = new DefaultHttpContext();
                httpContext.Request.RouteValues = new RouteValueDictionary
                {
                    [BasicsStationNetworkServer.RouterIdPathParameterName] = stationEui
                };
                return httpContext.Request;
            });

        private enum MessageFormat { Json, Text };

        private void SetupSocketReceiveAsync(params string[] jsonMessages) =>
            SetupSocketReceiveAsync(MessageFormat.Json, jsonMessages);

        private void SetupSocketReceiveAsync(MessageFormat format, params string[] messages)
        {
            foreach (var bytes in from m in messages
                                  select format == MessageFormat.Json ? JsonUtil.Strictify(m) : m into m
                                  select Encoding.UTF8.GetBytes(m))
            {
                this.socketMock
                    .InSequence(receiveSequence)
                    .Setup(x => x.ReceiveAsync(It.IsAny<Memory<byte>>(), It.IsAny<CancellationToken>()))
                    .Callback<Memory<byte>, CancellationToken>((destination, _) => bytes.CopyTo(destination))
                    .ReturnsAsync(new ValueWebSocketReceiveResult(bytes.Length, WebSocketMessageType.Text, true));
            }

            this.socketMock
                .InSequence(receiveSequence)
                .Setup(x => x.ReceiveAsync(It.IsAny<Memory<byte>>(), It.IsAny<CancellationToken>()))
                .ReturnsAsync(new ValueWebSocketReceiveResult(0, WebSocketMessageType.Close, true));
        }
    }
}<|MERGE_RESOLUTION|>--- conflicted
+++ resolved
@@ -48,15 +48,9 @@
                                                                            new WebSocketWriterRegistry<StationEui, string>(Mock.Of<ILogger<WebSocketWriterRegistry<StationEui, string>>>(), null),
                                                                            this.packetForwarder.Object,
                                                                            this.messageDispatcher.Object,
-<<<<<<< HEAD
                                                                            loggerMock,
-                                                                           new RegistryMetricTagBag(),
-=======
-                                                                           upstreamDeduplicationMock.Object,
-                                                                           joinRequestDeduplicationMock.Object,
-                                                                           loggerMock, new RegistryMetricTagBag(new NetworkServerConfiguration { GatewayID = "foogateway" }),
+                                                                           new RegistryMetricTagBag(new NetworkServerConfiguration { GatewayID = "foogateway" }),
                                                                            // Do not pass meter since metric testing will be unreliable due to interference from test classes running in parallel.
->>>>>>> 39810857
                                                                            null);
         }
 
