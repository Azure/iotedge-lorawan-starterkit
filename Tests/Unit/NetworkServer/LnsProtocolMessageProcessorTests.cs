--- conflicted
+++ resolved
@@ -298,13 +298,8 @@
                                                 'gpstime':0,'fts':-1,'rssi':-53,'snr':8.25,'rxtime':1636131701.731686}}");
             var expectedRadioMetadata = GetExpectedRadioMetadata();
             var expectedMhdr = new byte[] { 128 };
-<<<<<<< HEAD
-            var expectedDevAddr = new byte[] { 2, 254, 171, 6 };
+            var expectedDevAddr = new DevAddr(50244358);
             var expectedMic = Mic.Read(new byte[] { 100, 58, 178, 2 });
-=======
-            var expectedDevAddr = new DevAddr(50244358);
-            var expectedMic = new byte[] { 100, 58, 178, 2 };
->>>>>>> b547ca37
             SetDataPathParameter();
             SetupSocketReceiveAsync(message);
 
