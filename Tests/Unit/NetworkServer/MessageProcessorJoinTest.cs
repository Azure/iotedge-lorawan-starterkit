// Copyright (c) Microsoft. All rights reserved.
// Licensed under the MIT license. See LICENSE file in the project root for full license information.

namespace LoRaWan.Tests.Unit.NetworkServer
{
    using System;
    using System.Collections.Generic;
    using System.Threading;
    using System.Threading.Tasks;
    using global::LoRaTools.LoRaMessage;
    using global::LoRaTools.Regions;
    using LoRaWan.NetworkServer;
    using LoRaWan.Tests.Common;
    using Microsoft.Azure.Devices.Client;
    using Microsoft.Azure.Devices.Shared;
    using Microsoft.Extensions.Caching.Memory;
    using Microsoft.Extensions.Logging.Abstractions;
    using Moq;
    using Xunit;
    using Xunit.Abstractions;
    using static LoRaWan.DataRateIndex;
    using static LoRaWan.RxDelay;

    public class MessageProcessorJoinTest : MessageProcessorTestBase
    {
        public MessageProcessorJoinTest(ITestOutputHelper testOutputHelper) : base(testOutputHelper) { }

        [Fact]
        public async Task When_Device_Is_Not_Found_In_Api_Should_Return_Null()
        {
            var simulatedDevice = new SimulatedDevice(TestDeviceInfo.CreateOTAADevice(1, gatewayID: ServerConfiguration.GatewayID));
            var joinRequest = simulatedDevice.CreateJoinRequest();

            var devEui = simulatedDevice.LoRaDevice.DevEui;

            var loRaDeviceRegistryMock = new Mock<ILoRaDeviceRegistry>(MockBehavior.Strict);
            loRaDeviceRegistryMock.Setup(x => x.RegisterDeviceInitializer(It.IsNotNull<ILoRaDeviceInitializer>()));
            loRaDeviceRegistryMock.Setup(x => x.GetDeviceForJoinRequestAsync(devEui, joinRequest.DevNonce))
                .ReturnsAsync(() => null);

            // Send to message processor
            using var messageProcessor = new MessageDispatcher(
                ServerConfiguration,
                loRaDeviceRegistryMock.Object,
                FrameCounterUpdateStrategyProvider);

            using var request = CreateWaitableRequest(TestUtils.GenerateTestRadioMetadata(), joinRequest);
            messageProcessor.DispatchRequest(request);
            Assert.True(await request.WaitCompleteAsync());
            Assert.Null(request.ResponseDownlink);

            loRaDeviceRegistryMock.VerifyAll();

            loRaDeviceRegistryMock.Setup(dr => dr.Dispose());
            LoRaDeviceClient.Setup(ldc => ldc.Dispose());
        }

        [Fact]
        public async Task When_Device_Is_Found_In_Api_Should_Update_Twin_And_Return()
        {
            var simulatedDevice = new SimulatedDevice(TestDeviceInfo.CreateOTAADevice(1, gatewayID: ServerConfiguration.GatewayID));
            simulatedDevice.LoRaDevice.NwkSKey = null;
            simulatedDevice.LoRaDevice.AppSKey = null;

            var joinRequest = simulatedDevice.CreateJoinRequest();

            // this former join request is just to set the loradevice cache to another devnonce.
            _ = simulatedDevice.CreateJoinRequest();

            var devEui = simulatedDevice.LoRaDevice.DevEui;

            LoRaDeviceApi.Setup(x => x.SearchAndLockForJoinAsync(It.IsNotNull<string>(), devEui, joinRequest.DevNonce))
                         .ReturnsAsync(new SearchDevicesResult(new IoTHubDeviceInfo(null, devEui, "123") { GatewayId = ServerConfiguration.GatewayID }.AsList()));

            // Ensure that the device twin was updated
            LoRaDeviceClient.Setup(x => x.UpdateReportedPropertiesAsync(It.Is<TwinCollection>((t) =>
                t.Contains(TwinProperty.DevAddr) && t.Contains(TwinProperty.FCntDown)), It.IsAny<CancellationToken>()))
                .ReturnsAsync(true);

            LoRaDeviceClient.Setup(x => x.GetTwinAsync(CancellationToken.None))
                .ReturnsAsync(simulatedDevice.CreateOTAATwin());

            using var cache = NewMemoryCache();
            using var deviceRegistry = new LoRaDeviceRegistry(ServerConfiguration, cache, LoRaDeviceApi.Object, LoRaDeviceFactory, DeviceCache);

            // Send to message processor
            using var messageProcessor = new MessageDispatcher(
                ServerConfiguration,
                deviceRegistry,
                FrameCounterUpdateStrategyProvider);

            using var request = CreateWaitableRequest(TestUtils.GenerateTestRadioMetadata(), joinRequest);
            messageProcessor.DispatchRequest(request);
            Assert.True(await request.WaitCompleteAsync());
            Assert.NotNull(request.ResponseDownlink);
            Assert.Single(PacketForwarder.DownlinkMessages);

            var downlinkMessage = PacketForwarder.DownlinkMessages[0];
            var joinAccept = new LoRaPayloadJoinAccept(downlinkMessage.Data, simulatedDevice.AppKey.Value);

            Assert.Equal(1, DeviceCache.RegistrationCount(joinAccept.DevAddr));
            Assert.True(DeviceCache.TryGetByDevEui(devEui, out var loRaDevice));
            Assert.Equal(joinAccept.DevAddr, loRaDevice.DevAddr);

            // Device properties were set with the computes values of the join operation
            Assert.Equal(joinAccept.AppNonce, loRaDevice.AppNonce);
            Assert.NotNull(loRaDevice.NwkSKey);
            Assert.NotNull(loRaDevice.AppSKey);
            Assert.True(loRaDevice.IsOurDevice);

            // Device frame counts were reset
            Assert.Equal(0U, loRaDevice.FCntDown);
            Assert.Equal(0U, loRaDevice.FCntUp);
            Assert.False(loRaDevice.HasFrameCountChanges);

            // Twin property were updated
            LoRaDeviceClient.VerifyAll();
            LoRaDeviceApi.VerifyAll();
        }

        [Fact]
        public async Task When_Api_Takes_Too_Long_Should_Return_Null()
        {
            var simulatedDevice = new SimulatedDevice(TestDeviceInfo.CreateOTAADevice(1, gatewayID: ServerConfiguration.GatewayID));
            var joinRequest = simulatedDevice.CreateJoinRequest();

            using var loRaDevice = CreateLoRaDevice(simulatedDevice);
            loRaDevice.SetFcntDown(10);
            loRaDevice.SetFcntUp(20);

            var devEui = simulatedDevice.LoRaDevice.DevEui;

            var loRaDeviceRegistryMock = new Mock<ILoRaDeviceRegistry>(MockBehavior.Loose);
            loRaDeviceRegistryMock.Setup(x => x.RegisterDeviceInitializer(It.IsNotNull<ILoRaDeviceInitializer>()));
            loRaDeviceRegistryMock.Setup(x => x.GetDeviceForJoinRequestAsync(devEui, joinRequest.DevNonce))
                .ReturnsAsync(loRaDevice);

            // Send to message processor
            using var messageProcessor = new MessageDispatcher(
                ServerConfiguration,
                loRaDeviceRegistryMock.Object,
                FrameCounterUpdateStrategyProvider);

            using var request = CreateWaitableRequest(TestUtils.GenerateTestRadioMetadata(), joinRequest, constantElapsedTime: TimeSpan.FromSeconds(7));
            messageProcessor.DispatchRequest(request);
            Assert.True(await request.WaitCompleteAsync());
            Assert.Null(request.ResponseDownlink);
            Assert.Empty(PacketForwarder.DownlinkMessages);
            Assert.Equal(LoRaDeviceRequestFailedReason.ReceiveWindowMissed, request.ProcessingFailedReason);

            // Device frame counts were not modified
            Assert.Equal(10U, loRaDevice.FCntDown);
            Assert.Equal(20U, loRaDevice.FCntUp);

            // Twin property were updated
            LoRaDeviceClient.VerifyAll();
            loRaDeviceRegistryMock.VerifyAll();
            LoRaDeviceApi.VerifyAll();

            LoRaDeviceClient.Setup(ldc => ldc.Dispose());
        }

        [Fact]
        public async Task When_Mic_Check_Fails_Join_Process_Should_Fail()
        {
            var simulatedDevice = new SimulatedDevice(TestDeviceInfo.CreateOTAADevice(1, gatewayID: ServerConfiguration.GatewayID));
            var wrongAppKey = TestKeys.CreateAppKey(0x3000000, 0x30000);

            var joinRequest = simulatedDevice.CreateJoinRequest(wrongAppKey);

            using var loRaDevice = CreateLoRaDevice(simulatedDevice);
            loRaDevice.SetFcntDown(10);
            loRaDevice.SetFcntUp(20);

            var devEui = simulatedDevice.LoRaDevice.DevEui;

            var loRaDeviceRegistryMock = new Mock<ILoRaDeviceRegistry>(MockBehavior.Strict);
            loRaDeviceRegistryMock.Setup(x => x.RegisterDeviceInitializer(It.IsNotNull<ILoRaDeviceInitializer>()));
            loRaDeviceRegistryMock.Setup(x => x.GetDeviceForJoinRequestAsync(devEui, joinRequest.DevNonce))
                .ReturnsAsync(() => loRaDevice);

            // Send to message processor
            using var messageProcessor = new MessageDispatcher(
                ServerConfiguration,
                loRaDeviceRegistryMock.Object,
                FrameCounterUpdateStrategyProvider);

            using var request = CreateWaitableRequest(TestUtils.GenerateTestRadioMetadata(), joinRequest);
            messageProcessor.DispatchRequest(request);
            Assert.True(await request.WaitCompleteAsync());
            Assert.Null(request.ResponseDownlink);

            // Device frame counts were not modified
            Assert.Equal(10U, loRaDevice.FCntDown);
            Assert.Equal(20U, loRaDevice.FCntUp);

            // Twin property were updated
            LoRaDeviceClient.VerifyAll();
            LoRaDeviceApi.VerifyAll();
            loRaDeviceRegistryMock.VerifyAll();

            loRaDeviceRegistryMock.Setup(dr => dr.Dispose());
            LoRaDeviceClient.Setup(ldc => ldc.Dispose());
        }

        [Fact]
        public async Task When_Device_AppEUI_Does_Not_Match_Should_Return_Null()
        {
            var simulatedDevice = new SimulatedDevice(TestDeviceInfo.CreateOTAADevice(1, gatewayID: ServerConfiguration.GatewayID));
            var joinRequest = simulatedDevice.CreateJoinRequest();

            var devEui = simulatedDevice.LoRaDevice.DevEui;

            simulatedDevice.LoRaDevice.AppEui = new JoinEui(0xFFFFFFFFFFFFFFFF);

            using var connectionManager = new SingleDeviceConnectionManager(LoRaDeviceClient.Object);
            using var loRaDevice = TestUtils.CreateFromSimulatedDevice(simulatedDevice, connectionManager);
            loRaDevice.SetFcntDown(10);
            loRaDevice.SetFcntUp(20);

            var loRaDeviceRegistryMock = new Mock<ILoRaDeviceRegistry>(MockBehavior.Strict);
            loRaDeviceRegistryMock.Setup(x => x.RegisterDeviceInitializer(It.IsNotNull<ILoRaDeviceInitializer>()));
            loRaDeviceRegistryMock.Setup(x => x.GetDeviceForJoinRequestAsync(devEui, joinRequest.DevNonce))
                .ReturnsAsync(() => loRaDevice);

            // Send to message processor
            using var messageProcessor = new MessageDispatcher(
                ServerConfiguration,
                loRaDeviceRegistryMock.Object,
                FrameCounterUpdateStrategyProvider);

            using var request = CreateWaitableRequest(TestUtils.GenerateTestRadioMetadata(), joinRequest);
            messageProcessor.DispatchRequest(request);
            Assert.True(await request.WaitCompleteAsync());
            Assert.Null(request.ResponseDownlink);

            // Device frame counts did not changed
            Assert.Equal(10U, loRaDevice.FCntDown);
            Assert.Equal(20U, loRaDevice.FCntUp);

            LoRaDeviceClient.VerifyAll();
            LoRaDeviceApi.VerifyAll();
            loRaDeviceRegistryMock.VerifyAll();

            loRaDeviceRegistryMock.Setup(dr => dr.Dispose());
            LoRaDeviceClient.Setup(ldc => ldc.Dispose());
        }

        [Fact]
        public async Task When_Device_Has_Different_Gateway_Should_Return_Null()
        {
            var simulatedDevice = new SimulatedDevice(TestDeviceInfo.CreateOTAADevice(1, gatewayID: "another-gateway"));
            var joinRequest = simulatedDevice.CreateJoinRequest();

            var devEui = simulatedDevice.LoRaDevice.DevEui;

            using var loRaDevice = CreateLoRaDevice(simulatedDevice);
            loRaDevice.IsOurDevice = false;
            loRaDevice.SetFcntDown(10);
            loRaDevice.SetFcntUp(20);

            var loRaDeviceRegistryMock = new Mock<ILoRaDeviceRegistry>();
            loRaDeviceRegistryMock.Setup(x => x.RegisterDeviceInitializer(It.IsNotNull<ILoRaDeviceInitializer>()));
            loRaDeviceRegistryMock.Setup(x => x.GetDeviceForJoinRequestAsync(devEui, joinRequest.DevNonce))
                .ReturnsAsync(loRaDevice);

            // Send to message processor
            using var messageProcessor = new MessageDispatcher(
                ServerConfiguration,
                loRaDeviceRegistryMock.Object,
                FrameCounterUpdateStrategyProvider);

            using var request = CreateWaitableRequest(TestUtils.GenerateTestRadioMetadata(), joinRequest);
            messageProcessor.DispatchRequest(request);
            Assert.True(await request.WaitCompleteAsync());
            Assert.Null(request.ResponseDownlink);
            Assert.False(request.ProcessingSucceeded);
            Assert.Equal(LoRaDeviceRequestFailedReason.HandledByAnotherGateway, request.ProcessingFailedReason);

            // Device frame counts did not changed
            Assert.Equal(10U, loRaDevice.FCntDown);
            Assert.Equal(20U, loRaDevice.FCntUp);
        }

        [Theory]
        [InlineData(ServerGatewayID)]
        [InlineData(null)]
        public async Task When_Getting_Device_Information_From_Twin_Returns_JoinAccept(string deviceGatewayID)
        {
            var simulatedDevice = new SimulatedDevice(TestDeviceInfo.CreateOTAADevice(1, gatewayID: deviceGatewayID));
            var joinRequest = simulatedDevice.CreateJoinRequest();

            var devAddr = (DevAddr?)null;
            var devEui = simulatedDevice.LoRaDevice.DevEui;

            // Device twin will be queried
            var twin = new Twin();
            twin.Properties.Desired[TwinProperty.DevEUI] = devEui.ToString();
            twin.Properties.Desired[TwinProperty.AppEui] = simulatedDevice.LoRaDevice.AppEui?.ToString();
            twin.Properties.Desired[TwinProperty.AppKey] = simulatedDevice.LoRaDevice.AppKey?.ToString();
            if (deviceGatewayID != null) twin.Properties.Desired[TwinProperty.GatewayID] = deviceGatewayID;
            twin.Properties.Desired[TwinProperty.SensorDecoder] = simulatedDevice.LoRaDevice.SensorDecoder;
            LoRaDeviceClient.Setup(x => x.GetTwinAsync(CancellationToken.None)).ReturnsAsync(twin);

            // Device twin will be updated
            AppSessionKey? afterJoinAppSKey = null;
            NetworkSessionKey? afterJoinNwkSKey = null;
            string afterJoinDevAddr = null;
            LoRaDeviceClient.Setup(x => x.UpdateReportedPropertiesAsync(It.IsNotNull<TwinCollection>(), It.IsAny<CancellationToken>()))
                .Callback<TwinCollection, CancellationToken>((updatedTwin, _) =>
                {
                    afterJoinAppSKey = AppSessionKey.Parse(updatedTwin[TwinProperty.AppSKey].Value);
                    afterJoinNwkSKey = NetworkSessionKey.Parse(updatedTwin[TwinProperty.NwkSKey].Value);
                    afterJoinDevAddr = updatedTwin[TwinProperty.DevAddr];
                })
                .ReturnsAsync(true);

            // Lora device api will be search by devices with matching deveui,
            LoRaDeviceApi.Setup(x => x.SearchAndLockForJoinAsync(ServerConfiguration.GatewayID, devEui, joinRequest.DevNonce))
                .ReturnsAsync(new SearchDevicesResult(new IoTHubDeviceInfo(devAddr, devEui, "aabb").AsList()));

            using var memoryCache = new MemoryCache(new MemoryCacheOptions());
            using var deviceRegistry = new LoRaDeviceRegistry(ServerConfiguration, memoryCache, LoRaDeviceApi.Object, LoRaDeviceFactory, DeviceCache);

            // Send to message processor
            using var messageProcessor = new MessageDispatcher(
                ServerConfiguration,
                deviceRegistry,
                FrameCounterUpdateStrategyProvider);

            using var request = CreateWaitableRequest(TestUtils.GenerateTestRadioMetadata(), joinRequest);
            messageProcessor.DispatchRequest(request);
            Assert.True(await request.WaitCompleteAsync());
            Assert.NotNull(request.ResponseDownlink);
            Assert.Single(PacketForwarder.DownlinkMessages);
            var downlinkMessage = PacketForwarder.DownlinkMessages[0];
            var joinAccept = new LoRaPayloadJoinAccept(downlinkMessage.Data, simulatedDevice.LoRaDevice.AppKey.Value);
            Assert.Equal(joinAccept.DevAddr.ToString(), afterJoinDevAddr);

            // check that the device is in cache
            Assert.True(DeviceCache.HasRegistrations(joinAccept.DevAddr));
            Assert.True(DeviceCache.TryGetByDevEui(devEui, out var cachedDevice));
            Assert.Equal(afterJoinAppSKey, cachedDevice.AppSKey);
            Assert.Equal(afterJoinNwkSKey, cachedDevice.NwkSKey);
            Assert.Equal(joinAccept.DevAddr, cachedDevice.DevAddr);
            Assert.True(cachedDevice.IsOurDevice);
            if (deviceGatewayID == null)
                Assert.Null(cachedDevice.GatewayID);
            else
                Assert.Equal(deviceGatewayID, cachedDevice.GatewayID);

            // fcnt is restarted
            Assert.Equal(0U, cachedDevice.FCntUp);
            Assert.Equal(0U, cachedDevice.FCntDown);
            Assert.False(cachedDevice.HasFrameCountChanges);
        }

        [Fact]
        public async Task When_Api_Returns_DevAlreadyUsed_Should_Return_Null()
        {
            var simulatedDevice = new SimulatedDevice(TestDeviceInfo.CreateOTAADevice(1, gatewayID: null));
            var joinRequest = simulatedDevice.CreateJoinRequest();

            var devEui = simulatedDevice.LoRaDevice.DevEui;

            // Lora device api will be search by devices with matching deveui,
            LoRaDeviceApi.Setup(x => x.SearchAndLockForJoinAsync(ServerConfiguration.GatewayID, devEui, joinRequest.DevNonce))
                .ReturnsAsync(new SearchDevicesResult() { IsDevNonceAlreadyUsed = true });

            using var memoryCache = new MemoryCache(new MemoryCacheOptions());
            using var deviceRegistry = new LoRaDeviceRegistry(ServerConfiguration, memoryCache, LoRaDeviceApi.Object, LoRaDeviceFactory, DeviceCache);

            // Send to message processor
            using var messageProcessor = new MessageDispatcher(
                ServerConfiguration,
                deviceRegistry,
                FrameCounterUpdateStrategyProvider);

            using var request = CreateWaitableRequest(TestUtils.GenerateTestRadioMetadata(), joinRequest);
            messageProcessor.DispatchRequest(request);
            Assert.True(await request.WaitCompleteAsync());
            Assert.Null(request.ResponseDownlink);

            LoRaDeviceApi.VerifyAll();
            LoRaDeviceClient.VerifyAll();
        }

        [Theory]
        [InlineData(1, DR1)]
        [InlineData(3, DR4)]
        [InlineData(2, DR0)]
        public async Task When_Getting_DLSettings_From_Twin_Returns_JoinAccept_With_Correct_Settings(int rx1DROffset, DataRateIndex rx2datarate)
        {
            var deviceGatewayID = ServerGatewayID;
            var simulatedDevice = new SimulatedDevice(TestDeviceInfo.CreateOTAADevice(1, gatewayID: deviceGatewayID));
            var joinRequest = simulatedDevice.CreateJoinRequest();

            var devAddr = (DevAddr?)null;
            var devEui = simulatedDevice.LoRaDevice.DevEui;

            // Device twin will be queried
            var twin = new Twin();
            twin.Properties.Desired[TwinProperty.DevEUI] = devEui.ToString();
            twin.Properties.Desired[TwinProperty.AppEui] = simulatedDevice.LoRaDevice.AppEui?.ToString();
            twin.Properties.Desired[TwinProperty.AppKey] = simulatedDevice.LoRaDevice.AppKey?.ToString();
            twin.Properties.Desired[TwinProperty.GatewayID] = deviceGatewayID;
            twin.Properties.Desired[TwinProperty.SensorDecoder] = simulatedDevice.LoRaDevice.SensorDecoder;
            twin.Properties.Desired[TwinProperty.RX1DROffset] = rx1DROffset;
            twin.Properties.Desired[TwinProperty.RX2DataRate] = rx2datarate;

            LoRaDeviceClient.Setup(x => x.GetTwinAsync(CancellationToken.None)).ReturnsAsync(twin);

            LoRaDeviceClient.Setup(x => x.UpdateReportedPropertiesAsync(It.IsNotNull<TwinCollection>(), It.IsAny<CancellationToken>()))
                .ReturnsAsync(true);

            // Lora device api will be search by devices with matching deveui,
            LoRaDeviceApi.Setup(x => x.SearchAndLockForJoinAsync(ServerConfiguration.GatewayID, devEui, joinRequest.DevNonce))
                .ReturnsAsync(new SearchDevicesResult(new IoTHubDeviceInfo(devAddr, devEui, "aabb").AsList()));

            using var memoryCache = new MemoryCache(new MemoryCacheOptions());
            using var deviceRegistry = new LoRaDeviceRegistry(ServerConfiguration, memoryCache, LoRaDeviceApi.Object, LoRaDeviceFactory, DeviceCache);

            // Send to message processor
            using var messageProcessor = new MessageDispatcher(
                ServerConfiguration,
                deviceRegistry,
                FrameCounterUpdateStrategyProvider);

            using var request = CreateWaitableRequest(TestUtils.GenerateTestRadioMetadata(), joinRequest);
            messageProcessor.DispatchRequest(request);
            Assert.True(await request.WaitCompleteAsync());
            Assert.NotNull(request.ResponseDownlink);
            Assert.Single(PacketForwarder.DownlinkMessages);
            var downlinkMessage = PacketForwarder.DownlinkMessages[0];
            var joinAccept = new LoRaPayloadJoinAccept(downlinkMessage.Data, simulatedDevice.LoRaDevice.AppKey.Value);
            joinAccept.DlSettings.Span.Reverse();
            Assert.Equal(rx1DROffset, joinAccept.Rx1DrOffset);
            Assert.Equal(rx2datarate, joinAccept.Rx2Dr);
        }

        [Theory]
        [InlineData(DR0)]
        [InlineData(DR1)]
        [InlineData(DR2)]
        [InlineData(DR3)]
        [InlineData(DR4)]
        [InlineData(DR5)]
        [InlineData(DR6)]
        [InlineData(DR12)]
        [InlineData((DataRateIndex)(-2))]
        public async Task When_Getting_Custom_RX2_DR_From_Twin_Returns_JoinAccept_With_Correct_Settings_And_Behaves_Correctly(DataRateIndex rx2datarate)
        {
            var deviceGatewayID = ServerGatewayID;
            var simulatedDevice = new SimulatedDevice(TestDeviceInfo.CreateOTAADevice(1, gatewayID: deviceGatewayID));
            var joinRequest = simulatedDevice.CreateJoinRequest();
            AppSessionKey? afterJoinAppSKey = null;
            NetworkSessionKey? afterJoinNwkSKey = null;
            string afterJoinDevAddr = null;
            var afterJoinFcntDown = -1;
            var afterJoinFcntUp = -1;
            uint startingPayloadFcnt = 0;

            var devAddr = (DevAddr?)null;
            var devEui = simulatedDevice.LoRaDevice.DevEui;

            // message will be sent
            var sentTelemetry = new List<LoRaDeviceTelemetry>();
            LoRaDeviceClient.Setup(x => x.SendEventAsync(It.IsNotNull<LoRaDeviceTelemetry>(), null))
                .Callback<LoRaDeviceTelemetry, Dictionary<string, string>>((t, _) => sentTelemetry.Add(t))
                .ReturnsAsync(true);

            // C2D message will be checked
            LoRaDeviceClient.Setup(x => x.ReceiveAsync(It.IsNotNull<TimeSpan>()))
                .ReturnsAsync((Message)null);

            // Device twin will be queried
            var twin = new Twin();
            twin.Properties.Desired[TwinProperty.DevEUI] = devEui.ToString();
            twin.Properties.Desired[TwinProperty.AppEui] = simulatedDevice.LoRaDevice.AppEui?.ToString();
            twin.Properties.Desired[TwinProperty.AppKey] = simulatedDevice.LoRaDevice.AppKey?.ToString();
            twin.Properties.Desired[TwinProperty.GatewayID] = deviceGatewayID;
            twin.Properties.Desired[TwinProperty.SensorDecoder] = simulatedDevice.LoRaDevice.SensorDecoder;
            twin.Properties.Desired[TwinProperty.RX2DataRate] = rx2datarate;
            twin.Properties.Desired[TwinProperty.PreferredWindow] = 2;

            LoRaDeviceClient.Setup(x => x.GetTwinAsync(CancellationToken.None)).ReturnsAsync(twin);

            LoRaDeviceClient.Setup(x => x.UpdateReportedPropertiesAsync(It.IsNotNull<TwinCollection>(), It.IsAny<CancellationToken>()))
             .Callback<TwinCollection, CancellationToken>((updatedTwin, _) =>
            {
                afterJoinAppSKey = AppSessionKey.Parse(updatedTwin[TwinProperty.AppSKey].Value);
                afterJoinNwkSKey = NetworkSessionKey.Parse(updatedTwin[TwinProperty.NwkSKey].Value);
                afterJoinDevAddr = updatedTwin[TwinProperty.DevAddr].Value;
                afterJoinFcntDown = updatedTwin[TwinProperty.FCntDown].Value;
                afterJoinFcntUp = updatedTwin[TwinProperty.FCntUp].Value;
            })
                .ReturnsAsync(true);

            // Lora device api will be search by devices with matching deveui,
            LoRaDeviceApi.Setup(x => x.SearchAndLockForJoinAsync(ServerConfiguration.GatewayID, devEui, joinRequest.DevNonce))
                .ReturnsAsync(new SearchDevicesResult(new IoTHubDeviceInfo(devAddr, devEui, "aabb").AsList()));

            using var memoryCache = new MemoryCache(new MemoryCacheOptions());
            using var deviceRegistry = new LoRaDeviceRegistry(ServerConfiguration, memoryCache, LoRaDeviceApi.Object, LoRaDeviceFactory, DeviceCache);

            // Send to message processor
            using var messageProcessor = new MessageDispatcher(
                ServerConfiguration,
                deviceRegistry,
                FrameCounterUpdateStrategyProvider);

            using var request = CreateWaitableRequest(TestUtils.GenerateTestRadioMetadata(), joinRequest);
            messageProcessor.DispatchRequest(request);
            Assert.True(await request.WaitCompleteAsync());
            Assert.NotNull(request.ResponseDownlink);
            Assert.Single(PacketForwarder.DownlinkMessages);
            var downlinkMessage = PacketForwarder.DownlinkMessages[0];
            var joinAccept = new LoRaPayloadJoinAccept(downlinkMessage.Data, simulatedDevice.LoRaDevice.AppKey.Value);
            joinAccept.DlSettings.Span.Reverse();
            if (rx2datarate is > DR0 and < DR8)
            {
                Assert.Equal(rx2datarate, joinAccept.Rx2Dr);
            }
            else
            {
                Assert.Equal(DR0, joinAccept.Rx2Dr);
            }

            // Send a message
            simulatedDevice.LoRaDevice.AppSKey = afterJoinAppSKey;
            simulatedDevice.LoRaDevice.NwkSKey = afterJoinNwkSKey;
            simulatedDevice.LoRaDevice.DevAddr = DevAddr.Parse(afterJoinDevAddr);

            // sends confirmed message
            var confirmedMessagePayload = simulatedDevice.CreateConfirmedDataUpMessage("200", fcnt: startingPayloadFcnt + 1);
            using var confirmedRequest = CreateWaitableRequest(TestUtils.GenerateTestRadioMetadata(), confirmedMessagePayload);
            messageProcessor.DispatchRequest(confirmedRequest);
            Assert.True(await confirmedRequest.WaitCompleteAsync());
            Assert.True(confirmedRequest.ProcessingSucceeded);
            Assert.NotNull(confirmedRequest.ResponseDownlink);
            Assert.Equal(2, PacketForwarder.DownlinkMessages.Count);

            TestUtils.CheckDRAndFrequencies(request, downlinkMessage);
        }

        [Fact]
        public async Task When_Join_With_Custom_Join_Update_Old_Desired_Properties()
        {
            var beforeJoinValues = 2;
            var afterJoinValues = 3;
            var reportedBeforeJoinRx1DROffsetValue = 0;
            var reportedBeforeJoinRx2DRValue = 0;
            var reportedBeforeJoinRxDelayValue = 0;
            var deviceGatewayID = ServerGatewayID;
            var simulatedDevice = new SimulatedDevice(TestDeviceInfo.CreateOTAADevice(1, gatewayID: deviceGatewayID));
            string afterJoinDevAddr = null;
            var afterJoinFcntDown = -1;
            var afterJoinFcntUp = -1;
            var devAddr = (DevAddr?)null;
            var devEui = simulatedDevice.LoRaDevice.DevEui;

            // message will be sent
            var sentTelemetry = new List<LoRaDeviceTelemetry>();
            LoRaDeviceClient.Setup(x => x.SendEventAsync(It.IsNotNull<LoRaDeviceTelemetry>(), null))
                .Callback<LoRaDeviceTelemetry, Dictionary<string, string>>((t, _) => sentTelemetry.Add(t))
                .ReturnsAsync(true);

            // C2D message will be checked
            LoRaDeviceClient.Setup(x => x.ReceiveAsync(It.IsNotNull<TimeSpan>()))
                .ReturnsAsync((Message)null);

            // Device twin will be queried
            var twin = new Twin();
            twin.Properties.Desired[TwinProperty.DevEUI] = devEui.ToString();
            twin.Properties.Desired[TwinProperty.AppEui] = simulatedDevice.LoRaDevice.AppEui?.ToString();
            twin.Properties.Desired[TwinProperty.AppKey] = simulatedDevice.LoRaDevice.AppKey?.ToString();
            twin.Properties.Desired[TwinProperty.GatewayID] = deviceGatewayID;
            twin.Properties.Desired[TwinProperty.SensorDecoder] = simulatedDevice.LoRaDevice.SensorDecoder;
            twin.Properties.Desired[TwinProperty.RX2DataRate] = afterJoinValues;
            twin.Properties.Desired[TwinProperty.RX1DROffset] = afterJoinValues;
            twin.Properties.Desired[TwinProperty.RXDelay] = afterJoinValues;
            LoRaDeviceClient.Setup(x => x.GetTwinAsync(CancellationToken.None)).ReturnsAsync(twin);

            LoRaDeviceClient.Setup(x => x.UpdateReportedPropertiesAsync(It.IsNotNull<TwinCollection>(), It.IsAny<CancellationToken>()))
             .Callback<TwinCollection, CancellationToken>((updatedTwin, _) =>
             {
                 if (updatedTwin.Contains(TwinProperty.AppSKey))
                 {
                     afterJoinDevAddr = updatedTwin[TwinProperty.DevAddr].Value;
                     afterJoinFcntDown = updatedTwin[TwinProperty.FCntDown].Value;
                     afterJoinFcntUp = updatedTwin[TwinProperty.FCntUp].Value;
                 }
                 else
                 {
                     reportedBeforeJoinRx1DROffsetValue = updatedTwin[TwinProperty.RX1DROffset].Value;
                     reportedBeforeJoinRx2DRValue = updatedTwin[TwinProperty.RX2DataRate].Value;
                     reportedBeforeJoinRxDelayValue = updatedTwin[TwinProperty.RXDelay].Value;
                 }
             })
             .ReturnsAsync(true);

            // create a state before the join
            var startingTwin = new TwinCollection();
            startingTwin[TwinProperty.RX2DataRate] = beforeJoinValues;
            startingTwin[TwinProperty.RX1DROffset] = beforeJoinValues;
            startingTwin[TwinProperty.RXDelay] = beforeJoinValues;
            await LoRaDeviceClient.Object.UpdateReportedPropertiesAsync(startingTwin, default);

            using var memoryCache = new MemoryCache(new MemoryCacheOptions());
            using var deviceRegistry = new LoRaDeviceRegistry(ServerConfiguration, memoryCache, LoRaDeviceApi.Object, LoRaDeviceFactory, DeviceCache);

            // Send to message processor
            using var messageProcessor = new MessageDispatcher(
                ServerConfiguration,
                deviceRegistry,
                FrameCounterUpdateStrategyProvider);
            var joinRequest = simulatedDevice.CreateJoinRequest();

            // Lora device api will be search by devices with matching deveui,
            LoRaDeviceApi.Setup(x => x.SearchAndLockForJoinAsync(ServerConfiguration.GatewayID, devEui, joinRequest.DevNonce))
                .ReturnsAsync(new SearchDevicesResult(new IoTHubDeviceInfo(devAddr, devEui, "aabb").AsList()));
            using var request = CreateWaitableRequest(TestUtils.GenerateTestRadioMetadata(), joinRequest);
            messageProcessor.DispatchRequest(request);
            Assert.True(await request.WaitCompleteAsync());
            Assert.NotNull(request.ResponseDownlink);
            twin.Properties.Desired[TwinProperty.RX2DataRate] = 3;
            await Task.Delay(TimeSpan.FromMilliseconds(10));

            var downlinkMessage = PacketForwarder.DownlinkMessages[0];
            var joinAccept = new LoRaPayloadJoinAccept(downlinkMessage.Data, simulatedDevice.LoRaDevice.AppKey.Value);
            joinAccept.DlSettings.Span.Reverse();
            Assert.Equal((DataRateIndex)afterJoinValues, joinAccept.Rx2Dr);
            Assert.Equal(afterJoinValues, joinAccept.Rx1DrOffset);
            Assert.Equal(beforeJoinValues, reportedBeforeJoinRx1DROffsetValue);
            Assert.Equal(beforeJoinValues, reportedBeforeJoinRx2DRValue);
            Assert.Equal((RxDelay)afterJoinValues, joinAccept.RxDelay);
            Assert.Equal(beforeJoinValues, reportedBeforeJoinRxDelayValue);
        }

        [Theory]
        // Base dr is 2
        // In case the offset is invalid, we rollback to offset 0. for europe that means = to upstream
        [InlineData(0, DR2)]
        [InlineData(1, DR1)]
        [InlineData(2, DR0)]
        [InlineData(3, DR0)]
        [InlineData(4, DR0)]
        [InlineData(6, DR2)]
        [InlineData(12, DR2)]
        [InlineData(-2, DR2)]
        public async Task When_Getting_RX1_Offset_From_Twin_Returns_JoinAccept_With_Correct_Settings_And_Behaves_Correctly(int rx1offset, DataRateIndex expectedDR)
        {
            var deviceGatewayID = ServerGatewayID;
            var simulatedDevice = new SimulatedDevice(TestDeviceInfo.CreateOTAADevice(1, gatewayID: deviceGatewayID));
            var joinRequest = simulatedDevice.CreateJoinRequest();
            AppSessionKey? afterJoinAppSKey = null;
            NetworkSessionKey? afterJoinNwkSKey = null;
            string afterJoinDevAddr = null;
            var afterJoinFcntDown = -1;
            var afterJoinFcntUp = -1;
            uint startingPayloadFcnt = 0;


            var devAddr = (DevAddr?)null;
            var devEui = simulatedDevice.LoRaDevice.DevEui;

            // message will be sent
            var sentTelemetry = new List<LoRaDeviceTelemetry>();
            LoRaDeviceClient.Setup(x => x.SendEventAsync(It.IsNotNull<LoRaDeviceTelemetry>(), null))
                .Callback<LoRaDeviceTelemetry, Dictionary<string, string>>((t, _) => sentTelemetry.Add(t))
                .ReturnsAsync(true);

            // C2D message will be checked
            LoRaDeviceClient.Setup(x => x.ReceiveAsync(It.IsNotNull<TimeSpan>()))
                .ReturnsAsync((Message)null);

            // Device twin will be queried
            var twin = new Twin();
            twin.Properties.Desired[TwinProperty.DevEUI] = devEui.ToString();
            twin.Properties.Desired[TwinProperty.AppEui] = simulatedDevice.LoRaDevice.AppEui?.ToString();
            twin.Properties.Desired[TwinProperty.AppKey] = simulatedDevice.LoRaDevice.AppKey?.ToString();
            twin.Properties.Desired[TwinProperty.GatewayID] = deviceGatewayID;
            twin.Properties.Desired[TwinProperty.SensorDecoder] = simulatedDevice.LoRaDevice.SensorDecoder;
            twin.Properties.Desired[TwinProperty.RX1DROffset] = rx1offset;
            twin.Properties.Desired[TwinProperty.PreferredWindow] = 1;

            LoRaDeviceClient.Setup(x => x.GetTwinAsync(CancellationToken.None)).ReturnsAsync(twin);

            LoRaDeviceClient.Setup(x => x.UpdateReportedPropertiesAsync(It.IsNotNull<TwinCollection>(), It.IsAny<CancellationToken>()))
             .Callback<TwinCollection, CancellationToken>((updatedTwin, _) =>
             {
                 afterJoinAppSKey = AppSessionKey.Parse(updatedTwin[TwinProperty.AppSKey].Value);
                 afterJoinNwkSKey = NetworkSessionKey.Parse(updatedTwin[TwinProperty.NwkSKey].Value);
                 afterJoinDevAddr = updatedTwin[TwinProperty.DevAddr].Value;
                 afterJoinFcntDown = updatedTwin[TwinProperty.FCntDown].Value;
                 afterJoinFcntUp = updatedTwin[TwinProperty.FCntUp].Value;
             })
                .ReturnsAsync(true);

            // Lora device api will be search by devices with matching deveui,
            LoRaDeviceApi.Setup(x => x.SearchAndLockForJoinAsync(ServerConfiguration.GatewayID, devEui, joinRequest.DevNonce))
                .ReturnsAsync(new SearchDevicesResult(new IoTHubDeviceInfo(devAddr, devEui, "aabb").AsList()));

            using var memoryCache = new MemoryCache(new MemoryCacheOptions());
            using var deviceRegistry = new LoRaDeviceRegistry(ServerConfiguration, memoryCache, LoRaDeviceApi.Object, LoRaDeviceFactory, DeviceCache);

            // Send to message processor
            using var messageProcessor = new MessageDispatcher(
                ServerConfiguration,
                deviceRegistry,
                FrameCounterUpdateStrategyProvider);

            using var request = CreateWaitableRequest(TestUtils.GenerateTestRadioMetadata(), joinRequest);
            messageProcessor.DispatchRequest(request);
            Assert.True(await request.WaitCompleteAsync());
            Assert.NotNull(request.ResponseDownlink);
            Assert.Single(PacketForwarder.DownlinkMessages);
            var downlinkMessage = PacketForwarder.DownlinkMessages[0];
            var joinAccept = new LoRaPayloadJoinAccept(downlinkMessage.Data, simulatedDevice.LoRaDevice.AppKey.Value);
            joinAccept.DlSettings.Span.Reverse();
            if (rx1offset is > 0 and < 6)
            {
                Assert.Equal(rx1offset, joinAccept.Rx1DrOffset);
            }
            else
            {
                Assert.Equal(0, joinAccept.Rx1DrOffset);
            }

            // Send a message
            simulatedDevice.LoRaDevice.AppSKey = afterJoinAppSKey;
            simulatedDevice.LoRaDevice.NwkSKey = afterJoinNwkSKey;
            simulatedDevice.LoRaDevice.DevAddr = DevAddr.Parse(afterJoinDevAddr);

            // sends confirmed message
            var confirmedMessagePayload = simulatedDevice.CreateConfirmedDataUpMessage("200", fcnt: startingPayloadFcnt + 1);
            using var confirmedRequest = CreateWaitableRequest(TestUtils.GenerateTestRadioMetadata(), confirmedMessagePayload);
            messageProcessor.DispatchRequest(confirmedRequest);
            Assert.True(await confirmedRequest.WaitCompleteAsync());
            Assert.True(confirmedRequest.ProcessingSucceeded);
            Assert.NotNull(confirmedRequest.ResponseDownlink);
            Assert.Equal(2, PacketForwarder.DownlinkMessages.Count);

            var euRegion = RegionManager.EU868;

            Assert.Equal(expectedDR, downlinkMessage.Rx1?.DataRate);
<<<<<<< HEAD
            Assert.Equal(euRegion.GetDownstreamRX2DataRate(null, null, default, NullLogger.Instance), downlinkMessage.Rx2.DataRate);

            // Ensure RX freq
            Assert.True(euRegion.TryGetDownstreamChannelFrequency(request.RadioMetadata.Frequency, out var channelFrequency, default));
            Assert.Equal(channelFrequency, downlinkMessage.Rx1?.Frequency);

            Assert.Equal(euRegion.GetDownstreamRX2Freq(null, default, NullLogger.Instance), downlinkMessage.Rx2.Frequency);
=======
            Assert.Equal(euRegion.GetDownstreamRX2DataRate(null, null, null, NullLogger.Instance), downlinkMessage.Rx2.DataRate);

            // Ensure RX freq
            Assert.True(euRegion.TryGetDownstreamChannelFrequency(request.RadioMetadata.Frequency, request.RadioMetadata.DataRate, deviceJoinInfo: null, downstreamFrequency: out var channelFrequency));
            Assert.Equal(channelFrequency, downlinkMessage.Rx1?.Frequency);

            Assert.Equal(euRegion.GetDownstreamRX2Freq(null, null, logger: NullLogger.Instance), downlinkMessage.Rx2.Frequency);
>>>>>>> 6b11bf61
        }

        [Theory]
        [InlineData(0, RxDelay0)]
        [InlineData(1, RxDelay1)]
        [InlineData(2, RxDelay2)]
        [InlineData(3, RxDelay3)]
        [InlineData(15, RxDelay15)]
        [InlineData(16, RxDelay1)]
        [InlineData(-2, RxDelay1)]
        [InlineData(200, RxDelay1)]
        [InlineData(2147483647, RxDelay1)]
        public async Task When_Getting_RXDelay_Offset_From_Twin_Returns_JoinAccept_With_Correct_Settings_And_Behaves_Correctly(int rxDelay, RxDelay expectedDelay)
        {
            var deviceGatewayID = ServerGatewayID;
            var simulatedDevice = new SimulatedDevice(TestDeviceInfo.CreateOTAADevice(1, gatewayID: deviceGatewayID));
            var joinRequest = simulatedDevice.CreateJoinRequest();
            AppSessionKey? afterJoinAppSKey = null;
            NetworkSessionKey? afterJoinNwkSKey = null;
            string afterJoinDevAddr = null;
            var afterJoinFcntDown = -1;
            var afterJoinFcntUp = -1;
            uint startingPayloadFcnt = 0;

            var devAddr = (DevAddr?)null;
            var devEui = simulatedDevice.LoRaDevice.DevEui;

            // message will be sent
            var sentTelemetry = new List<LoRaDeviceTelemetry>();
            LoRaDeviceClient.Setup(x => x.SendEventAsync(It.IsNotNull<LoRaDeviceTelemetry>(), null))
                .Callback<LoRaDeviceTelemetry, Dictionary<string, string>>((t, _) => sentTelemetry.Add(t))
                .ReturnsAsync(true);

            // C2D message will be checked
            LoRaDeviceClient.Setup(x => x.ReceiveAsync(It.IsNotNull<TimeSpan>()))
                .ReturnsAsync((Message)null);

            // Device twin will be queried
            var twin = new Twin();
            twin.Properties.Desired[TwinProperty.DevEUI] = devEui.ToString();
            twin.Properties.Desired[TwinProperty.AppEui] = simulatedDevice.LoRaDevice.AppEui?.ToString();
            twin.Properties.Desired[TwinProperty.AppKey] = simulatedDevice.LoRaDevice.AppKey?.ToString();
            twin.Properties.Desired[TwinProperty.GatewayID] = deviceGatewayID;
            twin.Properties.Desired[TwinProperty.SensorDecoder] = simulatedDevice.LoRaDevice.SensorDecoder;
            twin.Properties.Desired[TwinProperty.RXDelay] = rxDelay;
            twin.Properties.Desired[TwinProperty.PreferredWindow] = 1;

            LoRaDeviceClient.Setup(x => x.GetTwinAsync(CancellationToken.None)).ReturnsAsync(twin);

            LoRaDeviceClient.Setup(x => x.UpdateReportedPropertiesAsync(It.IsNotNull<TwinCollection>(), It.IsAny<CancellationToken>()))
             .Callback<TwinCollection, CancellationToken>((updatedTwin, _) =>
             {
                 afterJoinAppSKey = AppSessionKey.Parse(updatedTwin[TwinProperty.AppSKey].Value);
                 afterJoinNwkSKey = NetworkSessionKey.Parse(updatedTwin[TwinProperty.NwkSKey].Value);
                 afterJoinDevAddr = updatedTwin[TwinProperty.DevAddr].Value;
                 afterJoinFcntDown = updatedTwin[TwinProperty.FCntDown].Value;
                 afterJoinFcntUp = updatedTwin[TwinProperty.FCntUp].Value;
             })
                .ReturnsAsync(true);

            // Lora device api will be search by devices with matching deveui,
            LoRaDeviceApi.Setup(x => x.SearchAndLockForJoinAsync(ServerConfiguration.GatewayID, devEui, joinRequest.DevNonce))
                .ReturnsAsync(new SearchDevicesResult(new IoTHubDeviceInfo(devAddr, devEui, "aabb").AsList()));

            using var memoryCache = new MemoryCache(new MemoryCacheOptions());
            using var deviceRegistry = new LoRaDeviceRegistry(ServerConfiguration, memoryCache, LoRaDeviceApi.Object, LoRaDeviceFactory, DeviceCache);

            // Send to message processor
            using var messageProcessor = new MessageDispatcher(
                ServerConfiguration,
                deviceRegistry,
                FrameCounterUpdateStrategyProvider);

            using var request = CreateWaitableRequest(TestUtils.GenerateTestRadioMetadata(), joinRequest);
            messageProcessor.DispatchRequest(request);
            Assert.True(await request.WaitCompleteAsync());
            Assert.NotNull(request.ResponseDownlink);
            Assert.Single(PacketForwarder.DownlinkMessages);
            var downlinkMessage = PacketForwarder.DownlinkMessages[0];
            var joinAccept = new LoRaPayloadJoinAccept(downlinkMessage.Data, simulatedDevice.LoRaDevice.AppKey.Value);
            if (rxDelay is >= 0 and < 16)
            {
                Assert.Equal(expectedDelay, joinAccept.RxDelay);
            }
            else
            {
                Assert.Equal(RxDelay0, joinAccept.RxDelay);
            }

            // Send a message
            simulatedDevice.LoRaDevice.AppSKey = afterJoinAppSKey;
            simulatedDevice.LoRaDevice.NwkSKey = afterJoinNwkSKey;
            simulatedDevice.LoRaDevice.DevAddr = DevAddr.Parse(afterJoinDevAddr);

            // sends confirmed message
            var confirmedMessagePayload = simulatedDevice.CreateConfirmedDataUpMessage("200", fcnt: startingPayloadFcnt + 1);
            using var confirmedRequest = CreateWaitableRequest(TestUtils.GenerateTestRadioMetadata(), confirmedMessagePayload);
            messageProcessor.DispatchRequest(confirmedRequest);
            Assert.True(await confirmedRequest.WaitCompleteAsync());
            Assert.True(confirmedRequest.ProcessingSucceeded);
            Assert.NotNull(confirmedRequest.ResponseDownlink);
            Assert.Equal(2, PacketForwarder.DownlinkMessages.Count);
        }
    }
}<|MERGE_RESOLUTION|>--- conflicted
+++ resolved
@@ -744,15 +744,6 @@
             var euRegion = RegionManager.EU868;
 
             Assert.Equal(expectedDR, downlinkMessage.Rx1?.DataRate);
-<<<<<<< HEAD
-            Assert.Equal(euRegion.GetDownstreamRX2DataRate(null, null, default, NullLogger.Instance), downlinkMessage.Rx2.DataRate);
-
-            // Ensure RX freq
-            Assert.True(euRegion.TryGetDownstreamChannelFrequency(request.RadioMetadata.Frequency, out var channelFrequency, default));
-            Assert.Equal(channelFrequency, downlinkMessage.Rx1?.Frequency);
-
-            Assert.Equal(euRegion.GetDownstreamRX2Freq(null, default, NullLogger.Instance), downlinkMessage.Rx2.Frequency);
-=======
             Assert.Equal(euRegion.GetDownstreamRX2DataRate(null, null, null, NullLogger.Instance), downlinkMessage.Rx2.DataRate);
 
             // Ensure RX freq
@@ -760,7 +751,6 @@
             Assert.Equal(channelFrequency, downlinkMessage.Rx1?.Frequency);
 
             Assert.Equal(euRegion.GetDownstreamRX2Freq(null, null, logger: NullLogger.Instance), downlinkMessage.Rx2.Frequency);
->>>>>>> 6b11bf61
         }
 
         [Theory]
