// Copyright (c) Microsoft. All rights reserved.
// Licensed under the MIT license. See LICENSE file in the project root for full license information.

namespace LoRaWan.Tests.Unit.NetworkServer
{
    using System;
    using System.Collections.Generic;
    using System.Threading;
    using System.Threading.Tasks;
    using global::LoRaTools.LoRaMessage;
    using global::LoRaTools.Regions;
    using global::LoRaTools.Utils;
    using LoRaWan.NetworkServer;
    using LoRaWan.Tests.Common;
    using Microsoft.Azure.Devices.Client;
    using Microsoft.Azure.Devices.Shared;
    using Microsoft.Extensions.Caching.Memory;
    using Microsoft.Extensions.Logging.Abstractions;
    using Moq;
    using Xunit;
    using static LoRaWan.DataRateIndex;

    public class MessageProcessorJoinTest : MessageProcessorTestBase
    {
        [Fact]
        public async Task When_Device_Is_Not_Found_In_Api_Should_Return_Null()
        {
            var simulatedDevice = new SimulatedDevice(TestDeviceInfo.CreateOTAADevice(1, gatewayID: ServerConfiguration.GatewayID));
            var joinRequest = simulatedDevice.CreateJoinRequest();

            var devEui = simulatedDevice.LoRaDevice.DevEui;

            var loRaDeviceRegistryMock = new Mock<ILoRaDeviceRegistry>(MockBehavior.Strict);
            loRaDeviceRegistryMock.Setup(x => x.RegisterDeviceInitializer(It.IsNotNull<ILoRaDeviceInitializer>()));
            loRaDeviceRegistryMock.Setup(x => x.GetDeviceForJoinRequestAsync(devEui, joinRequest.DevNonce))
                .ReturnsAsync(() => null);

            // Send to message processor
            using var messageProcessor = new MessageDispatcher(
                ServerConfiguration,
                loRaDeviceRegistryMock.Object,
                FrameCounterUpdateStrategyProvider);

            using var request = CreateWaitableRequest(TestUtils.GenerateTestRadioMetadata(), joinRequest);
            messageProcessor.DispatchRequest(request);
            Assert.True(await request.WaitCompleteAsync());
            Assert.Null(request.ResponseDownlink);

            loRaDeviceRegistryMock.VerifyAll();

            loRaDeviceRegistryMock.Setup(dr => dr.Dispose());
            LoRaDeviceClient.Setup(ldc => ldc.Dispose());
        }

        [Fact]
        public async Task When_Device_Is_Found_In_Api_Should_Update_Twin_And_Return()
        {
            var simulatedDevice = new SimulatedDevice(TestDeviceInfo.CreateOTAADevice(1, gatewayID: ServerConfiguration.GatewayID));
            simulatedDevice.LoRaDevice.NwkSKey = null;
            simulatedDevice.LoRaDevice.AppSKey = null;

            var joinRequest = simulatedDevice.CreateJoinRequest();

            // this former join request is just to set the loradevice cache to another devnonce.
            _ = simulatedDevice.CreateJoinRequest();

            var devEui = simulatedDevice.LoRaDevice.DevEui;

            LoRaDeviceApi.Setup(x => x.SearchAndLockForJoinAsync(It.IsNotNull<string>(), devEui, joinRequest.DevNonce))
                         .ReturnsAsync(new SearchDevicesResult(new IoTHubDeviceInfo(null, devEui, "123") { GatewayId = ServerConfiguration.GatewayID }.AsList()));

            // Ensure that the device twin was updated
            LoRaDeviceClient.Setup(x => x.UpdateReportedPropertiesAsync(It.Is<TwinCollection>((t) =>
                t.Contains(TwinProperty.DevAddr) && t.Contains(TwinProperty.FCntDown)), It.IsAny<CancellationToken>()))
                .ReturnsAsync(true);

            LoRaDeviceClient.Setup(x => x.GetTwinAsync(CancellationToken.None))
                .ReturnsAsync(simulatedDevice.CreateOTAATwin());

            using var cache = NewMemoryCache();
            using var deviceRegistry = new LoRaDeviceRegistry(ServerConfiguration, cache, LoRaDeviceApi.Object, LoRaDeviceFactory, DeviceCache);

            // Send to message processor
            using var messageProcessor = new MessageDispatcher(
                ServerConfiguration,
                deviceRegistry,
                FrameCounterUpdateStrategyProvider);

            using var request = CreateWaitableRequest(TestUtils.GenerateTestRadioMetadata(), joinRequest);
            messageProcessor.DispatchRequest(request);
            Assert.True(await request.WaitCompleteAsync());
            Assert.NotNull(request.ResponseDownlink);
            Assert.Single(PacketForwarder.DownlinkMessages);

            var downlinkMessage = PacketForwarder.DownlinkMessages[0];
            var joinAccept = new LoRaPayloadJoinAccept(downlinkMessage.Data, simulatedDevice.AppKey.Value);

            Assert.Equal(1, DeviceCache.RegistrationCount(joinAccept.DevAddr));
            Assert.True(DeviceCache.TryGetByDevEui(devEui, out var loRaDevice));
            Assert.Equal(joinAccept.DevAddr, loRaDevice.DevAddr);

            // Device properties were set with the computes values of the join operation
            Assert.Equal(joinAccept.AppNonce.ToArray(), ReversedByteArray(loRaDevice.AppNonce).ToArray());
            Assert.NotNull(loRaDevice.NwkSKey);
            Assert.NotNull(loRaDevice.AppSKey);
            Assert.True(loRaDevice.IsOurDevice);

            // Device frame counts were reset
            Assert.Equal(0U, loRaDevice.FCntDown);
            Assert.Equal(0U, loRaDevice.FCntUp);
            Assert.False(loRaDevice.HasFrameCountChanges);

            // Twin property were updated
            LoRaDeviceClient.VerifyAll();
            LoRaDeviceApi.VerifyAll();
        }

        private static Memory<byte> ReversedByteArray(string value)
        {
            var array = ConversionHelper.StringToByteArray(value);

            Array.Reverse(array);
            return array;
        }

        [Fact]
        public async Task When_Api_Takes_Too_Long_Should_Return_Null()
        {
            var simulatedDevice = new SimulatedDevice(TestDeviceInfo.CreateOTAADevice(1, gatewayID: ServerConfiguration.GatewayID));
            var joinRequest = simulatedDevice.CreateJoinRequest();

            using var loRaDevice = CreateLoRaDevice(simulatedDevice);
            loRaDevice.SetFcntDown(10);
            loRaDevice.SetFcntUp(20);

            var devEui = simulatedDevice.LoRaDevice.DevEui;

            var loRaDeviceRegistryMock = new Mock<ILoRaDeviceRegistry>(MockBehavior.Loose);
            loRaDeviceRegistryMock.Setup(x => x.RegisterDeviceInitializer(It.IsNotNull<ILoRaDeviceInitializer>()));
            loRaDeviceRegistryMock.Setup(x => x.GetDeviceForJoinRequestAsync(devEui, joinRequest.DevNonce))
                .ReturnsAsync(loRaDevice);

            // Send to message processor
            using var messageProcessor = new MessageDispatcher(
                ServerConfiguration,
                loRaDeviceRegistryMock.Object,
                FrameCounterUpdateStrategyProvider);

            using var request = CreateWaitableRequest(TestUtils.GenerateTestRadioMetadata(), joinRequest, constantElapsedTime: TimeSpan.FromSeconds(7));
            messageProcessor.DispatchRequest(request);
            Assert.True(await request.WaitCompleteAsync());
            Assert.Null(request.ResponseDownlink);
            Assert.Empty(PacketForwarder.DownlinkMessages);
            Assert.Equal(LoRaDeviceRequestFailedReason.ReceiveWindowMissed, request.ProcessingFailedReason);

            // Device frame counts were not modified
            Assert.Equal(10U, loRaDevice.FCntDown);
            Assert.Equal(20U, loRaDevice.FCntUp);

            // Twin property were updated
            LoRaDeviceClient.VerifyAll();
            loRaDeviceRegistryMock.VerifyAll();
            LoRaDeviceApi.VerifyAll();

            LoRaDeviceClient.Setup(ldc => ldc.Dispose());
        }

        [Fact]
        public async Task When_Mic_Check_Fails_Join_Process_Should_Fail()
        {
            var simulatedDevice = new SimulatedDevice(TestDeviceInfo.CreateOTAADevice(1, gatewayID: ServerConfiguration.GatewayID));
            var wrongAppKey = TestKeys.CreateAppKey(0x3000000, 0x30000);

            var joinRequest = simulatedDevice.CreateJoinRequest(wrongAppKey);

            using var loRaDevice = CreateLoRaDevice(simulatedDevice);
            loRaDevice.SetFcntDown(10);
            loRaDevice.SetFcntUp(20);

            var devEui = simulatedDevice.LoRaDevice.DevEui;

            var loRaDeviceRegistryMock = new Mock<ILoRaDeviceRegistry>(MockBehavior.Strict);
            loRaDeviceRegistryMock.Setup(x => x.RegisterDeviceInitializer(It.IsNotNull<ILoRaDeviceInitializer>()));
            loRaDeviceRegistryMock.Setup(x => x.GetDeviceForJoinRequestAsync(devEui, joinRequest.DevNonce))
                .ReturnsAsync(() => loRaDevice);

            // Send to message processor
            using var messageProcessor = new MessageDispatcher(
                ServerConfiguration,
                loRaDeviceRegistryMock.Object,
                FrameCounterUpdateStrategyProvider);

            using var request = CreateWaitableRequest(TestUtils.GenerateTestRadioMetadata(), joinRequest);
            messageProcessor.DispatchRequest(request);
            Assert.True(await request.WaitCompleteAsync());
            Assert.Null(request.ResponseDownlink);

            // Device frame counts were not modified
            Assert.Equal(10U, loRaDevice.FCntDown);
            Assert.Equal(20U, loRaDevice.FCntUp);

            // Twin property were updated
            LoRaDeviceClient.VerifyAll();
            LoRaDeviceApi.VerifyAll();
            loRaDeviceRegistryMock.VerifyAll();

            loRaDeviceRegistryMock.Setup(dr => dr.Dispose());
            LoRaDeviceClient.Setup(ldc => ldc.Dispose());
        }

        [Fact]
        public async Task When_Device_AppEUI_Does_Not_Match_Should_Return_Null()
        {
            var simulatedDevice = new SimulatedDevice(TestDeviceInfo.CreateOTAADevice(1, gatewayID: ServerConfiguration.GatewayID));
            var joinRequest = simulatedDevice.CreateJoinRequest();

            var devEui = simulatedDevice.LoRaDevice.DevEui;

            simulatedDevice.LoRaDevice.AppEui = new JoinEui(0xFFFFFFFFFFFFFFFF);

            using var connectionManager = new SingleDeviceConnectionManager(LoRaDeviceClient.Object);
            using var loRaDevice = TestUtils.CreateFromSimulatedDevice(simulatedDevice, connectionManager);
            loRaDevice.SetFcntDown(10);
            loRaDevice.SetFcntUp(20);

            var loRaDeviceRegistryMock = new Mock<ILoRaDeviceRegistry>(MockBehavior.Strict);
            loRaDeviceRegistryMock.Setup(x => x.RegisterDeviceInitializer(It.IsNotNull<ILoRaDeviceInitializer>()));
            loRaDeviceRegistryMock.Setup(x => x.GetDeviceForJoinRequestAsync(devEui, joinRequest.DevNonce))
                .ReturnsAsync(() => loRaDevice);

            // Send to message processor
            using var messageProcessor = new MessageDispatcher(
                ServerConfiguration,
                loRaDeviceRegistryMock.Object,
                FrameCounterUpdateStrategyProvider);

            using var request = CreateWaitableRequest(TestUtils.GenerateTestRadioMetadata(), joinRequest);
            messageProcessor.DispatchRequest(request);
            Assert.True(await request.WaitCompleteAsync());
            Assert.Null(request.ResponseDownlink);

            // Device frame counts did not changed
            Assert.Equal(10U, loRaDevice.FCntDown);
            Assert.Equal(20U, loRaDevice.FCntUp);

            LoRaDeviceClient.VerifyAll();
            LoRaDeviceApi.VerifyAll();
            loRaDeviceRegistryMock.VerifyAll();

            loRaDeviceRegistryMock.Setup(dr => dr.Dispose());
            LoRaDeviceClient.Setup(ldc => ldc.Dispose());
        }

        [Fact]
        public async Task When_Device_Has_Different_Gateway_Should_Return_Null()
        {
            var simulatedDevice = new SimulatedDevice(TestDeviceInfo.CreateOTAADevice(1, gatewayID: "another-gateway"));
            var joinRequest = simulatedDevice.CreateJoinRequest();

            var devEui = simulatedDevice.LoRaDevice.DevEui;

            using var loRaDevice = CreateLoRaDevice(simulatedDevice);
            loRaDevice.IsOurDevice = false;
            loRaDevice.SetFcntDown(10);
            loRaDevice.SetFcntUp(20);

            var loRaDeviceRegistryMock = new Mock<ILoRaDeviceRegistry>();
            loRaDeviceRegistryMock.Setup(x => x.RegisterDeviceInitializer(It.IsNotNull<ILoRaDeviceInitializer>()));
            loRaDeviceRegistryMock.Setup(x => x.GetDeviceForJoinRequestAsync(devEui, joinRequest.DevNonce))
                .ReturnsAsync(loRaDevice);

            // Send to message processor
            using var messageProcessor = new MessageDispatcher(
                ServerConfiguration,
                loRaDeviceRegistryMock.Object,
                FrameCounterUpdateStrategyProvider);

            using var request = CreateWaitableRequest(TestUtils.GenerateTestRadioMetadata(), joinRequest);
            messageProcessor.DispatchRequest(request);
            Assert.True(await request.WaitCompleteAsync());
            Assert.Null(request.ResponseDownlink);
            Assert.False(request.ProcessingSucceeded);
            Assert.Equal(LoRaDeviceRequestFailedReason.HandledByAnotherGateway, request.ProcessingFailedReason);

            // Device frame counts did not changed
            Assert.Equal(10U, loRaDevice.FCntDown);
            Assert.Equal(20U, loRaDevice.FCntUp);
        }

        [Theory]
        [InlineData(ServerGatewayID)]
        [InlineData(null)]
        public async Task When_Getting_Device_Information_From_Twin_Returns_JoinAccept(string deviceGatewayID)
        {
            var simulatedDevice = new SimulatedDevice(TestDeviceInfo.CreateOTAADevice(1, gatewayID: deviceGatewayID));
            var joinRequest = simulatedDevice.CreateJoinRequest();

            var devAddr = (DevAddr?)null;
            var devEui = simulatedDevice.LoRaDevice.DevEui;

            // Device twin will be queried
            var twin = new Twin();
<<<<<<< HEAD
            twin.Properties.Desired[TwinProperty.DevEUI] = devEui;
            twin.Properties.Desired[TwinProperty.AppEUI] = simulatedDevice.LoRaDevice.AppEUI;
=======
            twin.Properties.Desired[TwinProperty.DevEUI] = devEUI;
            twin.Properties.Desired[TwinProperty.AppEui] = simulatedDevice.LoRaDevice.AppEui?.ToString();
>>>>>>> 4f1c69e7
            twin.Properties.Desired[TwinProperty.AppKey] = simulatedDevice.LoRaDevice.AppKey?.ToString();
            if (deviceGatewayID != null) twin.Properties.Desired[TwinProperty.GatewayID] = deviceGatewayID;
            twin.Properties.Desired[TwinProperty.SensorDecoder] = simulatedDevice.LoRaDevice.SensorDecoder;
            LoRaDeviceClient.Setup(x => x.GetTwinAsync(CancellationToken.None)).ReturnsAsync(twin);

            // Device twin will be updated
            AppSessionKey? afterJoinAppSKey = null;
            NetworkSessionKey? afterJoinNwkSKey = null;
            string afterJoinDevAddr = null;
            LoRaDeviceClient.Setup(x => x.UpdateReportedPropertiesAsync(It.IsNotNull<TwinCollection>(), It.IsAny<CancellationToken>()))
                .Callback<TwinCollection, CancellationToken>((updatedTwin, _) =>
                {
                    afterJoinAppSKey = AppSessionKey.Parse(updatedTwin[TwinProperty.AppSKey].Value);
                    afterJoinNwkSKey = NetworkSessionKey.Parse(updatedTwin[TwinProperty.NwkSKey].Value);
                    afterJoinDevAddr = updatedTwin[TwinProperty.DevAddr];
                })
                .ReturnsAsync(true);

            // Lora device api will be search by devices with matching deveui,
            LoRaDeviceApi.Setup(x => x.SearchAndLockForJoinAsync(ServerConfiguration.GatewayID, devEui, joinRequest.DevNonce))
                .ReturnsAsync(new SearchDevicesResult(new IoTHubDeviceInfo(devAddr, devEui, "aabb").AsList()));

            using var memoryCache = new MemoryCache(new MemoryCacheOptions());
            using var deviceRegistry = new LoRaDeviceRegistry(ServerConfiguration, memoryCache, LoRaDeviceApi.Object, LoRaDeviceFactory, DeviceCache);

            // Send to message processor
            using var messageProcessor = new MessageDispatcher(
                ServerConfiguration,
                deviceRegistry,
                FrameCounterUpdateStrategyProvider);

            using var request = CreateWaitableRequest(TestUtils.GenerateTestRadioMetadata(), joinRequest);
            messageProcessor.DispatchRequest(request);
            Assert.True(await request.WaitCompleteAsync());
            Assert.NotNull(request.ResponseDownlink);
            Assert.Single(PacketForwarder.DownlinkMessages);
            var downlinkMessage = PacketForwarder.DownlinkMessages[0];
            var joinAccept = new LoRaPayloadJoinAccept(downlinkMessage.Data, simulatedDevice.LoRaDevice.AppKey.Value);
            Assert.Equal(joinAccept.DevAddr.ToString(), afterJoinDevAddr);

            // check that the device is in cache
            Assert.True(DeviceCache.HasRegistrations(joinAccept.DevAddr));
            Assert.True(DeviceCache.TryGetByDevEui(devEui, out var cachedDevice));
            Assert.Equal(afterJoinAppSKey, cachedDevice.AppSKey);
            Assert.Equal(afterJoinNwkSKey, cachedDevice.NwkSKey);
            Assert.Equal(joinAccept.DevAddr, cachedDevice.DevAddr);
            Assert.True(cachedDevice.IsOurDevice);
            if (deviceGatewayID == null)
                Assert.Null(cachedDevice.GatewayID);
            else
                Assert.Equal(deviceGatewayID, cachedDevice.GatewayID);

            // fcnt is restarted
            Assert.Equal(0U, cachedDevice.FCntUp);
            Assert.Equal(0U, cachedDevice.FCntDown);
            Assert.False(cachedDevice.HasFrameCountChanges);
        }

        [Fact]
        public async Task When_Api_Returns_DevAlreadyUsed_Should_Return_Null()
        {
            var simulatedDevice = new SimulatedDevice(TestDeviceInfo.CreateOTAADevice(1, gatewayID: null));
            var joinRequest = simulatedDevice.CreateJoinRequest();

            var devEui = simulatedDevice.LoRaDevice.DevEui;

            // Lora device api will be search by devices with matching deveui,
            LoRaDeviceApi.Setup(x => x.SearchAndLockForJoinAsync(ServerConfiguration.GatewayID, devEui, joinRequest.DevNonce))
                .ReturnsAsync(new SearchDevicesResult() { IsDevNonceAlreadyUsed = true });

            using var memoryCache = new MemoryCache(new MemoryCacheOptions());
            using var deviceRegistry = new LoRaDeviceRegistry(ServerConfiguration, memoryCache, LoRaDeviceApi.Object, LoRaDeviceFactory, DeviceCache);

            // Send to message processor
            using var messageProcessor = new MessageDispatcher(
                ServerConfiguration,
                deviceRegistry,
                FrameCounterUpdateStrategyProvider);

            using var request = CreateWaitableRequest(TestUtils.GenerateTestRadioMetadata(), joinRequest);
            messageProcessor.DispatchRequest(request);
            Assert.True(await request.WaitCompleteAsync());
            Assert.Null(request.ResponseDownlink);

            LoRaDeviceApi.VerifyAll();
            LoRaDeviceClient.VerifyAll();
        }

        [Theory]
        [InlineData(1, DR1)]
        [InlineData(3, DR4)]
        [InlineData(2, DR0)]
        public async Task When_Getting_DLSettings_From_Twin_Returns_JoinAccept_With_Correct_Settings(int rx1DROffset, DataRateIndex rx2datarate)
        {
            var deviceGatewayID = ServerGatewayID;
            var simulatedDevice = new SimulatedDevice(TestDeviceInfo.CreateOTAADevice(1, gatewayID: deviceGatewayID));
            var joinRequest = simulatedDevice.CreateJoinRequest();

            var devAddr = (DevAddr?)null;
            var devEui = simulatedDevice.LoRaDevice.DevEui;

            // Device twin will be queried
            var twin = new Twin();
<<<<<<< HEAD
            twin.Properties.Desired[TwinProperty.DevEUI] = devEui;
            twin.Properties.Desired[TwinProperty.AppEUI] = simulatedDevice.LoRaDevice.AppEUI;
=======
            twin.Properties.Desired[TwinProperty.DevEUI] = devEUI;
            twin.Properties.Desired[TwinProperty.AppEui] = simulatedDevice.LoRaDevice.AppEui?.ToString();
>>>>>>> 4f1c69e7
            twin.Properties.Desired[TwinProperty.AppKey] = simulatedDevice.LoRaDevice.AppKey?.ToString();
            twin.Properties.Desired[TwinProperty.GatewayID] = deviceGatewayID;
            twin.Properties.Desired[TwinProperty.SensorDecoder] = simulatedDevice.LoRaDevice.SensorDecoder;
            twin.Properties.Desired[TwinProperty.RX1DROffset] = rx1DROffset;
            twin.Properties.Desired[TwinProperty.RX2DataRate] = rx2datarate;

            LoRaDeviceClient.Setup(x => x.GetTwinAsync(CancellationToken.None)).ReturnsAsync(twin);

            LoRaDeviceClient.Setup(x => x.UpdateReportedPropertiesAsync(It.IsNotNull<TwinCollection>(), It.IsAny<CancellationToken>()))
                .ReturnsAsync(true);

            // Lora device api will be search by devices with matching deveui,
            LoRaDeviceApi.Setup(x => x.SearchAndLockForJoinAsync(ServerConfiguration.GatewayID, devEui, joinRequest.DevNonce))
                .ReturnsAsync(new SearchDevicesResult(new IoTHubDeviceInfo(devAddr, devEui, "aabb").AsList()));

            using var memoryCache = new MemoryCache(new MemoryCacheOptions());
            using var deviceRegistry = new LoRaDeviceRegistry(ServerConfiguration, memoryCache, LoRaDeviceApi.Object, LoRaDeviceFactory, DeviceCache);

            // Send to message processor
            using var messageProcessor = new MessageDispatcher(
                ServerConfiguration,
                deviceRegistry,
                FrameCounterUpdateStrategyProvider);

            using var request = CreateWaitableRequest(TestUtils.GenerateTestRadioMetadata(), joinRequest);
            messageProcessor.DispatchRequest(request);
            Assert.True(await request.WaitCompleteAsync());
            Assert.NotNull(request.ResponseDownlink);
            Assert.Single(PacketForwarder.DownlinkMessages);
            var downlinkMessage = PacketForwarder.DownlinkMessages[0];
            var joinAccept = new LoRaPayloadJoinAccept(downlinkMessage.Data, simulatedDevice.LoRaDevice.AppKey.Value);
            joinAccept.DlSettings.Span.Reverse();
            Assert.Equal(rx1DROffset, joinAccept.Rx1DrOffset);
            Assert.Equal(rx2datarate, joinAccept.Rx2Dr);
        }

        [Theory]
        [InlineData(DR0)]
        [InlineData(DR1)]
        [InlineData(DR2)]
        [InlineData(DR3)]
        [InlineData(DR4)]
        [InlineData(DR5)]
        [InlineData(DR6)]
        [InlineData(DR12)]
        [InlineData((DataRateIndex)(-2))]
        public async Task When_Getting_Custom_RX2_DR_From_Twin_Returns_JoinAccept_With_Correct_Settings_And_Behaves_Correctly(DataRateIndex rx2datarate)
        {
            var deviceGatewayID = ServerGatewayID;
            var simulatedDevice = new SimulatedDevice(TestDeviceInfo.CreateOTAADevice(1, gatewayID: deviceGatewayID));
            var joinRequest = simulatedDevice.CreateJoinRequest();
            AppSessionKey? afterJoinAppSKey = null;
            NetworkSessionKey? afterJoinNwkSKey = null;
            string afterJoinDevAddr = null;
            var afterJoinFcntDown = -1;
            var afterJoinFcntUp = -1;
            uint startingPayloadFcnt = 0;

            var devAddr = (DevAddr?)null;
            var devEui = simulatedDevice.LoRaDevice.DevEui;

            // message will be sent
            var sentTelemetry = new List<LoRaDeviceTelemetry>();
            LoRaDeviceClient.Setup(x => x.SendEventAsync(It.IsNotNull<LoRaDeviceTelemetry>(), null))
                .Callback<LoRaDeviceTelemetry, Dictionary<string, string>>((t, _) => sentTelemetry.Add(t))
                .ReturnsAsync(true);

            // C2D message will be checked
            LoRaDeviceClient.Setup(x => x.ReceiveAsync(It.IsNotNull<TimeSpan>()))
                .ReturnsAsync((Message)null);

            // Device twin will be queried
            var twin = new Twin();
<<<<<<< HEAD
            twin.Properties.Desired[TwinProperty.DevEUI] = devEui;
            twin.Properties.Desired[TwinProperty.AppEUI] = simulatedDevice.LoRaDevice.AppEUI;
=======
            twin.Properties.Desired[TwinProperty.DevEUI] = devEUI;
            twin.Properties.Desired[TwinProperty.AppEui] = simulatedDevice.LoRaDevice.AppEui?.ToString();
>>>>>>> 4f1c69e7
            twin.Properties.Desired[TwinProperty.AppKey] = simulatedDevice.LoRaDevice.AppKey?.ToString();
            twin.Properties.Desired[TwinProperty.GatewayID] = deviceGatewayID;
            twin.Properties.Desired[TwinProperty.SensorDecoder] = simulatedDevice.LoRaDevice.SensorDecoder;
            twin.Properties.Desired[TwinProperty.RX2DataRate] = rx2datarate;
            twin.Properties.Desired[TwinProperty.PreferredWindow] = 2;

            LoRaDeviceClient.Setup(x => x.GetTwinAsync(CancellationToken.None)).ReturnsAsync(twin);

            LoRaDeviceClient.Setup(x => x.UpdateReportedPropertiesAsync(It.IsNotNull<TwinCollection>(), It.IsAny<CancellationToken>()))
             .Callback<TwinCollection, CancellationToken>((updatedTwin, _) =>
            {
                afterJoinAppSKey = AppSessionKey.Parse(updatedTwin[TwinProperty.AppSKey].Value);
                afterJoinNwkSKey = NetworkSessionKey.Parse(updatedTwin[TwinProperty.NwkSKey].Value);
                afterJoinDevAddr = updatedTwin[TwinProperty.DevAddr].Value;
                afterJoinFcntDown = updatedTwin[TwinProperty.FCntDown].Value;
                afterJoinFcntUp = updatedTwin[TwinProperty.FCntUp].Value;
            })
                .ReturnsAsync(true);

            // Lora device api will be search by devices with matching deveui,
            LoRaDeviceApi.Setup(x => x.SearchAndLockForJoinAsync(ServerConfiguration.GatewayID, devEui, joinRequest.DevNonce))
                .ReturnsAsync(new SearchDevicesResult(new IoTHubDeviceInfo(devAddr, devEui, "aabb").AsList()));

            using var memoryCache = new MemoryCache(new MemoryCacheOptions());
            using var deviceRegistry = new LoRaDeviceRegistry(ServerConfiguration, memoryCache, LoRaDeviceApi.Object, LoRaDeviceFactory, DeviceCache);

            // Send to message processor
            using var messageProcessor = new MessageDispatcher(
                ServerConfiguration,
                deviceRegistry,
                FrameCounterUpdateStrategyProvider);

            using var request = CreateWaitableRequest(TestUtils.GenerateTestRadioMetadata(), joinRequest);
            messageProcessor.DispatchRequest(request);
            Assert.True(await request.WaitCompleteAsync());
            Assert.NotNull(request.ResponseDownlink);
            Assert.Single(PacketForwarder.DownlinkMessages);
            var downlinkMessage = PacketForwarder.DownlinkMessages[0];
            var joinAccept = new LoRaPayloadJoinAccept(downlinkMessage.Data, simulatedDevice.LoRaDevice.AppKey.Value);
            joinAccept.DlSettings.Span.Reverse();
            if (rx2datarate is > DR0 and < DR8)
            {
                Assert.Equal(rx2datarate, joinAccept.Rx2Dr);
            }
            else
            {
                Assert.Equal(DR0, joinAccept.Rx2Dr);
            }

            // Send a message
            simulatedDevice.LoRaDevice.AppSKey = afterJoinAppSKey;
            simulatedDevice.LoRaDevice.NwkSKey = afterJoinNwkSKey;
            simulatedDevice.LoRaDevice.DevAddr = DevAddr.Parse(afterJoinDevAddr);

            // sends confirmed message
            var confirmedMessagePayload = simulatedDevice.CreateConfirmedDataUpMessage("200", fcnt: startingPayloadFcnt + 1);
            using var confirmedRequest = CreateWaitableRequest(TestUtils.GenerateTestRadioMetadata(), confirmedMessagePayload);
            messageProcessor.DispatchRequest(confirmedRequest);
            Assert.True(await confirmedRequest.WaitCompleteAsync());
            Assert.True(confirmedRequest.ProcessingSucceeded);
            Assert.NotNull(confirmedRequest.ResponseDownlink);
            Assert.Equal(2, PacketForwarder.DownlinkMessages.Count);

            TestUtils.CheckDRAndFrequencies(request, downlinkMessage);
        }

        [Fact]
        public async Task When_Join_With_Custom_Join_Update_Old_Desired_Properties()
        {
            var beforeJoinValues = 2;
            var afterJoinValues = 3;
            var reportedBeforeJoinRx1DROffsetValue = 0;
            var reportedBeforeJoinRx2DRValue = 0;
            var reportedBeforeJoinRxDelayValue = 0;
            var deviceGatewayID = ServerGatewayID;
            var simulatedDevice = new SimulatedDevice(TestDeviceInfo.CreateOTAADevice(1, gatewayID: deviceGatewayID));
            string afterJoinDevAddr = null;
            var afterJoinFcntDown = -1;
            var afterJoinFcntUp = -1;
            var devAddr = (DevAddr?)null;
            var devEui = simulatedDevice.LoRaDevice.DevEui;

            // message will be sent
            var sentTelemetry = new List<LoRaDeviceTelemetry>();
            LoRaDeviceClient.Setup(x => x.SendEventAsync(It.IsNotNull<LoRaDeviceTelemetry>(), null))
                .Callback<LoRaDeviceTelemetry, Dictionary<string, string>>((t, _) => sentTelemetry.Add(t))
                .ReturnsAsync(true);

            // C2D message will be checked
            LoRaDeviceClient.Setup(x => x.ReceiveAsync(It.IsNotNull<TimeSpan>()))
                .ReturnsAsync((Message)null);

            // Device twin will be queried
            var twin = new Twin();
<<<<<<< HEAD
            twin.Properties.Desired[TwinProperty.DevEUI] = devEui;
            twin.Properties.Desired[TwinProperty.AppEUI] = simulatedDevice.LoRaDevice.AppEUI;
=======
            twin.Properties.Desired[TwinProperty.DevEUI] = devEUI;
            twin.Properties.Desired[TwinProperty.AppEui] = simulatedDevice.LoRaDevice.AppEui?.ToString();
>>>>>>> 4f1c69e7
            twin.Properties.Desired[TwinProperty.AppKey] = simulatedDevice.LoRaDevice.AppKey?.ToString();
            twin.Properties.Desired[TwinProperty.GatewayID] = deviceGatewayID;
            twin.Properties.Desired[TwinProperty.SensorDecoder] = simulatedDevice.LoRaDevice.SensorDecoder;
            twin.Properties.Desired[TwinProperty.RX2DataRate] = afterJoinValues;
            twin.Properties.Desired[TwinProperty.RX1DROffset] = afterJoinValues;
            twin.Properties.Desired[TwinProperty.RXDelay] = afterJoinValues;
            LoRaDeviceClient.Setup(x => x.GetTwinAsync(CancellationToken.None)).ReturnsAsync(twin);

            LoRaDeviceClient.Setup(x => x.UpdateReportedPropertiesAsync(It.IsNotNull<TwinCollection>(), It.IsAny<CancellationToken>()))
             .Callback<TwinCollection, CancellationToken>((updatedTwin, _) =>
             {
                 if (updatedTwin.Contains(TwinProperty.AppSKey))
                 {
                     afterJoinDevAddr = updatedTwin[TwinProperty.DevAddr].Value;
                     afterJoinFcntDown = updatedTwin[TwinProperty.FCntDown].Value;
                     afterJoinFcntUp = updatedTwin[TwinProperty.FCntUp].Value;
                 }
                 else
                 {
                     reportedBeforeJoinRx1DROffsetValue = updatedTwin[TwinProperty.RX1DROffset].Value;
                     reportedBeforeJoinRx2DRValue = updatedTwin[TwinProperty.RX2DataRate].Value;
                     reportedBeforeJoinRxDelayValue = updatedTwin[TwinProperty.RXDelay].Value;
                 }
             })
             .ReturnsAsync(true);

            // create a state before the join
            var startingTwin = new TwinCollection();
            startingTwin[TwinProperty.RX2DataRate] = beforeJoinValues;
            startingTwin[TwinProperty.RX1DROffset] = beforeJoinValues;
            startingTwin[TwinProperty.RXDelay] = beforeJoinValues;
            await LoRaDeviceClient.Object.UpdateReportedPropertiesAsync(startingTwin, default);

            using var memoryCache = new MemoryCache(new MemoryCacheOptions());
            using var deviceRegistry = new LoRaDeviceRegistry(ServerConfiguration, memoryCache, LoRaDeviceApi.Object, LoRaDeviceFactory, DeviceCache);

            // Send to message processor
            using var messageProcessor = new MessageDispatcher(
                ServerConfiguration,
                deviceRegistry,
                FrameCounterUpdateStrategyProvider);
            var joinRequest = simulatedDevice.CreateJoinRequest();

            // Lora device api will be search by devices with matching deveui,
            LoRaDeviceApi.Setup(x => x.SearchAndLockForJoinAsync(ServerConfiguration.GatewayID, devEui, joinRequest.DevNonce))
                .ReturnsAsync(new SearchDevicesResult(new IoTHubDeviceInfo(devAddr, devEui, "aabb").AsList()));
            using var request = CreateWaitableRequest(TestUtils.GenerateTestRadioMetadata(), joinRequest);
            messageProcessor.DispatchRequest(request);
            Assert.True(await request.WaitCompleteAsync());
            Assert.NotNull(request.ResponseDownlink);
            twin.Properties.Desired[TwinProperty.RX2DataRate] = 3;
            await Task.Delay(TimeSpan.FromMilliseconds(10));

            var downlinkMessage = PacketForwarder.DownlinkMessages[0];
            var joinAccept = new LoRaPayloadJoinAccept(downlinkMessage.Data, simulatedDevice.LoRaDevice.AppKey.Value);
            joinAccept.DlSettings.Span.Reverse();
            Assert.Equal((DataRateIndex)afterJoinValues, joinAccept.Rx2Dr);
            Assert.Equal(afterJoinValues, joinAccept.Rx1DrOffset);
            Assert.Equal(beforeJoinValues, reportedBeforeJoinRx1DROffsetValue);
            Assert.Equal(beforeJoinValues, reportedBeforeJoinRx2DRValue);
            Assert.Equal(afterJoinValues, joinAccept.RxDelay.Span[0]);
            Assert.Equal(beforeJoinValues, reportedBeforeJoinRxDelayValue);
        }

        [Theory]
        // Base dr is 2
        // In case the offset is invalid, we rollback to offset 0. for europe that means = to upstream
        [InlineData(0, DR2)]
        [InlineData(1, DR1)]
        [InlineData(2, DR0)]
        [InlineData(3, DR0)]
        [InlineData(4, DR0)]
        [InlineData(6, DR2)]
        [InlineData(12, DR2)]
        [InlineData(-2, DR2)]
        public async Task When_Getting_RX1_Offset_From_Twin_Returns_JoinAccept_With_Correct_Settings_And_Behaves_Correctly(int rx1offset, DataRateIndex expectedDR)
        {
            var deviceGatewayID = ServerGatewayID;
            var simulatedDevice = new SimulatedDevice(TestDeviceInfo.CreateOTAADevice(1, gatewayID: deviceGatewayID));
            var joinRequest = simulatedDevice.CreateJoinRequest();
            AppSessionKey? afterJoinAppSKey = null;
            NetworkSessionKey? afterJoinNwkSKey = null;
            string afterJoinDevAddr = null;
            var afterJoinFcntDown = -1;
            var afterJoinFcntUp = -1;
            uint startingPayloadFcnt = 0;


            var devAddr = (DevAddr?)null;
            var devEui = simulatedDevice.LoRaDevice.DevEui;

            // message will be sent
            var sentTelemetry = new List<LoRaDeviceTelemetry>();
            LoRaDeviceClient.Setup(x => x.SendEventAsync(It.IsNotNull<LoRaDeviceTelemetry>(), null))
                .Callback<LoRaDeviceTelemetry, Dictionary<string, string>>((t, _) => sentTelemetry.Add(t))
                .ReturnsAsync(true);

            // C2D message will be checked
            LoRaDeviceClient.Setup(x => x.ReceiveAsync(It.IsNotNull<TimeSpan>()))
                .ReturnsAsync((Message)null);

            // Device twin will be queried
            var twin = new Twin();
<<<<<<< HEAD
            twin.Properties.Desired[TwinProperty.DevEUI] = devEui;
            twin.Properties.Desired[TwinProperty.AppEUI] = simulatedDevice.LoRaDevice.AppEUI;
=======
            twin.Properties.Desired[TwinProperty.DevEUI] = devEUI;
            twin.Properties.Desired[TwinProperty.AppEui] = simulatedDevice.LoRaDevice.AppEui?.ToString();
>>>>>>> 4f1c69e7
            twin.Properties.Desired[TwinProperty.AppKey] = simulatedDevice.LoRaDevice.AppKey?.ToString();
            twin.Properties.Desired[TwinProperty.GatewayID] = deviceGatewayID;
            twin.Properties.Desired[TwinProperty.SensorDecoder] = simulatedDevice.LoRaDevice.SensorDecoder;
            twin.Properties.Desired[TwinProperty.RX1DROffset] = rx1offset;
            twin.Properties.Desired[TwinProperty.PreferredWindow] = 1;

            LoRaDeviceClient.Setup(x => x.GetTwinAsync(CancellationToken.None)).ReturnsAsync(twin);

            LoRaDeviceClient.Setup(x => x.UpdateReportedPropertiesAsync(It.IsNotNull<TwinCollection>(), It.IsAny<CancellationToken>()))
             .Callback<TwinCollection, CancellationToken>((updatedTwin, _) =>
             {
                 afterJoinAppSKey = AppSessionKey.Parse(updatedTwin[TwinProperty.AppSKey].Value);
                 afterJoinNwkSKey = NetworkSessionKey.Parse(updatedTwin[TwinProperty.NwkSKey].Value);
                 afterJoinDevAddr = updatedTwin[TwinProperty.DevAddr].Value;
                 afterJoinFcntDown = updatedTwin[TwinProperty.FCntDown].Value;
                 afterJoinFcntUp = updatedTwin[TwinProperty.FCntUp].Value;
             })
                .ReturnsAsync(true);

            // Lora device api will be search by devices with matching deveui,
            LoRaDeviceApi.Setup(x => x.SearchAndLockForJoinAsync(ServerConfiguration.GatewayID, devEui, joinRequest.DevNonce))
                .ReturnsAsync(new SearchDevicesResult(new IoTHubDeviceInfo(devAddr, devEui, "aabb").AsList()));

            using var memoryCache = new MemoryCache(new MemoryCacheOptions());
            using var deviceRegistry = new LoRaDeviceRegistry(ServerConfiguration, memoryCache, LoRaDeviceApi.Object, LoRaDeviceFactory, DeviceCache);

            // Send to message processor
            using var messageProcessor = new MessageDispatcher(
                ServerConfiguration,
                deviceRegistry,
                FrameCounterUpdateStrategyProvider);

            using var request = CreateWaitableRequest(TestUtils.GenerateTestRadioMetadata(), joinRequest);
            messageProcessor.DispatchRequest(request);
            Assert.True(await request.WaitCompleteAsync());
            Assert.NotNull(request.ResponseDownlink);
            Assert.Single(PacketForwarder.DownlinkMessages);
            var downlinkMessage = PacketForwarder.DownlinkMessages[0];
            var joinAccept = new LoRaPayloadJoinAccept(downlinkMessage.Data, simulatedDevice.LoRaDevice.AppKey.Value);
            joinAccept.DlSettings.Span.Reverse();
            if (rx1offset is > 0 and < 6)
            {
                Assert.Equal(rx1offset, joinAccept.Rx1DrOffset);
            }
            else
            {
                Assert.Equal(0, joinAccept.Rx1DrOffset);
            }

            // Send a message
            simulatedDevice.LoRaDevice.AppSKey = afterJoinAppSKey;
            simulatedDevice.LoRaDevice.NwkSKey = afterJoinNwkSKey;
            simulatedDevice.LoRaDevice.DevAddr = DevAddr.Parse(afterJoinDevAddr);

            // sends confirmed message
            var confirmedMessagePayload = simulatedDevice.CreateConfirmedDataUpMessage("200", fcnt: startingPayloadFcnt + 1);
            using var confirmedRequest = CreateWaitableRequest(TestUtils.GenerateTestRadioMetadata(), confirmedMessagePayload);
            messageProcessor.DispatchRequest(confirmedRequest);
            Assert.True(await confirmedRequest.WaitCompleteAsync());
            Assert.True(confirmedRequest.ProcessingSucceeded);
            Assert.NotNull(confirmedRequest.ResponseDownlink);
            Assert.Equal(2, PacketForwarder.DownlinkMessages.Count);

            var euRegion = RegionManager.EU868;

            Assert.Equal(expectedDR, downlinkMessage.DataRateRx1);
            Assert.Equal(euRegion.GetDownstreamRX2DataRate(null, null, NullLogger.Instance), downlinkMessage.DataRateRx2);

            // Ensure RX freq
            Assert.True(euRegion.TryGetDownstreamChannelFrequency(request.RadioMetadata.Frequency,out var channelFrequency));
            Assert.Equal(channelFrequency, downlinkMessage.FrequencyRx1);

            Assert.Equal(euRegion.GetDownstreamRX2Freq(null, NullLogger.Instance), downlinkMessage.FrequencyRx2);
        }

        [Theory]
        [InlineData(0, 1)]
        [InlineData(1, 1)]
        [InlineData(2, 2)]
        [InlineData(3, 3)]
        [InlineData(15, 15)]
        [InlineData(16, 1)]
        [InlineData(-2, 1)]
        [InlineData(200, 1)]
        [InlineData(2147483647, 1)]
        public async Task When_Getting_RXDelay_Offset_From_Twin_Returns_JoinAccept_With_Correct_Settings_And_Behaves_Correctly(int rxDelay, uint expectedDelay)
        {
            var deviceGatewayID = ServerGatewayID;
            var simulatedDevice = new SimulatedDevice(TestDeviceInfo.CreateOTAADevice(1, gatewayID: deviceGatewayID));
            var joinRequest = simulatedDevice.CreateJoinRequest();
            AppSessionKey? afterJoinAppSKey = null;
            NetworkSessionKey? afterJoinNwkSKey = null;
            string afterJoinDevAddr = null;
            var afterJoinFcntDown = -1;
            var afterJoinFcntUp = -1;
            uint startingPayloadFcnt = 0;

            var devAddr = (DevAddr?)null;
            var devEui = simulatedDevice.LoRaDevice.DevEui;

            // message will be sent
            var sentTelemetry = new List<LoRaDeviceTelemetry>();
            LoRaDeviceClient.Setup(x => x.SendEventAsync(It.IsNotNull<LoRaDeviceTelemetry>(), null))
                .Callback<LoRaDeviceTelemetry, Dictionary<string, string>>((t, _) => sentTelemetry.Add(t))
                .ReturnsAsync(true);

            // C2D message will be checked
            LoRaDeviceClient.Setup(x => x.ReceiveAsync(It.IsNotNull<TimeSpan>()))
                .ReturnsAsync((Message)null);

            // Device twin will be queried
            var twin = new Twin();
<<<<<<< HEAD
            twin.Properties.Desired[TwinProperty.DevEUI] = devEui;
            twin.Properties.Desired[TwinProperty.AppEUI] = simulatedDevice.LoRaDevice.AppEUI;
=======
            twin.Properties.Desired[TwinProperty.DevEUI] = devEUI;
            twin.Properties.Desired[TwinProperty.AppEui] = simulatedDevice.LoRaDevice.AppEui?.ToString();
>>>>>>> 4f1c69e7
            twin.Properties.Desired[TwinProperty.AppKey] = simulatedDevice.LoRaDevice.AppKey?.ToString();
            twin.Properties.Desired[TwinProperty.GatewayID] = deviceGatewayID;
            twin.Properties.Desired[TwinProperty.SensorDecoder] = simulatedDevice.LoRaDevice.SensorDecoder;
            twin.Properties.Desired[TwinProperty.RXDelay] = rxDelay;
            twin.Properties.Desired[TwinProperty.PreferredWindow] = 1;

            LoRaDeviceClient.Setup(x => x.GetTwinAsync(CancellationToken.None)).ReturnsAsync(twin);

            LoRaDeviceClient.Setup(x => x.UpdateReportedPropertiesAsync(It.IsNotNull<TwinCollection>(), It.IsAny<CancellationToken>()))
             .Callback<TwinCollection, CancellationToken>((updatedTwin, _) =>
             {
                 afterJoinAppSKey = AppSessionKey.Parse(updatedTwin[TwinProperty.AppSKey].Value);
                 afterJoinNwkSKey = NetworkSessionKey.Parse(updatedTwin[TwinProperty.NwkSKey].Value);
                 afterJoinDevAddr = updatedTwin[TwinProperty.DevAddr].Value;
                 afterJoinFcntDown = updatedTwin[TwinProperty.FCntDown].Value;
                 afterJoinFcntUp = updatedTwin[TwinProperty.FCntUp].Value;
             })
                .ReturnsAsync(true);

            // Lora device api will be search by devices with matching deveui,
            LoRaDeviceApi.Setup(x => x.SearchAndLockForJoinAsync(ServerConfiguration.GatewayID, devEui, joinRequest.DevNonce))
                .ReturnsAsync(new SearchDevicesResult(new IoTHubDeviceInfo(devAddr, devEui, "aabb").AsList()));

            using var memoryCache = new MemoryCache(new MemoryCacheOptions());
            using var deviceRegistry = new LoRaDeviceRegistry(ServerConfiguration, memoryCache, LoRaDeviceApi.Object, LoRaDeviceFactory, DeviceCache);

            // Send to message processor
            using var messageProcessor = new MessageDispatcher(
                ServerConfiguration,
                deviceRegistry,
                FrameCounterUpdateStrategyProvider);

            using var request = CreateWaitableRequest(TestUtils.GenerateTestRadioMetadata(), joinRequest);
            messageProcessor.DispatchRequest(request);
            Assert.True(await request.WaitCompleteAsync());
            Assert.NotNull(request.ResponseDownlink);
            Assert.Single(PacketForwarder.DownlinkMessages);
            var downlinkMessage = PacketForwarder.DownlinkMessages[0];
            var joinAccept = new LoRaPayloadJoinAccept(downlinkMessage.Data, simulatedDevice.LoRaDevice.AppKey.Value);
            joinAccept.RxDelay.Span.Reverse();
            if (rxDelay is > 0 and < 16)
            {
                Assert.Equal((int)expectedDelay, joinAccept.RxDelay.Span[0]);
            }
            else
            {
                Assert.Equal(0, joinAccept.RxDelay.Span[0]);
            }

            // Send a message
            simulatedDevice.LoRaDevice.AppSKey = afterJoinAppSKey;
            simulatedDevice.LoRaDevice.NwkSKey = afterJoinNwkSKey;
            simulatedDevice.LoRaDevice.DevAddr = DevAddr.Parse(afterJoinDevAddr);

            // sends confirmed message
            var confirmedMessagePayload = simulatedDevice.CreateConfirmedDataUpMessage("200", fcnt: startingPayloadFcnt + 1);
            using var confirmedRequest = CreateWaitableRequest(TestUtils.GenerateTestRadioMetadata(), confirmedMessagePayload);
            messageProcessor.DispatchRequest(confirmedRequest);
            Assert.True(await confirmedRequest.WaitCompleteAsync());
            Assert.True(confirmedRequest.ProcessingSucceeded);
            Assert.NotNull(confirmedRequest.ResponseDownlink);
            Assert.Equal(2, PacketForwarder.DownlinkMessages.Count);
        }
    }
}<|MERGE_RESOLUTION|>--- conflicted
+++ resolved
@@ -300,13 +300,8 @@
 
             // Device twin will be queried
             var twin = new Twin();
-<<<<<<< HEAD
-            twin.Properties.Desired[TwinProperty.DevEUI] = devEui;
-            twin.Properties.Desired[TwinProperty.AppEUI] = simulatedDevice.LoRaDevice.AppEUI;
-=======
-            twin.Properties.Desired[TwinProperty.DevEUI] = devEUI;
+            twin.Properties.Desired[TwinProperty.DevEUI] = devEui.ToString();
             twin.Properties.Desired[TwinProperty.AppEui] = simulatedDevice.LoRaDevice.AppEui?.ToString();
->>>>>>> 4f1c69e7
             twin.Properties.Desired[TwinProperty.AppKey] = simulatedDevice.LoRaDevice.AppKey?.ToString();
             if (deviceGatewayID != null) twin.Properties.Desired[TwinProperty.GatewayID] = deviceGatewayID;
             twin.Properties.Desired[TwinProperty.SensorDecoder] = simulatedDevice.LoRaDevice.SensorDecoder;
@@ -410,13 +405,8 @@
 
             // Device twin will be queried
             var twin = new Twin();
-<<<<<<< HEAD
-            twin.Properties.Desired[TwinProperty.DevEUI] = devEui;
-            twin.Properties.Desired[TwinProperty.AppEUI] = simulatedDevice.LoRaDevice.AppEUI;
-=======
-            twin.Properties.Desired[TwinProperty.DevEUI] = devEUI;
+            twin.Properties.Desired[TwinProperty.DevEUI] = devEui.ToString();
             twin.Properties.Desired[TwinProperty.AppEui] = simulatedDevice.LoRaDevice.AppEui?.ToString();
->>>>>>> 4f1c69e7
             twin.Properties.Desired[TwinProperty.AppKey] = simulatedDevice.LoRaDevice.AppKey?.ToString();
             twin.Properties.Desired[TwinProperty.GatewayID] = deviceGatewayID;
             twin.Properties.Desired[TwinProperty.SensorDecoder] = simulatedDevice.LoRaDevice.SensorDecoder;
@@ -490,13 +480,8 @@
 
             // Device twin will be queried
             var twin = new Twin();
-<<<<<<< HEAD
-            twin.Properties.Desired[TwinProperty.DevEUI] = devEui;
-            twin.Properties.Desired[TwinProperty.AppEUI] = simulatedDevice.LoRaDevice.AppEUI;
-=======
-            twin.Properties.Desired[TwinProperty.DevEUI] = devEUI;
+            twin.Properties.Desired[TwinProperty.DevEUI] = devEui.ToString();
             twin.Properties.Desired[TwinProperty.AppEui] = simulatedDevice.LoRaDevice.AppEui?.ToString();
->>>>>>> 4f1c69e7
             twin.Properties.Desired[TwinProperty.AppKey] = simulatedDevice.LoRaDevice.AppKey?.ToString();
             twin.Properties.Desired[TwinProperty.GatewayID] = deviceGatewayID;
             twin.Properties.Desired[TwinProperty.SensorDecoder] = simulatedDevice.LoRaDevice.SensorDecoder;
@@ -591,13 +576,8 @@
 
             // Device twin will be queried
             var twin = new Twin();
-<<<<<<< HEAD
-            twin.Properties.Desired[TwinProperty.DevEUI] = devEui;
-            twin.Properties.Desired[TwinProperty.AppEUI] = simulatedDevice.LoRaDevice.AppEUI;
-=======
-            twin.Properties.Desired[TwinProperty.DevEUI] = devEUI;
+            twin.Properties.Desired[TwinProperty.DevEUI] = devEui.ToString();
             twin.Properties.Desired[TwinProperty.AppEui] = simulatedDevice.LoRaDevice.AppEui?.ToString();
->>>>>>> 4f1c69e7
             twin.Properties.Desired[TwinProperty.AppKey] = simulatedDevice.LoRaDevice.AppKey?.ToString();
             twin.Properties.Desired[TwinProperty.GatewayID] = deviceGatewayID;
             twin.Properties.Desired[TwinProperty.SensorDecoder] = simulatedDevice.LoRaDevice.SensorDecoder;
@@ -701,13 +681,8 @@
 
             // Device twin will be queried
             var twin = new Twin();
-<<<<<<< HEAD
-            twin.Properties.Desired[TwinProperty.DevEUI] = devEui;
-            twin.Properties.Desired[TwinProperty.AppEUI] = simulatedDevice.LoRaDevice.AppEUI;
-=======
-            twin.Properties.Desired[TwinProperty.DevEUI] = devEUI;
+            twin.Properties.Desired[TwinProperty.DevEUI] = devEui.ToString();
             twin.Properties.Desired[TwinProperty.AppEui] = simulatedDevice.LoRaDevice.AppEui?.ToString();
->>>>>>> 4f1c69e7
             twin.Properties.Desired[TwinProperty.AppKey] = simulatedDevice.LoRaDevice.AppKey?.ToString();
             twin.Properties.Desired[TwinProperty.GatewayID] = deviceGatewayID;
             twin.Properties.Desired[TwinProperty.SensorDecoder] = simulatedDevice.LoRaDevice.SensorDecoder;
@@ -820,13 +795,8 @@
 
             // Device twin will be queried
             var twin = new Twin();
-<<<<<<< HEAD
-            twin.Properties.Desired[TwinProperty.DevEUI] = devEui;
-            twin.Properties.Desired[TwinProperty.AppEUI] = simulatedDevice.LoRaDevice.AppEUI;
-=======
-            twin.Properties.Desired[TwinProperty.DevEUI] = devEUI;
+            twin.Properties.Desired[TwinProperty.DevEUI] = devEui.ToString();
             twin.Properties.Desired[TwinProperty.AppEui] = simulatedDevice.LoRaDevice.AppEui?.ToString();
->>>>>>> 4f1c69e7
             twin.Properties.Desired[TwinProperty.AppKey] = simulatedDevice.LoRaDevice.AppKey?.ToString();
             twin.Properties.Desired[TwinProperty.GatewayID] = deviceGatewayID;
             twin.Properties.Desired[TwinProperty.SensorDecoder] = simulatedDevice.LoRaDevice.SensorDecoder;
