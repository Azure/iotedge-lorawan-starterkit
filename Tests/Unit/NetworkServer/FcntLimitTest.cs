--- conflicted
+++ resolved
@@ -18,18 +18,9 @@
 
     public class FcntLimitTest : MessageProcessorTestBase
     {
-<<<<<<< HEAD
-=======
-        private readonly Mock<LoRaDeviceAPIServiceBase> loRaDeviceApi;
-        private readonly Mock<ILoRaDeviceClient> loRaDeviceClient;
-
-        public FcntLimitTest(ITestOutputHelper testOutputHelper) : base(testOutputHelper)
-        {
-            this.loRaDeviceApi = new Mock<LoRaDeviceAPIServiceBase>(MockBehavior.Strict);
-            this.loRaDeviceClient = new Mock<ILoRaDeviceClient>(MockBehavior.Strict);
-        }
-
->>>>>>> a1e581f0
+        public FcntLimitTest(ITestOutputHelper testOutputHelper) :
+            base(testOutputHelper) { }
+
         [Theory]
         // rolling test: if the client reaches 0xFFFF on the lower 16 bits, it will roll over and the upper
         // 16 bits are changed. In this case, the counter drifted too far for us to recover, and hence the MIC check will fail
