// Copyright (c) Microsoft. All rights reserved.
// Licensed under the MIT license. See LICENSE file in the project root for full license information.

#nullable enable

namespace LoRaWan.Tests.Unit.NetworkServer
{
    using System;
    using global::LoRaTools.LoRaMessage;
    using LoRaWan.NetworkServer;
    using LoRaWan.Tests.Common;
    using Microsoft.Extensions.Caching.Memory;
    using Microsoft.Extensions.Logging.Abstractions;
    using Xunit;

    public sealed class ConcentratorDeduplicationTest : IDisposable
    {
        private readonly MemoryCache cache; // ownership passed to ConcentratorDeduplication
        private readonly LoRaDeviceClientConnectionManager connectionManager;
        private readonly ConcentratorDeduplication concentratorDeduplication;

        private readonly LoRaDevice loRaDevice;
        private readonly SimulatedDevice simulatedABPDevice;
        private readonly LoRaPayloadData dataPayload;
        private readonly SimulatedDevice simulatedOTAADevice;
        private readonly LoRaPayloadJoinRequest joinPayload;
        private readonly WaitableLoRaRequest dataRequest;
        private readonly WaitableLoRaRequest joinRequest;

        public ConcentratorDeduplicationTest()
        {
            this.cache = new MemoryCache(new MemoryCacheOptions());
            this.connectionManager = new LoRaDeviceClientConnectionManager(this.cache, NullLogger<LoRaDeviceClientConnectionManager>.Instance);

            this.simulatedABPDevice = new SimulatedDevice(TestDeviceInfo.CreateABPDevice(0));
            this.dataPayload = this.simulatedABPDevice.CreateConfirmedDataUpMessage("payload");
            this.dataRequest = WaitableLoRaRequest.Create(this.dataPayload);
            this.loRaDevice = new LoRaDevice(this.simulatedABPDevice.DevAddr, this.simulatedABPDevice.DevEUI, this.connectionManager);

            this.simulatedOTAADevice = new SimulatedDevice(TestDeviceInfo.CreateOTAADevice(0));
            this.joinPayload = this.simulatedOTAADevice.CreateJoinRequest(appkey: this.simulatedOTAADevice.AppKey);
            this.joinRequest = WaitableLoRaRequest.Create(this.joinPayload);
            this.joinRequest.SetPayload(this.joinPayload);

            this.concentratorDeduplication = new ConcentratorDeduplication(
                this.cache,
                NullLogger<IConcentratorDeduplication>.Instance);
        }

        #region DataMessages
        [Theory]
        [InlineData(true)]
        [InlineData(false)]
        public void When_Data_Message_Not_Encountered_Should_Not_Find_Duplicates_And_Should_Add_To_Cache(bool isCacheEmpty)
        {
            // arrange
            if (!isCacheEmpty)
            {
                using var testDevice = new LoRaDevice(this.simulatedABPDevice.DevAddr, new DevEui(0x1111111111111111UL).ToString(), this.connectionManager);
                _ = this.concentratorDeduplication.CheckDuplicateData(this.dataRequest, testDevice);
            }

            // act
            var result = this.concentratorDeduplication.CheckDuplicateData(this.dataRequest, this.loRaDevice);

            // assert
            Assert.Equal(ConcentratorDeduplicationResult.NotDuplicate, result);
            var key = ConcentratorDeduplication.CreateCacheKey(this.dataPayload, this.loRaDevice);
            Assert.True(this.cache.TryGetValue(key, out var addedStation));
            Assert.Equal(this.dataRequest.StationEui, addedStation);
        }

        [Theory]
        [InlineData("11-11-11-11-11-11-11-11", "11-11-11-11-11-11-11-11", DeduplicationMode.Drop, ConcentratorDeduplicationResult.DuplicateDueToResubmission)]
        [InlineData("11-11-11-11-11-11-11-11", "11-11-11-11-11-11-11-11", DeduplicationMode.Mark, ConcentratorDeduplicationResult.DuplicateDueToResubmission)]
        [InlineData("11-11-11-11-11-11-11-11", "11-11-11-11-11-11-11-11", DeduplicationMode.None, ConcentratorDeduplicationResult.DuplicateDueToResubmission)]
        [InlineData("11-11-11-11-11-11-11-11", "22-22-22-22-22-22-22-22", DeduplicationMode.Drop, ConcentratorDeduplicationResult.Duplicate)]
        [InlineData("11-11-11-11-11-11-11-11", "22-22-22-22-22-22-22-22", DeduplicationMode.Mark, ConcentratorDeduplicationResult.SoftDuplicateDueToDeduplicationStrategy)]
        [InlineData("11-11-11-11-11-11-11-11", "22-22-22-22-22-22-22-22", DeduplicationMode.None, ConcentratorDeduplicationResult.SoftDuplicateDueToDeduplicationStrategy)]
        public void When_Data_Message_Encountered_Should_Find_Duplicates_For_Different_Deduplication_Strategies(string station1, string station2, DeduplicationMode deduplicationMode, ConcentratorDeduplicationResult expectedResult)
        {
            // arrange
            var station1Eui = StationEui.Parse(station1);
            this.dataRequest.SetStationEui(station1Eui);
            _ = this.concentratorDeduplication.CheckDuplicateData(this.dataRequest, this.loRaDevice);

            this.dataRequest.SetStationEui(StationEui.Parse(station2));
            this.loRaDevice.Deduplication = deduplicationMode;

            // act/assert
            Assert.Equal(expectedResult, this.concentratorDeduplication.CheckDuplicateData(this.dataRequest, this.loRaDevice));
            Assert.Equal(1, this.cache.Count);
            var key = ConcentratorDeduplication.CreateCacheKey(this.dataPayload, this.loRaDevice);
            Assert.True(this.cache.TryGetValue(key, out var foundStation));
            Assert.Equal(station1Eui, foundStation);
        }

        public static TheoryData CreateKeyDataMessagesTheoryData
            => TheoryDataFactory.From<object, ulong, ushort, ushort, string?>(
                new (object, ulong, ushort, ushort, string?)[]
                {
                    (new ConcentratorDeduplication.DataMessageKey(new DevEui(0), new Mic(0), 0), 0, 0, 0, null),
                    (new ConcentratorDeduplication.DataMessageKey(new DevEui(0), new Mic(0), 0), 0, 0, 0, "1"), // a non-relevant field should not influence the key
                    (new ConcentratorDeduplication.DataMessageKey(new DevEui(0x1010101010101010UL), new Mic(0), 0), 0x1010101010101010UL, 0, 0, null),
                    (new ConcentratorDeduplication.DataMessageKey(new DevEui(0), new Mic(1), 0), 0, 1, 0, null),
                    (new ConcentratorDeduplication.DataMessageKey(new DevEui(0), new Mic(0), 1), 0, 0, 1, null)
                }
            );

        [Theory]
        [MemberData(nameof(CreateKeyDataMessagesTheoryData))]
        internal void CreateKeyMethod_Should_Return_Expected_Keys_For_Different_Data_Messages(ConcentratorDeduplication.DataMessageKey expectedKey, ulong devEui, ushort mic, ushort frameCounter, string? fieldNotUsedInKey = null)
        {
            var options = fieldNotUsedInKey ?? string.Empty;
            using var testDevice = new LoRaDevice(this.simulatedABPDevice.DevAddr, new DevEui(devEui).ToString(), this.connectionManager);

            var payload = new LoRaPayloadDataLns(this.dataPayload.DevAddr, new MacHeader(MacMessageType.ConfirmedDataUp),
                                                 frameCounter, options, "payload", new Mic(mic));

            Assert.Equal(expectedKey, ConcentratorDeduplication.CreateCacheKey(payload, testDevice));
        }
        #endregion

        #region JoinRequests
        [Theory]
        [InlineData(true)]
        [InlineData(false)]
        public void When_Join_Request_Not_Encountered_Should_Not_Find_Duplicates_And_Should_Add_To_Cache(bool isCacheEmpty)
        {
            // arrange
            if (!isCacheEmpty)
            {
                var anotherJoinPayload = this.simulatedOTAADevice.CreateJoinRequest();
                using var anotherJoinRequest = WaitableLoRaRequest.Create(anotherJoinPayload);
                anotherJoinRequest.SetPayload(anotherJoinPayload);

                _ = this.concentratorDeduplication.CheckDuplicateJoin(anotherJoinRequest);
            }

            // act
            var result = this.concentratorDeduplication.CheckDuplicateJoin(this.joinRequest);

            // assert
            Assert.Equal(ConcentratorDeduplicationResult.NotDuplicate, result);
            var key = ConcentratorDeduplication.CreateCacheKey(this.joinPayload);
            Assert.True(this.cache.TryGetValue(key, out var addedStation));
            Assert.Equal(this.joinRequest.StationEui, addedStation);
        }

        [Theory]
        [InlineData("11-11-11-11-11-11-11-11", "11-11-11-11-11-11-11-11")]
        [InlineData("11-11-11-11-11-11-11-11", "22-22-22-22-22-22-22-22")]
        public void When_Join_Request_Encountered_Should_Find_Duplicate(string station1, string station2)
        {
            // arrange
            var station1Eui = StationEui.Parse(station1);
            this.joinRequest.SetStationEui(station1Eui);
            _ = this.concentratorDeduplication.CheckDuplicateJoin(this.joinRequest);

            this.joinRequest.SetStationEui(StationEui.Parse(station2));

            // act
            var result = this.concentratorDeduplication.CheckDuplicateJoin(this.joinRequest);

            // assert
            Assert.Equal(ConcentratorDeduplicationResult.Duplicate, result);
            var key = ConcentratorDeduplication.CreateCacheKey(this.joinPayload);
            Assert.True(this.cache.TryGetValue(key, out var addedStation));
            Assert.Equal(station1Eui, addedStation);
        }

        public static TheoryData CreateKeyJoinMessagesTheoryData
            => TheoryDataFactory.From<object, ulong, ulong, ushort, uint?>(
                new (object, ulong, ulong, ushort, uint?)[]
                {
                    (new ConcentratorDeduplication.JoinMessageKey(new JoinEui(0), new DevEui(0), new DevNonce(0)), 0, 0, 0, null),
                    (new ConcentratorDeduplication.JoinMessageKey(new JoinEui(0), new DevEui(0), new DevNonce(0)), 0, 0, 0, 1 ), // a non-relevant field should not influence the key
                    (new ConcentratorDeduplication.JoinMessageKey(new JoinEui(0x1010101010101010UL), new DevEui(0), new DevNonce(0)), 0x1010101010101010UL, 0, 0, null),
                    (new ConcentratorDeduplication.JoinMessageKey(new JoinEui(0), new DevEui(0x1010101010101010UL), new DevNonce(0)), 0, 0x1010101010101010UL, 0, null),
                    (new ConcentratorDeduplication.JoinMessageKey(new JoinEui(0), new DevEui(0), new DevNonce(1)), 0, 0, 1, null),
                }
            );

        [Theory]
<<<<<<< HEAD
        [InlineData("60-DA-A3-A5-F7-DB-FA-20-0F-8C-82-84-0E-CF-5B-42-64-0B-70-F3-B7-21-8A-4C-6B-BD-67-DB-54-2E-75-A4", 0, 0, 0)]
        [InlineData("60-DA-A3-A5-F7-DB-FA-20-0F-8C-82-84-0E-CF-5B-42-64-0B-70-F3-B7-21-8A-4C-6B-BD-67-DB-54-2E-75-A4", 0, 0, 0, 1)] // a non-relevant field should not influence the key
        [InlineData("BF-67-81-DB-77-1A-EF-1C-14-55-9E-2C-22-E7-D1-CF-4F-57-77-77-65-6E-2C-D6-E3-D4-1A-6E-A1-6A-17-86", 0x101010101010101UL, 0, 0)]
        [InlineData("40-25-81-8B-EA-C7-AC-CD-32-4E-2A-02-CE-15-C8-9B-72-A4-81-32-9D-91-9F-FE-7A-62-D8-BA-3A-C4-E4-00", 0, 0x101010101010101UL, 0)]
        [InlineData("B0-EF-53-E1-22-B3-C4-0B-57-93-55-21-96-95-43-03-29-F4-6C-3B-24-93-6C-BD-73-49-67-78-0A-60-9B-E2", 0, 0, 1)]
        public void CreateCacheKey_Should_Return_Expected_Keys_For_Different_JoinRequests(string expectedKey, ulong joinEui, ulong devEui, ushort devNonce, int? fieldNotUsedInKey = null)
=======
        [MemberData(nameof(CreateKeyJoinMessagesTheoryData))]
        internal void CreateCacheKey_Should_Return_Expected_Keys_For_Different_JoinRequests(ConcentratorDeduplication.JoinMessageKey expectedKey, ulong joinEui, ulong devEui, ushort devNonce, uint? fieldNotUsedInKey = null)
>>>>>>> 51a3beec
        {
            var micValue = fieldNotUsedInKey ?? 0;
            var payload = new LoRaPayloadJoinRequestLns(new MacHeader(MacMessageType.JoinRequest),
                                                        new JoinEui(joinEui), new DevEui(devEui),
                                                        new DevNonce(devNonce), new Mic(micValue));

            Assert.Equal(expectedKey, ConcentratorDeduplication.CreateCacheKey(payload));
        }
        #endregion

        public void Dispose()
        {
            this.loRaDevice.Dispose();
            this.dataRequest.Dispose();
            this.joinRequest.Dispose();

            this.connectionManager.Dispose();
            this.cache?.Dispose();
        }
    }
}<|MERGE_RESOLUTION|>--- conflicted
+++ resolved
@@ -170,8 +170,8 @@
         }
 
         public static TheoryData CreateKeyJoinMessagesTheoryData
-            => TheoryDataFactory.From<object, ulong, ulong, ushort, uint?>(
-                new (object, ulong, ulong, ushort, uint?)[]
+            => TheoryDataFactory.From<object, ulong, ulong, ushort, int?>(
+                new (object, ulong, ulong, ushort, int?)[]
                 {
                     (new ConcentratorDeduplication.JoinMessageKey(new JoinEui(0), new DevEui(0), new DevNonce(0)), 0, 0, 0, null),
                     (new ConcentratorDeduplication.JoinMessageKey(new JoinEui(0), new DevEui(0), new DevNonce(0)), 0, 0, 0, 1 ), // a non-relevant field should not influence the key
@@ -182,17 +182,8 @@
             );
 
         [Theory]
-<<<<<<< HEAD
-        [InlineData("60-DA-A3-A5-F7-DB-FA-20-0F-8C-82-84-0E-CF-5B-42-64-0B-70-F3-B7-21-8A-4C-6B-BD-67-DB-54-2E-75-A4", 0, 0, 0)]
-        [InlineData("60-DA-A3-A5-F7-DB-FA-20-0F-8C-82-84-0E-CF-5B-42-64-0B-70-F3-B7-21-8A-4C-6B-BD-67-DB-54-2E-75-A4", 0, 0, 0, 1)] // a non-relevant field should not influence the key
-        [InlineData("BF-67-81-DB-77-1A-EF-1C-14-55-9E-2C-22-E7-D1-CF-4F-57-77-77-65-6E-2C-D6-E3-D4-1A-6E-A1-6A-17-86", 0x101010101010101UL, 0, 0)]
-        [InlineData("40-25-81-8B-EA-C7-AC-CD-32-4E-2A-02-CE-15-C8-9B-72-A4-81-32-9D-91-9F-FE-7A-62-D8-BA-3A-C4-E4-00", 0, 0x101010101010101UL, 0)]
-        [InlineData("B0-EF-53-E1-22-B3-C4-0B-57-93-55-21-96-95-43-03-29-F4-6C-3B-24-93-6C-BD-73-49-67-78-0A-60-9B-E2", 0, 0, 1)]
-        public void CreateCacheKey_Should_Return_Expected_Keys_For_Different_JoinRequests(string expectedKey, ulong joinEui, ulong devEui, ushort devNonce, int? fieldNotUsedInKey = null)
-=======
         [MemberData(nameof(CreateKeyJoinMessagesTheoryData))]
-        internal void CreateCacheKey_Should_Return_Expected_Keys_For_Different_JoinRequests(ConcentratorDeduplication.JoinMessageKey expectedKey, ulong joinEui, ulong devEui, ushort devNonce, uint? fieldNotUsedInKey = null)
->>>>>>> 51a3beec
+        internal void CreateCacheKey_Should_Return_Expected_Keys_For_Different_JoinRequests(ConcentratorDeduplication.JoinMessageKey expectedKey, ulong joinEui, ulong devEui, ushort devNonce, int? fieldNotUsedInKey = null)
         {
             var micValue = fieldNotUsedInKey ?? 0;
             var payload = new LoRaPayloadJoinRequestLns(new MacHeader(MacMessageType.JoinRequest),
