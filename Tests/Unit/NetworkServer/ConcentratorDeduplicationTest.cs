--- conflicted
+++ resolved
@@ -38,7 +38,6 @@
         public ConcentratorDeduplicationTest()
         {
             this.cache = new MemoryCache(new MemoryCacheOptions());
-<<<<<<< HEAD
             this.connectionManager = new LoRaDeviceClientConnectionManager(this.cache, NullLogger<LoRaDeviceClientConnectionManager>.Instance);
 
             this.simulatedDevice = new SimulatedDevice(TestDeviceInfo.CreateABPDevice(0));
@@ -48,10 +47,7 @@
 
             this.deduplicationStrategyMock = new Mock<DeduplicationStrategyFactory>(NullLoggerFactory.Instance, NullLogger<DeduplicationStrategyFactory>.Instance);
             this.deduplicationStrategyMock.Setup(x => x.Create(this.loRaDevice)).Returns(new DeduplicationStrategyDrop(NullLogger<DeduplicationStrategyDrop>.Instance)); ;
-            this.socketRegistry = new WebSocketWriterRegistry<StationEui, string>(NullLogger<WebSocketWriterRegistry<StationEui, string>>.Instance);
-=======
             this.socketRegistry = new WebSocketWriterRegistry<StationEui, string>(NullLogger<WebSocketWriterRegistry<StationEui, string>>.Instance, null);
->>>>>>> 7e732980
 
             this.concentratorDeduplication = new ConcentratorDeduplication(
                 this.cache,
