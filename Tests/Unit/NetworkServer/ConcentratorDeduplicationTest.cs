// Copyright (c) Microsoft. All rights reserved.
// Licensed under the MIT license. See LICENSE file in the project root for full license information.

#nullable enable

namespace LoRaWan.Tests.Unit.NetworkServer
{
    using System;
    using System.Threading.Tasks;
    using System.Linq;
    using global::LoRaTools.LoRaMessage;
    using LoRaWan.NetworkServer;
    using LoRaWan.Tests.Common;
    using Microsoft.Extensions.Caching.Memory;
    using Microsoft.Extensions.Logging.Abstractions;
    using Xunit;

    public sealed class ConcentratorDeduplicationTest : IAsyncDisposable
    {
        private readonly MemoryCache cache; // ownership passed to ConcentratorDeduplication
        private readonly LoRaDeviceClientConnectionManager connectionManager;
        private readonly ConcentratorDeduplication concentratorDeduplication;

        private readonly LoRaDevice loRaDevice;
        private readonly SimulatedDevice simulatedABPDevice;
        private readonly LoRaPayloadData dataPayload;
        private readonly SimulatedDevice simulatedOTAADevice;
        private readonly LoRaPayloadJoinRequest joinPayload;
        private readonly WaitableLoRaRequest dataRequest;
        private readonly WaitableLoRaRequest joinRequest;

        public ConcentratorDeduplicationTest()
        {
            this.cache = new MemoryCache(new MemoryCacheOptions());
            this.connectionManager = new LoRaDeviceClientConnectionManager(this.cache, NullLogger<LoRaDeviceClientConnectionManager>.Instance);

            this.simulatedABPDevice = new SimulatedDevice(TestDeviceInfo.CreateABPDevice(0));
            this.dataPayload = this.simulatedABPDevice.CreateConfirmedDataUpMessage("payload");
            this.dataRequest = WaitableLoRaRequest.Create(this.dataPayload);
            this.loRaDevice = new LoRaDevice(this.simulatedABPDevice.DevAddr, this.simulatedABPDevice.DevEUI, this.connectionManager);

            this.simulatedOTAADevice = new SimulatedDevice(TestDeviceInfo.CreateOTAADevice(0));
            this.joinPayload = this.simulatedOTAADevice.CreateJoinRequest(appkey: this.simulatedOTAADevice.AppKey);
            this.joinRequest = WaitableLoRaRequest.Create(this.joinPayload);
            this.joinRequest.SetPayload(this.joinPayload);

            this.concentratorDeduplication = new ConcentratorDeduplication(
                this.cache,
                NullLogger<IConcentratorDeduplication>.Instance);
        }

        #region DataMessages
        [Theory]
        [InlineData(true)]
        [InlineData(false)]
        public async Task When_Data_Message_Not_Encountered_Should_Not_Find_Duplicates_And_Should_Add_To_Cache(bool isCacheEmpty)
        {
            // arrange
            if (!isCacheEmpty)
            {
                await using var testDevice = new LoRaDevice(this.simulatedABPDevice.DevAddr, new DevEui(0x1111111111111111UL), this.connectionManager);
                _ = this.concentratorDeduplication.CheckDuplicateData(this.dataRequest, testDevice);
            }

            // act
            var result = this.concentratorDeduplication.CheckDuplicateData(this.dataRequest, this.loRaDevice);

            // assert
            Assert.Equal(ConcentratorDeduplicationResult.NotDuplicate, result);
            var key = ConcentratorDeduplication.CreateCacheKey(this.dataPayload, this.loRaDevice);
            Assert.True(this.cache.TryGetValue(key, out var addedStation));
            Assert.Equal(this.dataRequest.StationEui, addedStation);
        }

        [Theory]
        [InlineData("11-11-11-11-11-11-11-11", "11-11-11-11-11-11-11-11", DeduplicationMode.Drop, ConcentratorDeduplicationResult.DuplicateDueToResubmission)]
        [InlineData("11-11-11-11-11-11-11-11", "11-11-11-11-11-11-11-11", DeduplicationMode.Mark, ConcentratorDeduplicationResult.DuplicateDueToResubmission)]
        [InlineData("11-11-11-11-11-11-11-11", "11-11-11-11-11-11-11-11", DeduplicationMode.None, ConcentratorDeduplicationResult.DuplicateDueToResubmission)]
        [InlineData("11-11-11-11-11-11-11-11", "22-22-22-22-22-22-22-22", DeduplicationMode.Drop, ConcentratorDeduplicationResult.Duplicate)]
        [InlineData("11-11-11-11-11-11-11-11", "22-22-22-22-22-22-22-22", DeduplicationMode.Mark, ConcentratorDeduplicationResult.SoftDuplicateDueToDeduplicationStrategy)]
        [InlineData("11-11-11-11-11-11-11-11", "22-22-22-22-22-22-22-22", DeduplicationMode.None, ConcentratorDeduplicationResult.SoftDuplicateDueToDeduplicationStrategy)]
        public void When_Data_Message_Encountered_Should_Find_Duplicates_For_Different_Deduplication_Strategies(string station1, string station2, DeduplicationMode deduplicationMode, ConcentratorDeduplicationResult expectedResult)
        {
            // arrange
            var station1Eui = StationEui.Parse(station1);
            this.dataRequest.SetStationEui(station1Eui);
            _ = this.concentratorDeduplication.CheckDuplicateData(this.dataRequest, this.loRaDevice);

            this.dataRequest.SetStationEui(StationEui.Parse(station2));
            this.loRaDevice.Deduplication = deduplicationMode;

            // act/assert
            Assert.Equal(expectedResult, this.concentratorDeduplication.CheckDuplicateData(this.dataRequest, this.loRaDevice));
            Assert.Equal(1, this.cache.Count);
            var key = ConcentratorDeduplication.CreateCacheKey(this.dataPayload, this.loRaDevice);
            Assert.True(this.cache.TryGetValue(key, out var foundStation));
            Assert.Equal(station1Eui, foundStation);
        }

        // Ensures that ConcentratorDeduplication.DataMessageKey can be internal, even though it is part of the return type of RawCreateKeyDataMessagesTheoryData.
        public sealed class DataMessageKeyHolder
        {
            internal DataMessageKeyHolder(ConcentratorDeduplication.DataMessageKey dataMessageKey) => Value = dataMessageKey;
            internal ConcentratorDeduplication.DataMessageKey Value { get; }
        }

        private static readonly (DevEui DevEui, Mic Mic, ushort FCnt, string? FieldNotUsedInKey)[] RawCreateKeyDataMessagesTheoryData = new (DevEui, Mic, ushort, string?)[]
        {
            (new DevEui(0), new Mic(0), 0,  null),
            (new DevEui(0), new Mic(0), 0, "1"), // a non-relevant field should not influence the key
            (new DevEui(0x1010101010101010UL), new Mic(0), 0, null),
            (new DevEui(0), new Mic(1), 0, null),
            (new DevEui(0), new Mic(0), 1, null)
        };

        public static TheoryData<DataMessageKeyHolder, DevEui, Mic, ushort, string?> CreateKeyDataMessagesTheoryData =>
            TheoryDataFactory.From(from dataPoint in RawCreateKeyDataMessagesTheoryData
                                   select (new DataMessageKeyHolder(new ConcentratorDeduplication.DataMessageKey(dataPoint.DevEui, dataPoint.Mic, dataPoint.FCnt)),
                                           dataPoint.DevEui, dataPoint.Mic, dataPoint.FCnt, dataPoint.FieldNotUsedInKey));

        [Theory]
        [MemberData(nameof(CreateKeyDataMessagesTheoryData))]
<<<<<<< HEAD
        internal async Task CreateKeyMethod_Should_Return_Expected_Keys_For_Different_Data_Messages(DataMessageKeyHolder expectedKey, DevEui devEui, Mic mic, ushort frameCounter, string? fieldNotUsedInKey = null)
=======
        public async Task CreateKeyMethod_Should_Return_Expected_Keys_For_Different_Data_Messages(DataMessageKeyHolder expectedKey, DevEui devEui, Mic mic, ushort frameCounter, string? fieldNotUsedInKey = null)
>>>>>>> cd9015c8
        {
            var options = fieldNotUsedInKey ?? string.Empty;
            await using var testDevice = new LoRaDevice(this.simulatedABPDevice.DevAddr, devEui, this.connectionManager);

            var payload = new LoRaPayloadData(this.dataPayload.DevAddr, new MacHeader(MacMessageType.ConfirmedDataUp),
                                              FrameControlFlags.None, frameCounter, options, "payload", FramePort.AppMin, mic,
                                              NullLogger.Instance);

            Assert.Equal(expectedKey.Value, ConcentratorDeduplication.CreateCacheKey(payload, testDevice));
        }
        #endregion

        #region JoinRequests
        [Theory]
        [InlineData(true)]
        [InlineData(false)]
        public void When_Join_Request_Not_Encountered_Should_Not_Find_Duplicates_And_Should_Add_To_Cache(bool isCacheEmpty)
        {
            // arrange
            if (!isCacheEmpty)
            {
                var anotherJoinPayload = this.simulatedOTAADevice.CreateJoinRequest();
                using var anotherJoinRequest = WaitableLoRaRequest.Create(anotherJoinPayload);
                anotherJoinRequest.SetPayload(anotherJoinPayload);

                _ = this.concentratorDeduplication.CheckDuplicateJoin(anotherJoinRequest);
            }

            // act
            var result = this.concentratorDeduplication.CheckDuplicateJoin(this.joinRequest);

            // assert
            Assert.Equal(ConcentratorDeduplicationResult.NotDuplicate, result);
            var key = ConcentratorDeduplication.CreateCacheKey(this.joinPayload);
            Assert.True(this.cache.TryGetValue(key, out var addedStation));
            Assert.Equal(this.joinRequest.StationEui, addedStation);
        }

        [Theory]
        [InlineData("11-11-11-11-11-11-11-11", "11-11-11-11-11-11-11-11")]
        [InlineData("11-11-11-11-11-11-11-11", "22-22-22-22-22-22-22-22")]
        public void When_Join_Request_Encountered_Should_Find_Duplicate(string station1, string station2)
        {
            // arrange
            var station1Eui = StationEui.Parse(station1);
            this.joinRequest.SetStationEui(station1Eui);
            _ = this.concentratorDeduplication.CheckDuplicateJoin(this.joinRequest);

            this.joinRequest.SetStationEui(StationEui.Parse(station2));

            // act
            var result = this.concentratorDeduplication.CheckDuplicateJoin(this.joinRequest);

            // assert
            Assert.Equal(ConcentratorDeduplicationResult.Duplicate, result);
            var key = ConcentratorDeduplication.CreateCacheKey(this.joinPayload);
            Assert.True(this.cache.TryGetValue(key, out var addedStation));
            Assert.Equal(station1Eui, addedStation);
        }

        // Ensures that ConcentratorDeduplication.JoinMessageKey can be internal, even though it is part of the return type of RawCreateKeyJoinMessagesTheoryData.
        public sealed class JoinMessageKeyHolder
        {
            internal JoinMessageKeyHolder(ConcentratorDeduplication.JoinMessageKey joinMessageKey) => Value = joinMessageKey;
            internal ConcentratorDeduplication.JoinMessageKey Value { get; }
        }

        private static readonly (JoinEui JoinEui, DevEui DevEui, DevNonce DevNonce, int? FieldNotUsedInKey)[] RawCreateKeyJoinMessagesTheoryData = new (JoinEui, DevEui, DevNonce, int?)[]
        {
            (new JoinEui(0), new DevEui(0), new DevNonce(0), null),
            (new JoinEui(0), new DevEui(0), new DevNonce(0), 1),
            (new JoinEui(0x1010101010101010UL), new DevEui(0), new DevNonce(0), null),
            (new JoinEui(0), new DevEui(0x1010101010101010UL), new DevNonce(0), null),
            (new JoinEui(0), new DevEui(0), new DevNonce(1), null),
        };

        public static TheoryData<JoinMessageKeyHolder, JoinEui, DevEui, DevNonce, Mic> CreateKeyJoinMessagesTheoryData =>
            TheoryDataFactory.From(from dataPoint in RawCreateKeyJoinMessagesTheoryData
                                   select (new JoinMessageKeyHolder(new ConcentratorDeduplication.JoinMessageKey(dataPoint.JoinEui, dataPoint.DevEui, dataPoint.DevNonce)),
                                           dataPoint.JoinEui, dataPoint.DevEui, dataPoint.DevNonce, new Mic(dataPoint.FieldNotUsedInKey ?? 0)));

        [Theory]
        [MemberData(nameof(CreateKeyJoinMessagesTheoryData))]
        public void CreateCacheKey_Should_Return_Expected_Keys_For_Different_JoinRequests(JoinMessageKeyHolder expectedKey, JoinEui joinEui, DevEui devEui, DevNonce devNonce, Mic mic)
        {
            var payload = new LoRaPayloadJoinRequest(joinEui, devEui, devNonce, mic);
            Assert.Equal(expectedKey.Value, ConcentratorDeduplication.CreateCacheKey(payload));
        }
        #endregion

        public async ValueTask DisposeAsync()
        {
            await this.loRaDevice.DisposeAsync();
            this.dataRequest.Dispose();
            this.joinRequest.Dispose();

            await this.connectionManager.DisposeAsync();
            this.cache?.Dispose();
        }
    }
}<|MERGE_RESOLUTION|>--- conflicted
+++ resolved
@@ -120,11 +120,7 @@
 
         [Theory]
         [MemberData(nameof(CreateKeyDataMessagesTheoryData))]
-<<<<<<< HEAD
-        internal async Task CreateKeyMethod_Should_Return_Expected_Keys_For_Different_Data_Messages(DataMessageKeyHolder expectedKey, DevEui devEui, Mic mic, ushort frameCounter, string? fieldNotUsedInKey = null)
-=======
         public async Task CreateKeyMethod_Should_Return_Expected_Keys_For_Different_Data_Messages(DataMessageKeyHolder expectedKey, DevEui devEui, Mic mic, ushort frameCounter, string? fieldNotUsedInKey = null)
->>>>>>> cd9015c8
         {
             var options = fieldNotUsedInKey ?? string.Empty;
             await using var testDevice = new LoRaDevice(this.simulatedABPDevice.DevAddr, devEui, this.connectionManager);
