--- conflicted
+++ resolved
@@ -84,14 +84,8 @@
             await Assert.ThrowsAsync<LoRaProcessingException>(() => factory.CreateAndRegisterAsync(defaultDeviceInfo, this.cancellationToken));
 
             Assert.False(cache.TryGetByDevEui(this.defaultDeviceInfo.DevEUI, out _));
-<<<<<<< HEAD
-            connectionManager.VerifyFailure(factory.LastDeviceMock.Object);
-            factory.LastDeviceClientMock.Verify(x => x.DisposeAsync(), Times.Once());
-            factory.LastDeviceMock.Protected().Verify(nameof(LoRaDevice.DisposeAsync), Times.Once(), true, true);
-=======
             factory.LastDeviceClientMock.Verify(x => x.DisposeAsync(), Times.Once());
             factory.LastDeviceMock.Protected().Verify("DisposeAsyncCore", Times.Once());
->>>>>>> cd9015c8
         }
 
         private readonly NetworkServerConfiguration defaultConfiguration = new NetworkServerConfiguration { EnableGateway = true, IoTHubHostName = "TestHub", GatewayHostName = "testGw" };
