// Copyright (c) Microsoft. All rights reserved.
// Licensed under the MIT license. See LICENSE file in the project root for full license information.

namespace LoRaWan.Tests.Unit.NetworkServer
{
    using System;
    using System.Collections.Generic;
    using System.Text.Json;
    using System.Threading;
    using System.Threading.Tasks;
    using global::LoRaTools.Regions;
    using global::LoRaTools.Utils;
    using LoRaWan.NetworkServer;
    using LoRaWan.Tests.Common;
    using Microsoft.Azure.Devices.Client.Exceptions;
    using Microsoft.Azure.Devices.Shared;
    using Microsoft.Extensions.Caching.Memory;
    using Microsoft.Extensions.Logging;
    using Microsoft.Extensions.Logging.Abstractions;
    using Moq;
    using MoreLinq;
    using Xunit;
    using static LoRaWan.DataRateIndex;

    /// <summary>
    /// Tests the <see cref="LoRaDevice"/>.
    /// </summary>
    public class LoRaDeviceTest
    {
        private readonly Mock<ILoRaDeviceClient> loRaDeviceClient;
        private readonly NetworkServerConfiguration configuration;

        public LoRaDeviceTest()
        {
            this.loRaDeviceClient = new Mock<ILoRaDeviceClient>(MockBehavior.Strict);
            this.loRaDeviceClient.Setup(ldc => ldc.Dispose());
            this.configuration = new NetworkServerConfiguration { GatewayID = "test-gateway" };
        }

        [Fact]
        public async Task When_No_Changes_Were_Made_Should_Not_Save_Frame_Counter()
        {
            using var target = CreateDefaultDevice();
            await target.SaveChangesAsync();
        }

        [Fact]
        public async Task When_Incrementing_FcntDown_Should_Save_Frame_Counter()
        {
            using var target = CreateDefaultDevice();

            this.loRaDeviceClient.Setup(x => x.UpdateReportedPropertiesAsync(It.IsAny<TwinCollection>(), It.IsAny<CancellationToken>()))
                .ReturnsAsync(true);

            Assert.Equal(10U, target.IncrementFcntDown(10));
            Assert.Equal(0U, target.LastSavedFCntDown);
            await target.SaveChangesAsync();
            Assert.Equal(10U, target.LastSavedFCntDown);
        }

        [Fact]
        public async Task When_Setting_FcntDown_Should_Save_Frame_Counter()
        {
            using var target = CreateDefaultDevice();

            this.loRaDeviceClient.Setup(x => x.UpdateReportedPropertiesAsync(It.IsAny<TwinCollection>(), It.IsAny<CancellationToken>()))
                .ReturnsAsync(true);

            target.SetFcntDown(12);
            Assert.Equal(12U, target.FCntDown);
            Assert.Equal(0U, target.LastSavedFCntDown);
            await target.SaveChangesAsync();
            Assert.Equal(12U, target.LastSavedFCntDown);
        }

        [Fact]
        public async Task When_Setting_FcntUp_Should_Save_Frame_Counter()
        {
            using var target = CreateDefaultDevice();

            this.loRaDeviceClient.Setup(x => x.UpdateReportedPropertiesAsync(It.IsAny<TwinCollection>(), It.IsAny<CancellationToken>()))
                .ReturnsAsync(true);

            target.SetFcntUp(12);
            Assert.Equal(12U, target.FCntUp);
            Assert.Equal(0U, target.LastSavedFCntUp);
            await target.SaveChangesAsync();
            Assert.Equal(12U, target.LastSavedFCntUp);
        }

        [Fact]
        public async Task After_Saving_Frame_Counter_Changes_Should_Not_Have_Pending_Changes()
        {
            using var target = CreateDefaultDevice();
            this.loRaDeviceClient.Setup(x => x.UpdateReportedPropertiesAsync(It.IsAny<TwinCollection>(), It.IsAny<CancellationToken>()))
                .ReturnsAsync(true);

            target.SetFcntUp(12);
            Assert.Equal(12U, target.FCntUp);
            Assert.Equal(0U, target.LastSavedFCntUp);
            await target.SaveChangesAsync();
            Assert.False(target.HasFrameCountChanges);
            Assert.Equal(12U, target.LastSavedFCntUp);
        }

        [Fact]
        public async Task When_Initialized_New_OTAA_Device_Should_Have_All_Properties()
        {
            var appKey = TestKeys.CreateAppKey(0xABC0200000000000, 0x09);

            var twin = TestUtils.CreateTwin(
                desired: new Dictionary<string, object>
                {
                    { "AppEUI", "ABC0200000000009" },
                    { "AppKey", appKey.ToString() },
                    { "GatewayID", "mygateway" },
                    { "SensorDecoder", "DecoderValueSensor" },
                    { "$version", 1 },
                },
                reported: new Dictionary<string, object>
                {
                    { "$version", 1 },
                });

            this.loRaDeviceClient.Setup(x => x.GetTwinAsync(CancellationToken.None))
                .ReturnsAsync(twin);

            using var connectionManager = new SingleDeviceConnectionManager(this.loRaDeviceClient.Object);
            using var loRaDevice = new LoRaDevice(null, "ABC0200000000009", connectionManager);
            await loRaDevice.InitializeAsync(this.configuration);
            Assert.Equal("ABC0200000000009", loRaDevice.AppEUI);
            Assert.Equal(appKey, loRaDevice.AppKey);
            Assert.Equal("mygateway", loRaDevice.GatewayID);
            Assert.Equal("DecoderValueSensor", loRaDevice.SensorDecoder);
            Assert.Equal(0U, loRaDevice.FCntDown);
            Assert.Equal(0U, loRaDevice.LastSavedFCntDown);
            Assert.Equal(0U, loRaDevice.FCntUp);
            Assert.Equal(0U, loRaDevice.LastSavedFCntUp);
            Assert.False(loRaDevice.HasFrameCountChanges);
<<<<<<< HEAD
            Assert.Empty(loRaDevice.AppSKey ?? string.Empty);
            Assert.Empty(loRaDevice.NwkSKey ?? string.Empty);
            Assert.Null(loRaDevice.DevAddr);
=======
            Assert.Null(loRaDevice.AppSKey);
            Assert.Null(loRaDevice.NwkSKey);
            Assert.Empty(loRaDevice.DevAddr ?? string.Empty);
>>>>>>> 3f763c6c
            Assert.Null(loRaDevice.DevNonce);
            Assert.Empty(loRaDevice.NetID ?? string.Empty);
            Assert.False(loRaDevice.IsABP);
            Assert.False(loRaDevice.IsOurDevice);
            Assert.Null(loRaDevice.ReportedDwellTimeSetting);
        }

        [Fact]
        public async Task When_Initialized_Joined_OTAA_Device_Should_Have_All_Properties()
        {
            var appKey = TestKeys.CreateAppKey(0xABC0200000000000, 0x09);
            var networkSessionKey = TestKeys.CreateNetworkSessionKey(0xABC0200000000000, 0x09);
            var appSessionKey = TestKeys.CreateAppSessionKey(0xABCD200000000000, 0x09);

            var twin = TestUtils.CreateTwin(
                desired: new Dictionary<string, object>
                {
                    { "AppEUI", "ABC0200000000009" },
                    { "AppKey", appKey.ToString() },
                    { "GatewayID", "mygateway" },
                    { "SensorDecoder", "DecoderValueSensor" },
                    { "$version", 1 },
                },
                reported: new Dictionary<string, object>
                {
                    { "$version", 1 },
                    { "NwkSKey", networkSessionKey.ToString() },
                    { "AppSKey", appSessionKey.ToString() },
                    { "DevNonce", "0123" },
                    { "DevAddr", "0000AABB" },
                });

            this.loRaDeviceClient.Setup(x => x.GetTwinAsync(CancellationToken.None))
                .ReturnsAsync(twin);

            using var loRaDevice = CreateDefaultDevice();

            await loRaDevice.InitializeAsync(this.configuration);
            Assert.Equal("ABC0200000000009", loRaDevice.AppEUI);
            Assert.Equal(appKey, loRaDevice.AppKey);
            Assert.Equal("mygateway", loRaDevice.GatewayID);
            Assert.Equal("DecoderValueSensor", loRaDevice.SensorDecoder);
            Assert.False(loRaDevice.IsABP);
            Assert.False(loRaDevice.IsOurDevice);
            Assert.Equal(networkSessionKey, loRaDevice.NwkSKey);
            Assert.Equal(appSessionKey, loRaDevice.AppSKey);
            Assert.Equal(new DevNonce(123), loRaDevice.DevNonce);
<<<<<<< HEAD
            Assert.Equal(new DevAddr(0x0000aabb), loRaDevice.DevAddr);
=======
            Assert.Equal("0000AABB", loRaDevice.DevAddr);
            Assert.Null(loRaDevice.ReportedDwellTimeSetting);
>>>>>>> 3f763c6c
        }

        [Fact]
        public async Task When_Initialized_ABP_Device_Should_Have_All_Properties()
        {
            var networkSessionKey = TestKeys.CreateNetworkSessionKey(0xABC0200000000000, 0x09);
            var appSessionKey = TestKeys.CreateAppSessionKey(0xABCD200000000000, 0x09);

            var twin = TestUtils.CreateTwin(
                desired: new Dictionary<string, object>
                {
                    { "NwkSKey", networkSessionKey.ToString() },
                    { "AppSKey", appSessionKey.ToString() },
                    { "DevAddr", "0000AABB" },
                    { "GatewayID", this.configuration.GatewayID },
                    { "SensorDecoder", "DecoderValueSensor" },
                    { "$version", 1 },
                },
                reported: new Dictionary<string, object>
                {
                    { "$version", 1 },
                    { "NwkSKey", networkSessionKey.ToString() },
                    { "AppSKey", appSessionKey.ToString() },
                    { "DevAddr", "0000AABB" },
                });

            this.loRaDeviceClient.Setup(x => x.GetTwinAsync(CancellationToken.None))
                .ReturnsAsync(twin);

            using var loRaDevice = CreateDefaultDevice();

            await loRaDevice.InitializeAsync(this.configuration);
            Assert.Empty(loRaDevice.AppEUI ?? string.Empty);
            Assert.Null(loRaDevice.AppKey);
            Assert.Equal(this.configuration.GatewayID, loRaDevice.GatewayID);
            Assert.Equal("DecoderValueSensor", loRaDevice.SensorDecoder);
            Assert.True(loRaDevice.IsABP);
            Assert.True(loRaDevice.IsOurDevice);
            Assert.Equal(0U, loRaDevice.FCntDown);
            Assert.Equal(0U, loRaDevice.LastSavedFCntDown);
            Assert.Equal(0U, loRaDevice.FCntUp);
            Assert.Equal(0U, loRaDevice.LastSavedFCntUp);
            Assert.False(loRaDevice.HasFrameCountChanges);
            Assert.Equal(networkSessionKey, loRaDevice.NwkSKey);
            Assert.Equal(appSessionKey, loRaDevice.AppSKey);
            Assert.Null(loRaDevice.DevNonce);
<<<<<<< HEAD
            Assert.Equal(new DevAddr(0x0000aabb), loRaDevice.DevAddr);
=======
            Assert.Equal("0000AABB", loRaDevice.DevAddr);
            Assert.Null(loRaDevice.ReportedDwellTimeSetting);
>>>>>>> 3f763c6c
        }

        [Theory]
        [InlineData("false")]
        [InlineData("FALSE")]
        [InlineData(0)]
        [InlineData(false)]
        public async Task When_Downlink_Is_Disabled_In_Twin_Should_Have_DownlinkEnabled_Equals_False(object downlinkEnabledTwinValue)
        {
            var networkSessionKey = TestKeys.CreateNetworkSessionKey(0xABC0200000000000, 0x09);
            var appSessionKey = TestKeys.CreateAppSessionKey(0xABCD200000000000, 0x09);

            var twin = TestUtils.CreateTwin(
                desired: new Dictionary<string, object>
                {
                    { "NwkSKey", networkSessionKey.ToString() },
                    { "AppSKey", appSessionKey.ToString() },
                    { "DevAddr", "0000AABB" },
                    { "GatewayID", "mygateway" },
                    { "SensorDecoder", "DecoderValueSensor" },
                    { TwinProperty.DownlinkEnabled, downlinkEnabledTwinValue },
                    { "$version", 1 },
                },
                reported: new Dictionary<string, object>
                {
                    { "$version", 1 },
                    { "NwkSKey", networkSessionKey.ToString() },
                    { "AppSKey", appSessionKey.ToString() },
                    { "DevAddr", "0000AABB" },
                });

            this.loRaDeviceClient.Setup(x => x.GetTwinAsync(CancellationToken.None))
                .ReturnsAsync(twin);

            using var loRaDevice = CreateDefaultDevice();
            await loRaDevice.InitializeAsync(this.configuration);
            Assert.False(loRaDevice.DownlinkEnabled);
        }

        [Theory]
        [InlineData("true")]
        [InlineData("TRUE")]
        [InlineData("1")]
        [InlineData(1)]
        [InlineData(true)]
        public async Task When_Downlink_Is_Enabled_In_Twin_Should_Have_DownlinkEnabled_Equals_True(object downlinkTwinPropertyValue)
        {
            var networkSessionKey = TestKeys.CreateNetworkSessionKey(0xABC0200000000000, 0x09);
            var appSessionKey = TestKeys.CreateAppSessionKey(0xABCD200000000000, 0x09);

            var twin = TestUtils.CreateTwin(
                desired: new Dictionary<string, object>
                {
                    { "NwkSKey", networkSessionKey.ToString() },
                    { "AppSKey", appSessionKey.ToString() },
                    { "DevAddr", "0000AABB" },
                    { "GatewayID", "mygateway" },
                    { "SensorDecoder", "DecoderValueSensor" },
                    { TwinProperty.DownlinkEnabled, downlinkTwinPropertyValue },
                    { "$version", 1 },
                },
                reported: new Dictionary<string, object>
                {
                    { "$version", 1 },
                    { "NwkSKey", networkSessionKey.ToString() },
                    { "AppSKey", appSessionKey.ToString() },
                    { "DevAddr", "0000AABB" },
                });

            this.loRaDeviceClient.Setup(x => x.GetTwinAsync(CancellationToken.None))
                .ReturnsAsync(twin);

            using var loRaDevice = CreateDefaultDevice();
            await loRaDevice.InitializeAsync(this.configuration);
            Assert.True(loRaDevice.DownlinkEnabled);
        }

        [Fact]
        public async Task When_Downlink_Is_Not_Defined_In_Twin_Should_Have_DownlinkEnabled_Equals_True()
        {
            var networkSessionKey = TestKeys.CreateNetworkSessionKey(0xABC0200000000000, 0x09);
            var appSessionKey = TestKeys.CreateAppSessionKey(0xABCD200000000000, 0x09);

            var twin = TestUtils.CreateTwin(
                desired: new Dictionary<string, object>
                {
                    { "NwkSKey", networkSessionKey.ToString() },
                    { "AppSKey", appSessionKey.ToString() },
                    { "DevAddr", "0000AABB" },
                    { "GatewayID", "mygateway" },
                    { "SensorDecoder", "DecoderValueSensor" },
                    { "$version", 1 },
                },
                reported: new Dictionary<string, object>
                {
                    { "$version", 1 },
                    { "NwkSKey", networkSessionKey.ToString() },
                    { "AppSKey", appSessionKey.ToString() },
                    { "DevAddr", "0000AABB" },
                });

            this.loRaDeviceClient.Setup(x => x.GetTwinAsync(CancellationToken.None))
                .ReturnsAsync(twin);

            using var loRaDevice = CreateDefaultDevice();
            await loRaDevice.InitializeAsync(this.configuration);
            Assert.True(loRaDevice.DownlinkEnabled);
        }

        [Theory]
        [InlineData("1")]
        [InlineData("")]
        [InlineData("BLA")]
        [InlineData(false)]
        [InlineData(true)]
        public async Task When_PreferredWindow_Is_Not_2_In_Twin_Should_Have_Window1_As_Preferred(object preferredWindowTwinValue)
        {
            var networkSessionKey = TestKeys.CreateNetworkSessionKey(0xABC0200000000000, 0x09);
            var appSessionKey = TestKeys.CreateAppSessionKey(0xABCD200000000000, 0x09);

            var twin = TestUtils.CreateTwin(
                desired: new Dictionary<string, object>
                {
                    { "NwkSKey", networkSessionKey.ToString() },
                    { "AppSKey", appSessionKey.ToString() },
                    { "DevAddr", "0000AABB" },
                    { "GatewayID", "mygateway" },
                    { "SensorDecoder", "DecoderValueSensor" },
                    { TwinProperty.PreferredWindow, preferredWindowTwinValue },
                    { "$version", 1 },
                },
                reported: new Dictionary<string, object>
                {
                    { "$version", 1 },
                    { "NwkSKey", networkSessionKey.ToString() },
                    { "AppSKey", appSessionKey.ToString() },
                    { "DevAddr", "0000AABB" },
                });

            this.loRaDeviceClient.Setup(x => x.GetTwinAsync(CancellationToken.None))
                .ReturnsAsync(twin);

            using var loRaDevice = CreateDefaultDevice();
            await loRaDevice.InitializeAsync(this.configuration);
            Assert.Equal(1, loRaDevice.PreferredWindow);
        }

        [Theory]
        [InlineData("2")]
        [InlineData(2)]
        [InlineData(2.0)]
        public async Task When_PreferredWindow_Is_2_In_Twin_Should_Have_Window2_As_Preferred(object preferredWindowTwinProperty)
        {
            var networkSessionKey = TestKeys.CreateNetworkSessionKey(0xABC0200000000000, 0x09);
            var appSessionKey = TestKeys.CreateAppSessionKey(0xABCD200000000000, 0x09);

            var twin = TestUtils.CreateTwin(
                desired: new Dictionary<string, object>
                {
                    { "NwkSKey", networkSessionKey.ToString() },
                    { "AppSKey", appSessionKey.ToString() },
                    { "DevAddr", "0000AABB" },
                    { "GatewayID", "mygateway" },
                    { "SensorDecoder", "DecoderValueSensor" },
                    { TwinProperty.PreferredWindow, preferredWindowTwinProperty },
                    { "$version", 1 },
                },
                reported: new Dictionary<string, object>
                {
                    { "$version", 1 },
                    { "NwkSKey", networkSessionKey.ToString() },
                    { "AppSKey", appSessionKey.ToString() },
                    { "DevAddr", "0000AABB" },
                });

            this.loRaDeviceClient.Setup(x => x.GetTwinAsync(CancellationToken.None))
                .ReturnsAsync(twin);

            using var loRaDevice = CreateDefaultDevice();
            await loRaDevice.InitializeAsync(this.configuration);
            Assert.Equal(2, loRaDevice.PreferredWindow);
        }

        [Fact]
        public async Task When_PreferredWindow_Is_Not_Define_In_Twin_Should_Have_Window1_As_Preferred()
        {
            var networkSessionKey = TestKeys.CreateNetworkSessionKey(0xABC0200000000000, 0x09);
            var appSessionKey = TestKeys.CreateAppSessionKey(0xABCD200000000000, 0x09);

            var twin = TestUtils.CreateTwin(
                desired: new Dictionary<string, object>
                {
                    { "NwkSKey", networkSessionKey.ToString() },
                    { "AppSKey", appSessionKey.ToString() },
                    { "DevAddr", "0000AABB" },
                    { "GatewayID", "mygateway" },
                    { "SensorDecoder", "DecoderValueSensor" },
                    { "$version", 1 },
                },
                reported: new Dictionary<string, object>
                {
                    { "$version", 1 },
                    { "NwkSKey", networkSessionKey.ToString() },
                    { "AppSKey", appSessionKey.ToString() },
                    { "DevAddr", "0000AABB" },
                });

            this.loRaDeviceClient.Setup(x => x.GetTwinAsync(CancellationToken.None))
                .ReturnsAsync(twin);

            using var loRaDevice = CreateDefaultDevice();
            await loRaDevice.InitializeAsync(this.configuration);
            Assert.Equal(1, loRaDevice.PreferredWindow);
        }

        [Fact]
        public async Task When_CN470JoinChannel_Is_In_Twin_Should_Have_JoinChannel_Set()
        {
            var networkSessionKey = TestKeys.CreateNetworkSessionKey(0xABC0200000000000, 0x09);
            var appSessionKey = TestKeys.CreateAppSessionKey(0xABCD200000000000, 0x09);

            var twin = TestUtils.CreateTwin(
                desired: new Dictionary<string, object>
                {
                    { "NwkSKey", networkSessionKey.ToString() },
                    { "AppSKey", appSessionKey.ToString() },
                    { "DevAddr", "0000AABB" },
                    { "CN470JoinChannel", 10 }
                },
                reported: new Dictionary<string, object>
                {
                    { "NwkSKey", networkSessionKey.ToString() },
                    { "AppSKey", appSessionKey.ToString() },
                    { "DevAddr", "0000AABB" },
                    { "CN470JoinChannel", 2 }
                });

            this.loRaDeviceClient.Setup(x => x.GetTwinAsync(CancellationToken.None))
                .ReturnsAsync(twin);

            using var loRaDevice = CreateDefaultDevice();
            await loRaDevice.InitializeAsync(this.configuration);
            Assert.Equal(2, loRaDevice.ReportedCN470JoinChannel); // check that reported property is prioritized
        }

        [Fact]
        public void New_LoRaDevice_Should_Have_C2D_Enabled()
        {
            using var loRaDevice = CreateDefaultDevice();
            Assert.True(loRaDevice.DownlinkEnabled);
        }

        [Fact]
        public void New_LoRaDevice_Should_Have_PreferredWindow_As_1()
        {
            using var loRaDevice = CreateDefaultDevice();
            Assert.Equal(1, loRaDevice.PreferredWindow);
        }

        [Fact]
        public void After_3_Resubmits_Should_Not_Be_Valid_To_Resend_Ack()
        {
            using var target = CreateDefaultDevice();

            // 1st time
            target.SetFcntUp(12);

            // 1st resubmit
            target.SetFcntUp(12);
            Assert.True(target.ValidateConfirmResubmit(12));

            // 2nd resubmit
            target.SetFcntUp(12);
            Assert.True(target.ValidateConfirmResubmit(12));

            // 3rd resubmit
            target.SetFcntUp(12);
            Assert.True(target.ValidateConfirmResubmit(12));

            // 4rd resubmit
            target.SetFcntUp(12);
            Assert.False(target.ValidateConfirmResubmit(12));

            // new fcnt up
            target.SetFcntUp(13);

            Assert.False(target.ValidateConfirmResubmit(12), "Should not be valid to resubmit old fcntUp");

            // resubmit new fcnt up
            target.SetFcntUp(13);
            Assert.True(target.ValidateConfirmResubmit(13));

            Assert.False(target.ValidateConfirmResubmit(12), "Should not be valid to resubmit old fcntUp");
        }

        [Fact]
        public void When_ResetFcnt_In_New_Instance_Should_Have_HasFrameCountChanges_False()
        {
            using var target = CreateDefaultDevice();

            // Setting from 0 to 0 should not trigger changes
            target.ResetFcnt();
            Assert.False(target.HasFrameCountChanges);
            Assert.Equal(0U, target.LastSavedFCntDown);
            Assert.Equal(0U, target.LastSavedFCntUp);
        }

        [Fact]
        public async Task When_Updating_LastUpdate_Is_Updated()
        {
            var twin = TestUtils.CreateTwin(desired: GetEssentialDesiredProperties());

            this.loRaDeviceClient.Setup(x => x.GetTwinAsync(CancellationToken.None))
                .ReturnsAsync(twin);

            using var loRaDevice = CreateDefaultDevice();
            var lastUpdate = loRaDevice.LastUpdate = DateTime.UtcNow - TimeSpan.FromDays(1);
            await loRaDevice.InitializeAsync(this.configuration);
            Assert.True(loRaDevice.LastUpdate > lastUpdate);
        }

        [Fact]
        public async Task When_Update_Fails_LastUpdate_Is_Not_Changed()
        {
            this.loRaDeviceClient.Setup(x => x.GetTwinAsync(CancellationToken.None))
                .ThrowsAsync(new IotHubException());

            using var loRaDevice = CreateDefaultDevice();
            var lastUpdate = loRaDevice.LastUpdate = DateTime.UtcNow - TimeSpan.FromDays(1);
            await Assert.ThrowsAsync<LoRaProcessingException>(async () => await loRaDevice.InitializeAsync(this.configuration));
            Assert.Equal(lastUpdate, loRaDevice.LastUpdate);
        }

        [Fact]
        public void When_ResetFcnt_In_Device_With_Pending_Changes_Should_Have_HasFrameCountChanges_True()
        {
            var devAddr = new DevAddr(0x1231);

            // Non zero fcnt up
            using var target = CreateDefaultDevice();
            target.SetFcntUp(1);
            target.AcceptFrameCountChanges();
            target.ResetFcnt();
            Assert.Equal(0U, target.FCntUp);
            Assert.Equal(0U, target.FCntDown);
            Assert.True(target.HasFrameCountChanges);

            // Non zero fcnt down
            using var secondConnectionManager = new SingleDeviceConnectionManager(this.loRaDeviceClient.Object);
            using var secondTarget = new LoRaDevice(devAddr, "12312", secondConnectionManager);
            secondTarget.SetFcntDown(1);
            secondTarget.AcceptFrameCountChanges();
            secondTarget.ResetFcnt();
            Assert.Equal(0U, secondTarget.FCntUp);
            Assert.Equal(0U, secondTarget.FCntDown);
            Assert.True(secondTarget.HasFrameCountChanges);

            // Non zero fcnt down and up
            using var thirdConnectionManager = new SingleDeviceConnectionManager(this.loRaDeviceClient.Object);
            using var thirdTarget = new LoRaDevice(devAddr, "12312", thirdConnectionManager);
            thirdTarget.SetFcntDown(1);
            thirdTarget.SetFcntDown(2);
            thirdTarget.AcceptFrameCountChanges();
            thirdTarget.ResetFcnt();
            Assert.Equal(0U, thirdTarget.FCntUp);
            Assert.Equal(0U, thirdTarget.FCntDown);
            Assert.True(thirdTarget.HasFrameCountChanges);
        }

        [Fact]
        public void When_ResetFcnt_In_NonZero_FcntUp_Or_FcntDown_Should_Have_HasFrameCountChanges_True()
        {
            var devAddr = new DevAddr(0x1231);

            // Non zero fcnt up
            using var target = CreateDefaultDevice();
            target.SetFcntUp(1);
            target.AcceptFrameCountChanges();
            target.ResetFcnt();
            Assert.Equal(0U, target.FCntUp);
            Assert.Equal(0U, target.FCntDown);
            Assert.True(target.HasFrameCountChanges);

            // Non zero fcnt down
            using var secondConnectionManager = new SingleDeviceConnectionManager(this.loRaDeviceClient.Object);
            using var secondTarget = new LoRaDevice(devAddr, "12312", secondConnectionManager);
            secondTarget.SetFcntDown(1);
            secondTarget.AcceptFrameCountChanges();
            secondTarget.ResetFcnt();
            Assert.Equal(0U, secondTarget.FCntUp);
            Assert.Equal(0U, secondTarget.FCntDown);
            Assert.Equal(0U, secondTarget.LastSavedFCntUp);
            Assert.Equal(1U, secondTarget.LastSavedFCntDown);
            Assert.True(secondTarget.HasFrameCountChanges);

            // Non zero fcnt down and up
            using var thirdConnectionManager = new SingleDeviceConnectionManager(this.loRaDeviceClient.Object);
            using var thirdTarget = new LoRaDevice(devAddr, "12312", thirdConnectionManager);
            thirdTarget.SetFcntDown(1);
            thirdTarget.SetFcntDown(2);
            thirdTarget.AcceptFrameCountChanges();
            thirdTarget.ResetFcnt();
            Assert.Equal(0U, thirdTarget.FCntUp);
            Assert.Equal(0U, thirdTarget.FCntDown);
            Assert.Equal(0U, thirdTarget.LastSavedFCntUp);
            Assert.Equal(2U, thirdTarget.LastSavedFCntDown);
            Assert.Empty(thirdTarget.PreferredGatewayID);
            Assert.Equal(LoRaRegionType.NotSet, thirdTarget.LoRaRegion);

            Assert.True(thirdTarget.HasFrameCountChanges);
        }

        [Fact]
        public async Task When_Initialized_ABP_Device_Has_Fcnt_Should_Have_Non_Zero_Fcnt_Values()
        {
            var networkSessionKey = TestKeys.CreateNetworkSessionKey(0xABC0200000000000, 0x09);
            var appSessionKey = TestKeys.CreateAppSessionKey(0xABCD200000000000, 0x09);

            var twin = TestUtils.CreateTwin(
                desired: new Dictionary<string, object>
                {
                    { "NwkSKey", networkSessionKey.ToString() },
                    { "AppSKey", appSessionKey.ToString() },
                    { "DevAddr", "0000AABB" },
                    { "GatewayID", this.configuration.GatewayID },
                    { "SensorDecoder", "DecoderValueSensor" },
                    { "$version", 1 },
                },
                reported: new Dictionary<string, object>
                {
                    { "$version", 1 },
                    { "NwkSKey", networkSessionKey.ToString() },
                    { "AppSKey", appSessionKey.ToString() },
                    { "DevAddr", "0000AABB" },
                    { "FCntDown", 10 },
                    { "FCntUp", 20 },
                });

            this.loRaDeviceClient.Setup(x => x.GetTwinAsync(CancellationToken.None))
                .ReturnsAsync(twin);

            using var loRaDevice = CreateDefaultDevice();

            await loRaDevice.InitializeAsync(this.configuration);
            Assert.True(loRaDevice.IsOurDevice);
            Assert.Equal(10U, loRaDevice.FCntDown);
            Assert.Equal(10U, loRaDevice.LastSavedFCntDown);
            Assert.Equal(20U, loRaDevice.FCntUp);
            Assert.Equal(20U, loRaDevice.LastSavedFCntUp);
            Assert.Empty(loRaDevice.PreferredGatewayID);
            Assert.Equal(LoRaRegionType.NotSet, loRaDevice.LoRaRegion);
            Assert.False(loRaDevice.HasFrameCountChanges);
        }

        [Theory]
        [CombinatorialData]
        public async Task When_Initialized_With_PreferredGateway_And_Region_Should_Get_Properties(
            [CombinatorialValues("EU868", "3132", "eu868", "US915", "us915", "eu")] string regionValue)
        {
            var networkSessionKey = TestKeys.CreateNetworkSessionKey(0xABC0200000000000, 0x09);
            var appSessionKey = TestKeys.CreateAppSessionKey(0xABCD200000000000, 0x09);

            var twin = TestUtils.CreateTwin(
                desired: new Dictionary<string, object>
                {
                    { "NwkSKey", networkSessionKey.ToString() },
                    { "AppSKey", appSessionKey.ToString() },
                    { "DevAddr", "0000AABB" },
                    { "GatewayID", "mygateway" },
                    { "SensorDecoder", "DecoderValueSensor" },
                    { "$version", 1 },
                },
                reported: new Dictionary<string, object>
                {
                    { "$version", 1 },
                    { "NwkSKey", networkSessionKey.ToString() },
                    { "AppSKey", appSessionKey.ToString() },
                    { "DevAddr", "0000AABB" },
                    { "FCntDown", 10 },
                    { "FCntUp", 20 },
                    { "PreferredGatewayID", "gateway1" },
                    { "Region", regionValue }
                });

            this.loRaDeviceClient.Setup(x => x.GetTwinAsync(CancellationToken.None))
                .ReturnsAsync(twin);

            using var loRaDevice = CreateDefaultDevice();
            await loRaDevice.InitializeAsync(this.configuration);

            if (string.Equals(LoRaRegionType.EU868.ToString(), regionValue, StringComparison.OrdinalIgnoreCase))
                Assert.Equal(LoRaRegionType.EU868, loRaDevice.LoRaRegion);
            else if (string.Equals(LoRaRegionType.US915.ToString(), regionValue, StringComparison.OrdinalIgnoreCase))
                Assert.Equal(LoRaRegionType.US915, loRaDevice.LoRaRegion);
            else
                Assert.Equal(LoRaRegionType.NotSet, loRaDevice.LoRaRegion);
        }

        [Theory]
        [InlineData("dasda", 0)]
        [InlineData(0, 0)]
        [InlineData("59", 60)] // min => 60
        [InlineData(59, 60)] // min => 60
        [InlineData(120, 120)]
        public async Task When_Initialized_With_Keep_Alive_Should_Read_Value_From_Twin(object keepAliveTimeoutValue, int expectedKeepAliveTimeout)
        {
            var networkSessionKey = TestKeys.CreateNetworkSessionKey(0xABC0200000000000, 0x09);
            var appSessionKey = TestKeys.CreateAppSessionKey(0xABCD200000000000, 0x09);

            var twin = TestUtils.CreateTwin(
                desired: new Dictionary<string, object>
                {
                    { "NwkSKey", networkSessionKey.ToString() },
                    { "AppSKey", appSessionKey.ToString() },
                    { "DevAddr", "0000AABB" },
                    { "GatewayID", "mygateway" },
                    { "SensorDecoder", "DecoderValueSensor" },
                    { "KeepAliveTimeout", keepAliveTimeoutValue },
                    { "$version", 1 },
                },
                reported: new Dictionary<string, object>
                {
                    { "$version", 1 },
                    { "NwkSKey", networkSessionKey.ToString() },
                    { "AppSKey", appSessionKey.ToString() },
                    { "DevAddr", "0000AABB" }
                });

            this.loRaDeviceClient.Setup(x => x.GetTwinAsync(CancellationToken.None))
                .ReturnsAsync(twin);

            using var loRaDevice = CreateDefaultDevice();
            await loRaDevice.InitializeAsync(this.configuration);
            Assert.Equal(expectedKeepAliveTimeout, loRaDevice.KeepAliveTimeout);
        }

        [Fact]
        public void When_Device_Has_No_Connection_Timeout_Should_Disconnect()
        {
            var deviceClient = new Mock<ILoRaDeviceClient>(MockBehavior.Strict);
            deviceClient.Setup(dc => dc.Dispose());
            using var cache = new MemoryCache(new MemoryCacheOptions());
            using var manager = new LoRaDeviceClientConnectionManager(cache, NullLogger<LoRaDeviceClientConnectionManager>.Instance);
            using var device = new LoRaDevice(DevAddr.Private0(0), "0123456789", manager);
            manager.Register(device, deviceClient.Object);

            var activity = device.BeginDeviceClientConnectionActivity();
            Assert.NotNull(activity);

            deviceClient.Setup(x => x.Disconnect())
                .Returns(true);

            Assert.True(device.TryDisconnect());

            deviceClient.Verify(x => x.Disconnect(), Times.Once());
        }

        [Fact]
        public void When_Device_Connection_Not_In_Use_Should_Disconnect()
        {
            var deviceClient = new Mock<ILoRaDeviceClient>(MockBehavior.Strict);
            deviceClient.Setup(dc => dc.Dispose());
            using var cache = new MemoryCache(new MemoryCacheOptions());
            using var manager = new LoRaDeviceClientConnectionManager(cache, NullLogger<LoRaDeviceClientConnectionManager>.Instance);
            using var device = new LoRaDevice(DevAddr.Private0(0), "0123456789", manager);
            device.KeepAliveTimeout = 60;
            manager.Register(device, deviceClient.Object);

            deviceClient.Setup(x => x.EnsureConnected())
                .Returns(true);

            var activity1 = device.BeginDeviceClientConnectionActivity();
            Assert.NotNull(activity1);

            Assert.False(device.TryDisconnect());

            var activity2 = device.BeginDeviceClientConnectionActivity();
            Assert.NotNull(activity2);

            Assert.False(device.TryDisconnect());
            activity1.Dispose();
            Assert.False(device.TryDisconnect());

            activity2.Dispose();
            deviceClient.Setup(x => x.Disconnect())
                .Returns(true);

            Assert.True(device.TryDisconnect());

            deviceClient.Verify(x => x.EnsureConnected(), Times.Exactly(2));
        }

        [Fact]
        public void When_Needed_Should_Reconnect_Client()
        {
            var deviceClient = new Mock<ILoRaDeviceClient>(MockBehavior.Strict);
            deviceClient.Setup(dc => dc.Dispose());
            using var cache = new MemoryCache(new MemoryCacheOptions());
            using var manager = new LoRaDeviceClientConnectionManager(cache, NullLogger<LoRaDeviceClientConnectionManager>.Instance);
            using var device = new LoRaDevice(DevAddr.Private0(0), "0123456789", manager);
            device.KeepAliveTimeout = 60;
            manager.Register(device, deviceClient.Object);

            deviceClient.Setup(x => x.EnsureConnected())
                .Returns(true);

            deviceClient.Setup(x => x.Disconnect())
                .Returns(true);

            using (var activity1 = device.BeginDeviceClientConnectionActivity())
            {
                Assert.NotNull(activity1);
            }

            Assert.True(device.TryDisconnect());

            using (var activity2 = device.BeginDeviceClientConnectionActivity())
            {
                Assert.NotNull(activity2);

                Assert.False(device.TryDisconnect());
            }

            Assert.True(device.TryDisconnect());

            deviceClient.Verify(x => x.EnsureConnected(), Times.Exactly(2));
            deviceClient.Verify(x => x.Disconnect(), Times.Exactly(2));
        }

        [Fact]
        public async Task When_Initialized_With_Class_C_And_Custom_RX2DR_Should_Have_Correct_Properties()
        {
            var networkSessionKey = TestKeys.CreateNetworkSessionKey(0xABC0200000000000, 0x09);
            var appSessionKey = TestKeys.CreateAppSessionKey(0xABCD200000000000, 0x09);

            var twin = TestUtils.CreateTwin(
                desired: new Dictionary<string, object>
                {
                    { "AppEUI", "ABC02000000000000000000000000009ABC02000000000000000000000000009" },
                    { "AppKey", "ABCD2000000000000000000000000009" },
                    { "ClassType", "C" },
                    { "GatewayID", "mygateway" },
                    { "SensorDecoder", "http://mydecoder" },
                    { "RX2DataRate", "10" },
                    { "$version", 1 },
                },
                reported: new Dictionary<string, object>
                {
                    { "$version", 1 },
                    { "NwkSKey", networkSessionKey.ToString() },
                    { "AppSKey", appSessionKey.ToString() },
                    { "DevAddr", "0000AABB" },
                    { "FCntDown", 9 },
                    { "FCntUp", 100 },
                    { "DevEUI", "ABC0200000000009" },
                    { "NetId", "010000" },
                    { "DevNonce", "C872" },
                    { "RX2DataRate", 10 },
                    { "Region", "US915" },
                });

            this.loRaDeviceClient.Setup(x => x.GetTwinAsync(CancellationToken.None))
                .ReturnsAsync(twin);

            using var loRaDevice = CreateDefaultDevice();
            await loRaDevice.InitializeAsync(this.configuration);
            Assert.Equal(LoRaDeviceClassType.C, loRaDevice.ClassType);
            Assert.Equal("mygateway", loRaDevice.GatewayID);
            Assert.Equal(9u, loRaDevice.FCntDown);
            Assert.Equal(100u, loRaDevice.FCntUp);
            Assert.Equal(DR10, loRaDevice.ReportedRX2DataRate.Value);
            Assert.Equal(DR10, loRaDevice.DesiredRX2DataRate.Value);
            Assert.Equal(appSessionKey, loRaDevice.AppSKey);
            Assert.Equal(networkSessionKey, loRaDevice.NwkSKey);
            Assert.Equal(LoRaRegionType.US915, loRaDevice.LoRaRegion);
            Assert.False(loRaDevice.IsABP);
        }

        [Theory]
        [InlineData(false)]
        [InlineData(true)]
        public void When_Updating_Dwell_Time_Settings_Should_Update(bool acceptChanges)
        {
            // arrange
            var dwellTimeSetting = new DwellTimeSetting(true, false, 3);
            using var loRaDevice = CreateDefaultDevice();

            // act
            loRaDevice.UpdateDwellTimeSetting(dwellTimeSetting, acceptChanges);

            // assert
            Assert.Equal(dwellTimeSetting, loRaDevice.ReportedDwellTimeSetting);
        }

        [Theory]
        [InlineData(false)]
        [InlineData(true)]
        public async Task When_Updating_Dwell_Time_Settings_Save_Success(bool acceptChanges)
        {
            // arrange
            var dwellTimeSetting = new DwellTimeSetting(true, false, 3);
            using var loRaDevice = CreateDefaultDevice();
            TwinCollection actualReportedProperties = null;
            this.loRaDeviceClient.Setup(x => x.UpdateReportedPropertiesAsync(It.IsAny<TwinCollection>(), It.IsAny<CancellationToken>()))
                                 .Callback((TwinCollection t, CancellationToken _) => actualReportedProperties = t)
                                 .ReturnsAsync(true);

            // act
            loRaDevice.UpdateDwellTimeSetting(dwellTimeSetting, acceptChanges);
            await loRaDevice.SaveChangesAsync();

            // assert
            Assert.Equal(dwellTimeSetting, loRaDevice.ReportedDwellTimeSetting);
            if (acceptChanges)
            {
                Assert.Null(actualReportedProperties);
                this.loRaDeviceClient.Verify(c => c.UpdateReportedPropertiesAsync(It.IsAny<TwinCollection>(), It.IsAny<CancellationToken>()), Times.Never);
            }
            else
            {
                Assert.NotNull(actualReportedProperties);
                Assert.Equal(dwellTimeSetting, JsonSerializer.Deserialize<DwellTimeSetting>(actualReportedProperties[TwinProperty.TxParam].ToString()));
            }
        }

        [Fact]
        public async Task InitializeAsync_Should_Initialize_TxParams()
        {
            // arrange
            using var loRaDevice = CreateDefaultDevice();
            var dwellTimeSetting = new DwellTimeSetting(true, false, 4);
            var twin = TestUtils.CreateTwin(GetEssentialDesiredProperties(),
                                            new Dictionary<string, object> { [TwinProperty.TxParam] = JsonSerializer.Serialize(dwellTimeSetting) });
            this.loRaDeviceClient.Setup(x => x.GetTwinAsync(CancellationToken.None))
                                 .ReturnsAsync(twin);

            // act
            _ = await loRaDevice.InitializeAsync(this.configuration);

            // assert
            Assert.Equal(dwellTimeSetting, loRaDevice.ReportedDwellTimeSetting);
        }

        private static Dictionary<string, object> GetEssentialDesiredProperties() =>
            new Dictionary<string, object>
            {
                ["AppEUI"] = "ABC02000000000000000000000000009ABC02000000000000000000000000009",
                ["AppKey"] = TestKeys.CreateAppKey(1).ToString()
            };

#pragma warning disable CA2000 // Dispose objects before losing scope
        private LoRaDevice CreateDefaultDevice() => new LoRaDevice(new DevAddr(0xffffffff), "0000000000000000", new SingleDeviceConnectionManager(this.loRaDeviceClient.Object));
#pragma warning restore CA2000 // Dispose objects before losing scope

        public class FrameCounterInitTests
        {
            private readonly Mock<ILoRaDeviceClient> loRaDeviceClient;

            public FrameCounterInitTests()
            {
                this.loRaDeviceClient = new Mock<ILoRaDeviceClient>();
            }

            [Fact]
            public void If_No_Reset_FcntUpDown_Initialized()
            {
                using var device = CreateDefault();

                const uint fcntUp = 10;
                const uint fcntDown = 2;
                var twin = TestUtils.CreateTwin(reported: new Dictionary<string, object>
                                                {
                                                    [TwinProperty.FCntUp] = fcntUp,
                                                    [TwinProperty.FCntDown] = fcntDown
                                                });

                device.ExecuteInitializeFrameCounters(twin);
                AssertFcntUp(fcntUp, device);
                AssertFcntDown(fcntDown, device);

                this.loRaDeviceClient.Verify(x => x.UpdateReportedPropertiesAsync(It.IsAny<TwinCollection>(), It.IsAny<CancellationToken>()), Times.Never);
            }

            [Theory]
            [InlineData(1, 1, 10, 10, 0,  0,  true)]   // fcnt start set, but wasn't reported - expect to be set to the start counter and saved
            [InlineData(1, 1, 10, 10, 10, 10, false)]  // all up to date - no update - expect set to last reported
            [InlineData(2, 1, 10, 10, 10, 10, true)]   // reset counter higher - expect to set to start counter and saved
            [InlineData(2, 3, 10, 10, 10, 10, false)]  // reset counter smaller - expect set to last reported
            public void When_Start_Specified_Initialized_Correctly(uint fcntResetDesired, uint fcntResetReported, uint startDesiredUp, uint startDesiredDown, uint startReportedUp, uint startReportedDown, bool expectStart)
            {
                using var device = CreateDefault();

                const uint fcntUp = 10;
                const uint fcntDown = 2;
                var twin = TestUtils.CreateTwin(desired: new Dictionary<string, object>
                                                {
                                                    [TwinProperty.FCntUpStart] = startDesiredUp,
                                                    [TwinProperty.FCntDownStart] = startDesiredDown,
                                                    [TwinProperty.FCntResetCounter] = fcntResetDesired
                                                },
                                                reported: new Dictionary<string, object>
                                                {
                                                    [TwinProperty.FCntUpStart] = startReportedUp,
                                                    [TwinProperty.FCntDownStart] = startReportedDown,
                                                    [TwinProperty.FCntUp] = fcntUp,
                                                    [TwinProperty.FCntDown] = fcntDown,
                                                    [TwinProperty.FCntResetCounter] = fcntResetReported
                                                });

                device.ExecuteInitializeFrameCounters(twin);

                this.loRaDeviceClient.Verify(x => x.UpdateReportedPropertiesAsync(It.IsAny<TwinCollection>(), It.IsAny<CancellationToken>()), expectStart ? Times.Once : Times.Never);

                if (expectStart)
                {
                    AssertFcntUp(startDesiredUp, device);
                    AssertFcntDown(startDesiredDown, device);
                }
                else
                {
                    AssertFcntUp(fcntUp, device);
                    AssertFcntDown(fcntDown, device);
                }
            }

            [Theory]
            [InlineData(10, 10, 0, 0, true)]
            [InlineData(10, 10, 10, 10, false)]
            public void When_Reset_Specified_Initialized_Correctly(uint startDesiredUp, uint startDesiredDown, uint startReportedUp, uint startReportedDown, bool expectStart)
            {
                using var device = CreateDefault();

                const uint fcntUp = 10;
                const uint fcntDown = 2;
                var twin = TestUtils.CreateTwin(desired: new Dictionary<string, object>
                                                {
                                                    [TwinProperty.FCntUpStart] = startDesiredUp,
                                                    [TwinProperty.FCntDownStart] = startDesiredDown
                                                },
                                                reported: new Dictionary<string, object>
                                                {
                                                    [TwinProperty.FCntUpStart] = startReportedUp,
                                                    [TwinProperty.FCntDownStart] = startReportedDown,
                                                    [TwinProperty.FCntUp] = fcntUp,
                                                    [TwinProperty.FCntDown] = fcntDown
                                                });

                device.ExecuteInitializeFrameCounters(twin);

                this.loRaDeviceClient.Verify(x => x.UpdateReportedPropertiesAsync(It.IsAny<TwinCollection>(), It.IsAny<CancellationToken>()), expectStart ? Times.Once : Times.Never);

                if (expectStart)
                {
                    AssertFcntUp(startDesiredUp, device);
                    AssertFcntDown(startDesiredDown, device);
                }
                else
                {
                    AssertFcntUp(fcntUp, device);
                    AssertFcntDown(fcntDown, device);
                }
            }

            private static void AssertFcntUp(uint expected, LoRaDevice device)
                => AssertEqual(expected, new[] { device.FCntUp, device.LastSavedFCntUp });
            
            private static void AssertFcntDown(uint expected, LoRaDevice device)
                => AssertEqual(expected, new[] { device.FCntDown, device.LastSavedFCntDown });

            private static void AssertEqual<T>(T expected, IEnumerable<T> it)
                => it.ForEach(x => Assert.Equal(expected, x));

            private LoRaDeviceTest CreateDefault()
                => new LoRaDeviceTest(this.loRaDeviceClient.Object);

            private class LoRaDeviceTest : LoRaDevice
            {
                private readonly ILogger<TwinCollectionReader> logger = NullLogger<TwinCollectionReader>.Instance;

                public LoRaDeviceTest(ILoRaDeviceClient deviceClient)
#pragma warning disable CA2000 // Dispose objects before losing scope - ownership is transferred
                    : base ("FFFFFFFF", "0000000000000000", new SingleDeviceConnectionManager(deviceClient))
#pragma warning restore CA2000 // Dispose objects before losing scope
                {

                }

                public void ExecuteInitializeFrameCounters(Twin twin)
                    => InitializeFrameCounters(new TwinCollectionReader(twin.Properties.Desired, this.logger),
                                               new TwinCollectionReader(twin.Properties.Reported, this.logger));
            }
        }
    }
}<|MERGE_RESOLUTION|>--- conflicted
+++ resolved
@@ -137,15 +137,9 @@
             Assert.Equal(0U, loRaDevice.FCntUp);
             Assert.Equal(0U, loRaDevice.LastSavedFCntUp);
             Assert.False(loRaDevice.HasFrameCountChanges);
-<<<<<<< HEAD
-            Assert.Empty(loRaDevice.AppSKey ?? string.Empty);
-            Assert.Empty(loRaDevice.NwkSKey ?? string.Empty);
-            Assert.Null(loRaDevice.DevAddr);
-=======
             Assert.Null(loRaDevice.AppSKey);
             Assert.Null(loRaDevice.NwkSKey);
-            Assert.Empty(loRaDevice.DevAddr ?? string.Empty);
->>>>>>> 3f763c6c
+            Assert.Null(loRaDevice.DevAddr);
             Assert.Null(loRaDevice.DevNonce);
             Assert.Empty(loRaDevice.NetID ?? string.Empty);
             Assert.False(loRaDevice.IsABP);
@@ -193,12 +187,8 @@
             Assert.Equal(networkSessionKey, loRaDevice.NwkSKey);
             Assert.Equal(appSessionKey, loRaDevice.AppSKey);
             Assert.Equal(new DevNonce(123), loRaDevice.DevNonce);
-<<<<<<< HEAD
             Assert.Equal(new DevAddr(0x0000aabb), loRaDevice.DevAddr);
-=======
-            Assert.Equal("0000AABB", loRaDevice.DevAddr);
             Assert.Null(loRaDevice.ReportedDwellTimeSetting);
->>>>>>> 3f763c6c
         }
 
         [Fact]
@@ -245,12 +235,8 @@
             Assert.Equal(networkSessionKey, loRaDevice.NwkSKey);
             Assert.Equal(appSessionKey, loRaDevice.AppSKey);
             Assert.Null(loRaDevice.DevNonce);
-<<<<<<< HEAD
             Assert.Equal(new DevAddr(0x0000aabb), loRaDevice.DevAddr);
-=======
-            Assert.Equal("0000AABB", loRaDevice.DevAddr);
             Assert.Null(loRaDevice.ReportedDwellTimeSetting);
->>>>>>> 3f763c6c
         }
 
         [Theory]
@@ -1132,7 +1118,7 @@
 
                 public LoRaDeviceTest(ILoRaDeviceClient deviceClient)
 #pragma warning disable CA2000 // Dispose objects before losing scope - ownership is transferred
-                    : base ("FFFFFFFF", "0000000000000000", new SingleDeviceConnectionManager(deviceClient))
+                    : base (new DevAddr(0xffffffff), "0000000000000000", new SingleDeviceConnectionManager(deviceClient))
 #pragma warning restore CA2000 // Dispose objects before losing scope
                 {
 
