// Copyright (c) Microsoft. All rights reserved.
// Licensed under the MIT license. See LICENSE file in the project root for full license information.

namespace LoRaWan.Tests.Unit.NetworkServer
{
    using System;
    using System.Linq;
    using System.Threading;
    using System.Threading.Tasks;
    using global::LoRaTools.LoRaMessage;
    using LoRaWan.NetworkServer;
    using LoRaWan.Tests.Common;
    using Microsoft.Extensions.Logging.Abstractions;
    using Moq;
    using Moq.Protected;
    using Xunit;

    public class LoRaDeviceCacheTest
    {

        [Fact]
        public async Task When_Device_Expires_It_Is_Refreshed()
        {
            var moqCallback = new Mock<Action<LoRaDevice>>();
            await using var cache = new TestDeviceCache(moqCallback.Object, this.quickRefreshOptions, true);
            var deviceMock = CreateMockDevice();
            var disposableMock = new Mock<IAsyncDisposable>();
            deviceMock.Setup(x => x.BeginDeviceClientConnectionActivity())
                      .Returns(disposableMock.Object);
            var device = deviceMock.Object;
            cache.Register(device);
            await cache.WaitForRefreshAsync(CancellationToken.None);
            moqCallback.Verify(x => x.Invoke(device));
            disposableMock.Verify(x => x.DisposeAsync(), Times.Once);
        }

        [Fact]
        public async Task When_Cache_Is_Disposed_While_Waiting_For_Refresh_Refresh_Stops()
        {
            var options = this.quickRefreshOptions with
            {
                RefreshInterval = TimeSpan.FromSeconds(250)
            };
            var cache = new TestDeviceCache(options);
            await cache.DisposeAsync();

            var count = cache.RefreshOperationsCount;
            await Task.Delay(700);
            Assert.Equal(count, cache.RefreshOperationsCount);
        }

        [Fact]
        public async Task When_Device_Is_Fresh_No_Refresh_Is_Triggered()
        {
            await using var cache = new TestDeviceCache(this.quickRefreshOptions);
            await using var device = CreateTestDevice();
            device.LastUpdate = DateTime.UtcNow + TimeSpan.FromMinutes(1);

            cache.Register(device);
            using var cts = new CancellationTokenSource(this.quickRefreshOptions.ValidationInterval * 2);
            await Assert.ThrowsAsync<OperationCanceledException>(() => cache.WaitForRefreshAsync(cts.Token));
        }

        [Fact]
        public async Task When_Disposed_While_Refreshing_We_Shutdown_Gracefully()
        {
            await using var cache = new TestDeviceCache(this.quickRefreshOptions, true);
            var deviceMock = CreateMockDevice();
            deviceMock.Setup(x => x.InitializeAsync(It.IsAny<NetworkServerConfiguration>(), It.IsAny<CancellationToken>()))
                .ReturnsAsync((NetworkServerConfiguration config, CancellationToken token) =>
                {
                    token.WaitHandle.WaitOne();
                    throw new LoRaProcessingException("Refresh failed.", LoRaProcessingErrorCode.DeviceInitializationFailed);
                });

            var device = deviceMock.Object;
            cache.Register(device);

            while (!deviceMock.Invocations.Any(x => x.Method.Name == nameof(LoRaDevice.InitializeAsync)))
            {
                await Task.Delay(5);
            }

            await cache.DisposeAsync();
            var count = cache.DeviceRefreshCount;
            await Task.Delay(this.quickRefreshOptions.ValidationInterval * 2);
            Assert.Equal(count, cache.DeviceRefreshCount);
        }

        [Fact]
        public async Task When_Refresh_Fails_It_Is_Retried()
        {
            await using var cache = new TestDeviceCache(this.quickRefreshOptions, true);
            var deviceMock = CreateMockDevice();
            deviceMock.SetupSequence(x => x.InitializeAsync(It.IsAny<NetworkServerConfiguration>(), It.IsAny<CancellationToken>()))
                .ThrowsAsync(new LoRaProcessingException("Refresh failed.", LoRaProcessingErrorCode.DeviceInitializationFailed))
                .ReturnsAsync(true);

            var device = deviceMock.Object;
            cache.Register(device);

            await cache.WaitForRefreshCallsAsync(3);

            deviceMock.Verify(x => x.InitializeAsync(It.IsAny<NetworkServerConfiguration>(), It.IsAny<CancellationToken>()), Times.AtLeast(2));
        }

        [Fact]
        public async Task When_Device_Inactive_It_Is_Removed()
        {
            var options = this.quickRefreshOptions with
            {
                MaxUnobservedLifetime = TimeSpan.FromMilliseconds(1)
            };
            await using var cache = new TestDeviceCache(options);

            var connectionManager = new Mock<ILoRaDeviceClientConnectionManager>();

            await using var device = new LoRaDevice(new DevAddr(0xabc), new DevEui(0x123), connectionManager.Object) { LastSeen = DateTime.UtcNow };

            cache.Register(device);
            using var cts = new CancellationTokenSource(this.quickRefreshOptions.ValidationInterval * 2);
            await cache.WaitForRemoveAsync(cts.Token);

            Assert.False(cache.TryGetByDevEui(device.DevEUI, out _));
            connectionManager.Verify(x => x.ReleaseAsync(device), Times.Once);
        }

        [Fact]
        public async Task Trying_To_Remove_Device_That_Was_Not_Registered_Fails()
        {
            await using var cache = CreateNoRefreshCache();
            await using var device = CreateTestDevice();
            Assert.False(await cache.RemoveAsync(device));
        }

        [Fact]
        public async Task Remove_Registered_Device_Succeeds()
        {
            await using var cache = CreateNoRefreshCache();
            await using var device = CreateTestDevice();
            cache.Register(device);
            Assert.True(await cache.RemoveAsync(device));
            Assert.False(cache.TryGetByDevEui(device.DevEUI, out _));
        }

        [Fact]
        public async Task When_Last_Device_Is_Removed_DevAddr_Registry_Is_Cleared()
        {
            await using var cache = CreateNoRefreshCache();
            await using var device = CreateTestDevice();
            cache.Register(device);
            Assert.True(await cache.RemoveAsync(device));
            Assert.False(cache.HasRegistrations(device.DevAddr.Value));
        }

        [Fact]
        public async Task Adding_And_Removing_Join_Device_Succeeds()
        {
            await using var cache = CreateNoRefreshCache();
            await using var device = CreateTestDevice();
            device.DevAddr = null;
            cache.Register(device);

            Assert.True(cache.TryGetByDevEui(device.DevEUI, out _));
            ValidateStats(1, 0);
            Assert.True(await cache.RemoveAsync(device));
            Assert.False(cache.TryGetByDevEui(device.DevEUI, out _));
            ValidateStats(1, 1);

            void ValidateStats(int hit, int miss)
            {
                var cacheStats = cache.CalculateStatistics();
                Assert.Equal(hit, cacheStats.Hit);
                Assert.Equal(miss, cacheStats.Miss);
            }
        }

        [Fact]
        public async Task When_Removing_Device_Is_Disposed()
        {
            await using var cache = CreateNoRefreshCache();
            var deviceMock = CreateMockDevice();
            var device = deviceMock.Object;
            cache.Register(device);
            Assert.True(await cache.RemoveAsync(device));
            Assert.False(cache.TryGetByDevEui(device.DevEUI, out _));

<<<<<<< HEAD
            deviceMock.Protected().Verify(nameof(device.DisposeAsync), Times.Once(), true, true);
=======
            deviceMock.Protected().Verify("DisposeAsyncCore", Times.Once());
>>>>>>> cd9015c8
        }

        [Fact]
        public async Task Registering_And_Unregistering_Multiple_Devices_With_Matching_DevAddr_Succeeds()
        {
            await using var cache = CreateNoRefreshCache();
            await using var device1 = CreateTestDevice();
            await using var device2 = CreateTestDevice();
            device2.DevEUI = new DevEui(0xaaa);

            Assert.Equal(device1.DevAddr, device2.DevAddr);

            var devAddr = device1.DevAddr.Value;

            cache.Register(device1);
            cache.Register(device2);

            Assert.True(cache.HasRegistrations(devAddr));
            Assert.Equal(2, cache.RegistrationCount(devAddr));

            Assert.True(await cache.RemoveAsync(device1));
            Assert.True(cache.HasRegistrations(devAddr));
            Assert.Equal(1, cache.RegistrationCount(devAddr));

            Assert.True(await cache.RemoveAsync(device2));
            Assert.False(cache.HasRegistrations(devAddr));
            Assert.Equal(0, cache.RegistrationCount(devAddr));
        }

        [Theory]
        [InlineData(true)]
        [InlineData(false)]
        public async Task Mic_Validation_Is_Used_To_Validate_Items(bool isValid)
        {
            await using var device = CreateTestDevice();
            await using var cache = new TestDeviceCache(this.noRefreshOptions, (_, _) => isValid);

            cache.Register(device);

            var payload = new LoRaPayloadData(device.DevAddr.Value, new MacHeader(MacMessageType.UnconfirmedDataUp),
                                              FrameControlFlags.None, 1, string.Empty, "payload", FramePort.AppMin,
                                              mic: null, NullLogger.Instance);

            Assert.Equal(isValid, cache.TryGetForPayload(payload, out _));

            var stats = cache.CalculateStatistics();

            Assert.Equal(isValid ? 1 : 0, stats.Hit);
            Assert.Equal(isValid ? 0 : 1, stats.Miss);
        }

        [Fact]
        public async Task Device_LastSeen_Is_Updated_When_Registered()
        {
            await using var device = CreateTestDevice();
            await using var cache = CreateNoRefreshCache();
            var initialLastSeen = device.LastSeen = DateTime.UtcNow - TimeSpan.FromMinutes(1);

            cache.Register(device);
            Assert.True(initialLastSeen < device.LastSeen);
        }

        [Theory]
        [InlineData(true)]
        [InlineData(false)]
        public async Task Last_Seen_Is_Updated_Depending_On_Cache_Hit(bool cacheHit)
        {
            await using var device = CreateTestDevice();
            await using var cache = new TestDeviceCache(this.noRefreshOptions, (_, _) => cacheHit);

            cache.Register(device);

            var payload = new LoRaPayloadData(device.DevAddr.Value, new MacHeader(MacMessageType.UnconfirmedDataUp),
                                              FrameControlFlags.None, 1, string.Empty, "payload", FramePort.AppMin,
                                              mic: null, NullLogger.Instance);

            var lastSeen = device.LastSeen;
            cache.TryGetForPayload(payload, out _);

            if (cacheHit)
                Assert.True(device.LastSeen > lastSeen);
            else
                Assert.Equal(device.LastSeen, lastSeen);
        }

        [Fact]
        public async Task When_Trying_To_Cleanup_Same_DevAddress_Fails()
        {
            await using var cache = CreateNoRefreshCache();
            await using var device = CreateTestDevice();

            Assert.Throws<InvalidOperationException>(() => cache.CleanupOldDevAddrForDevice(device, device.DevAddr.Value));
        }

        [Fact]
        public async Task When_Trying_To_Cleanup_Non_Existing_Old_Address_Fails()
        {
            await using var cache = CreateNoRefreshCache();
            await using var device = CreateTestDevice();

            Assert.Throws<InvalidOperationException>(() => cache.CleanupOldDevAddrForDevice(device, new DevAddr(0x00ffffff)));
        }

        [Fact]
        public async Task When_Trying_To_Cleanup_OldDevAddr_With_Different_Device_Instance_Fails()
        {
            await using var cache = CreateNoRefreshCache();
            await using var device1 = CreateTestDevice();
            await using var device2 = CreateTestDevice();

            device2.DevAddr = new DevAddr(0x00ffffff);
            cache.Register(device2);

            Assert.Throws<InvalidOperationException>(() => cache.CleanupOldDevAddrForDevice(device1, new DevAddr(0x00ffffff)));
        }

        [Fact]
        public async Task When_Cleaning_Up_Old_DevAddr_Entry_Is_Removed()
        {
            await using var cache = CreateNoRefreshCache();
            await using var device = CreateTestDevice();

            cache.Register(device);

            var oldDevAddr = device.DevAddr.Value;
            device.DevAddr = new DevAddr(0x00ffffff);

            cache.CleanupOldDevAddrForDevice(device, oldDevAddr);
            Assert.False(cache.HasRegistrations(oldDevAddr));
        }

        [Fact]
        public async Task When_Registering_After_Join_With_Different_Device_Throws()
        {
            await using var cache = CreateNoRefreshCache();
            await using var device = CreateTestDevice();

            device.DevAddr = null;
            cache.Register(device);

            await using var device2 = CreateTestDevice();
            Assert.Throws<InvalidOperationException>(() => cache.Register(device2));
        }

        [Fact]
        public async Task When_Resetting_Cache_All_Connections_Are_Released()
        {
            await using var cache = CreateNoRefreshCache();
            var items = Enumerable.Range(1, 2).Select(x =>
            {
                var connectionMgr = new Mock<ILoRaDeviceClientConnectionManager>();
                var device = new LoRaDevice(new DevAddr(0xfffffff0 + checked((uint)x)), new DevEui(checked((ulong)x)), connectionMgr.Object);
                cache.Register(device);
                return (device, connectionMgr);
            }).ToArray();

            await cache.ResetAsync();

            foreach (var (device, connectionMgr) in items)
            {
                connectionMgr.Verify(x => x.ReleaseAsync(device), Times.Once);
            }
        }
        private static Mock<LoRaDevice> CreateMockDevice()
            => new Mock<LoRaDevice>(new DevAddr(200), new DevEui(100), Mock.Of<ILoRaDeviceClientConnectionManager>());

        private static LoRaDevice CreateTestDevice()
            => new LoRaDevice(new DevAddr(0xffffffff), new DevEui(0), null) { NwkSKey = TestKeys.CreateNetworkSessionKey(0xAAAAAAAA) };

        private readonly LoRaDeviceCacheOptions quickRefreshOptions = new LoRaDeviceCacheOptions { MaxUnobservedLifetime = TimeSpan.FromMilliseconds(int.MaxValue), RefreshInterval = TimeSpan.FromMilliseconds(1), ValidationInterval = TimeSpan.FromMilliseconds(50) };

        private readonly LoRaDeviceCacheOptions noRefreshOptions = new LoRaDeviceCacheOptions { MaxUnobservedLifetime = TimeSpan.FromMilliseconds(int.MaxValue), RefreshInterval = TimeSpan.FromMilliseconds(int.MaxValue), ValidationInterval = TimeSpan.FromMilliseconds(int.MaxValue) };

        private LoRaDeviceCache CreateNoRefreshCache() => new LoRaDeviceCache(this.noRefreshOptions, null, NullLogger<LoRaDeviceCache>.Instance, TestMeter.Instance);

        private class TestDeviceCache : LoRaDeviceCache
        {
            private readonly SemaphoreSlim refreshTick = new SemaphoreSlim(0);
            private readonly SemaphoreSlim removeTick = new SemaphoreSlim(0);
            private readonly Action<LoRaDevice> onRefreshDevice;
            private readonly Func<LoRaDevice, LoRaPayload, bool> validateMic;
            private readonly bool callDeviceRefresh;
            private readonly NetworkServerConfiguration configuration;
            private readonly LoRaDeviceCacheOptions cacheOptions;

            public int RefreshOperationsCount { get; private set; }
            public int DeviceRefreshCount { get; private set; }

            private TestDeviceCache(Action<LoRaDevice> onRefreshDevice, LoRaDeviceCacheOptions options, NetworkServerConfiguration networkServerConfiguration, bool callDeviceRefresh = false, Func<LoRaDevice, LoRaPayload, bool> validateMic = null) : base(options, networkServerConfiguration, NullLogger<LoRaDeviceCache>.Instance, TestMeter.Instance)
            {
                this.onRefreshDevice = onRefreshDevice;
                this.callDeviceRefresh = callDeviceRefresh;
                this.configuration = networkServerConfiguration;
                this.validateMic = validateMic;
                this.cacheOptions = options;
            }
            public TestDeviceCache(LoRaDeviceCacheOptions options, Func<LoRaDevice, LoRaPayload, bool> validateMic)
                : this(null, options, new NetworkServerConfiguration(), validateMic: validateMic)
            { }

            public TestDeviceCache(LoRaDeviceCacheOptions options, bool callDeviceRefresh)
                : this(null, options, new NetworkServerConfiguration(), callDeviceRefresh)
            { }
            public TestDeviceCache(LoRaDeviceCacheOptions options)
                : this(null, options, new NetworkServerConfiguration())
            { }

            public TestDeviceCache(Action<LoRaDevice> onRefreshDevice, LoRaDeviceCacheOptions options)
                : this(onRefreshDevice, options, new NetworkServerConfiguration())
            { }

            public TestDeviceCache(Action<LoRaDevice> onRefreshDevice, LoRaDeviceCacheOptions options, bool callDeviceRefresh)
                : this(onRefreshDevice, options, new NetworkServerConfiguration(), callDeviceRefresh: callDeviceRefresh)
            { }

            public TestDeviceCache(Action<LoRaDevice> onRefreshDevice)
                : this (onRefreshDevice, new LoRaDeviceCacheOptions { MaxUnobservedLifetime = TimeSpan.FromMilliseconds(int.MaxValue), RefreshInterval = TimeSpan.FromMilliseconds(int.MaxValue), ValidationInterval = TimeSpan.FromMilliseconds(int.MaxValue) }, new NetworkServerConfiguration())
            { }

            internal async Task WaitForRefreshAsync(CancellationToken cancellationToken) =>
                await this.refreshTick.WaitAsync(cancellationToken);

            internal async Task WaitForRefreshCallsAsync(int numberOfCalls, TimeSpan timeout = default)
            {
                if (timeout == TimeSpan.Zero)
                {
                    timeout = (this.cacheOptions.RefreshInterval * numberOfCalls) + TimeSpan.FromSeconds(5);
                }

                using var cts = new CancellationTokenSource(timeout);
                for (var i = 0; i < numberOfCalls; i++)
                {
                    await this.refreshTick.WaitAsync(cts.Token);
                }
            }

            internal async Task WaitForRemoveAsync(CancellationToken cancellationToken) =>
                await this.removeTick.WaitAsync(cancellationToken);

            protected override async Task RefreshDeviceAsync(LoRaDevice device, CancellationToken cancellationToken)
            {
                try
                {
                    this.onRefreshDevice?.Invoke(device);

                    if (this.callDeviceRefresh)
                        await base.RefreshDeviceAsync(device, cancellationToken);
                }
                finally
                {
                    if (this.refreshTick.CurrentCount == 0)
                        this.refreshTick.Release();

                    DeviceRefreshCount++;
                }
            }

            protected override void OnRefresh()
            {
                RefreshOperationsCount++;
            }

            public override async Task<bool> RemoveAsync(LoRaDevice device)
            {
                if (this.removeTick.CurrentCount == 0)
                    this.removeTick.Release();

                var ret = await base.RemoveAsync(device);

                return ret;
            }

            protected override bool ValidateMic(LoRaDevice loRaDevice, LoRaPayload loRaPayload)
            {
                return this.validateMic == null || this.validateMic(loRaDevice, loRaPayload);
            }

            protected override ValueTask DisposeAsync(bool dispose)
            {
                if (dispose)
                {
                    this.refreshTick.Dispose();
                    this.removeTick.Dispose();
                }
                return base.DisposeAsync(dispose);
            }
        }
    }
}<|MERGE_RESOLUTION|>--- conflicted
+++ resolved
@@ -185,11 +185,7 @@
             Assert.True(await cache.RemoveAsync(device));
             Assert.False(cache.TryGetByDevEui(device.DevEUI, out _));
 
-<<<<<<< HEAD
-            deviceMock.Protected().Verify(nameof(device.DisposeAsync), Times.Once(), true, true);
-=======
             deviceMock.Protected().Verify("DisposeAsyncCore", Times.Once());
->>>>>>> cd9015c8
         }
 
         [Fact]
