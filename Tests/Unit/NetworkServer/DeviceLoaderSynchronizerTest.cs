// Copyright (c) Microsoft. All rights reserved.
// Licensed under the MIT license. See LICENSE file in the project root for full license information.

namespace LoRaWan.Tests.Unit.NetworkServer
{
    using System;
    using System.Collections.Generic;
    using System.Threading;
    using System.Threading.Tasks;
    using LoRaWan.NetworkServer;
    using LoRaWan.Tests.Common;
    using Microsoft.Extensions.Caching.Memory;
    using Microsoft.Extensions.Logging.Abstractions;
    using Moq;
    using Xunit;

    public sealed class DeviceLoaderSynchronizerTest : IAsyncDisposable
    {
        private readonly MemoryCache memoryCache;
        private readonly LoRaDeviceClientConnectionManager connectionManager;

        public DeviceLoaderSynchronizerTest()
        {
            this.memoryCache = new MemoryCache(new MemoryCacheOptions());
            this.connectionManager = new LoRaDeviceClientConnectionManager(this.memoryCache, NullLogger<LoRaDeviceClientConnectionManager>.Instance);
        }

        public async ValueTask DisposeAsync()
        {
            await this.connectionManager.DisposeAsync();
            this.memoryCache.Dispose();
        }

        [Fact]
        public async Task When_Device_Api_Throws_Error_Should_Not_Create_Any_Device()
        {
            var devAddr = new DevAddr(0x039090);

            var apiService = new Mock<LoRaDeviceAPIServiceBase>(MockBehavior.Strict);
            apiService.Setup(x => x.SearchByDevAddrAsync(It.IsAny<DevAddr>()))
                .Throws(new InvalidOperationException());

            var deviceFactory = new Mock<ILoRaDeviceFactory>(MockBehavior.Strict);

            await using var deviceCache = LoRaDeviceCacheDefault.CreateDefault();
            var target = new DeviceLoaderSynchronizer(
                devAddr,
                apiService.Object,
                deviceFactory.Object,
                new NetworkServerConfiguration(),
                deviceCache,
                null,
                NullLogger<DeviceLoaderSynchronizer>.Instance);

            var ex = await Assert.ThrowsAsync<LoRaProcessingException>(async () => await target.LoadAsync());
            Assert.IsType<InvalidOperationException>(ex.InnerException);

            Assert.Equal(0, deviceCache.CalculateStatistics().Count);

            // Device was searched by DevAddr
            apiService.VerifyAll();
        }

        [Theory]
        [InlineData(0)]
        [InlineData(1000)]
        public async Task When_Device_Does_Not_Exist_Should_Complete_Requests_As_Failed(int loadDevicesDurationInMs)
        {
            var simulatedDevice = new SimulatedDevice(TestDeviceInfo.CreateABPDevice(1));
            var devAddr = simulatedDevice.DevAddr.Value;
            var payload1 = simulatedDevice.CreateUnconfirmedDataUpMessage("1");

            var apiService = new Mock<LoRaDeviceAPIServiceBase>();
            var searchMock = apiService.Setup(x => x.SearchByDevAddrAsync(devAddr));
            if (loadDevicesDurationInMs > 0)
            {
                searchMock.ReturnsAsync(new SearchDevicesResult(), TimeSpan.FromMilliseconds(loadDevicesDurationInMs));
            }
            else
            {
                searchMock.ReturnsAsync(new SearchDevicesResult());
            }

            var deviceFactory = new Mock<ILoRaDeviceFactory>(MockBehavior.Strict);

            await using var deviceCache = LoRaDeviceCacheDefault.CreateDefault();
            var target = new DeviceLoaderSynchronizer(
                devAddr,
                apiService.Object,
                deviceFactory.Object,
                new NetworkServerConfiguration(),
                deviceCache,
                null,
                NullLogger<DeviceLoaderSynchronizer>.Instance);

            _ = target.LoadAsync();

            using var req1 = WaitableLoRaRequest.Create(payload1);
            target.Queue(req1);

            Assert.True(await req1.WaitCompleteAsync());
            Assert.Equal(LoRaDeviceRequestFailedReason.NotMatchingDeviceByDevAddr, req1.ProcessingFailedReason);

            var payload2 = simulatedDevice.CreateUnconfirmedDataUpMessage("2");
            using var req2 = WaitableLoRaRequest.Create(payload2);
            target.Queue(req2);

            Assert.True(await req2.WaitCompleteAsync());
            Assert.Equal(LoRaDeviceRequestFailedReason.NotMatchingDeviceByDevAddr, req2.ProcessingFailedReason);

            // Device was searched by DevAddr
            apiService.VerifyAll();
        }

        [Fact]
        public async Task When_Device_Does_Not_Match_Gateway_After_Loading_Should_Fail_Request()
        {
            const string gatewayId = "a_different_one";
            var simulatedDevice = new SimulatedDevice(TestDeviceInfo.CreateABPDevice(1, gatewayID: gatewayId));
            var payload = simulatedDevice.CreateUnconfirmedDataUpMessage("1234");

            var apiService = new Mock<LoRaDeviceAPIServiceBase>();
            var iotHubDeviceInfo = new IoTHubDeviceInfo(simulatedDevice.LoRaDevice.DevAddr, simulatedDevice.LoRaDevice.DevEui, "pk")
            {
                GatewayId = gatewayId,
                NwkSKey = simulatedDevice.NwkSKey.Value
            };
            apiService.Setup(x => x.SearchByDevAddrAsync(It.IsAny<DevAddr>()))
                .ReturnsAsync(new SearchDevicesResult(iotHubDeviceInfo.AsList()));

            var loRaDeviceClient = new Mock<ILoRaDeviceClient>(MockBehavior.Loose);
            await using var deviceCache = LoRaDeviceCacheDefault.CreateDefault();
            var deviceFactory = new TestLoRaDeviceFactory(loRaDeviceClient.Object, deviceCache, this.connectionManager);
            var target = new DeviceLoaderSynchronizer(
                simulatedDevice.DevAddr.Value,
                apiService.Object,
                deviceFactory,
                new NetworkServerConfiguration(),
                deviceCache,
                null,
                NullLogger<DeviceLoaderSynchronizer>.Instance);

            _ = target.LoadAsync();

            using var request = WaitableLoRaRequest.Create(payload);
            target.Queue(request);
            Assert.True(await request.WaitCompleteAsync());
            Assert.True(request.ProcessingFailed);
            Assert.Equal(LoRaDeviceRequestFailedReason.BelongsToAnotherGateway, request.ProcessingFailedReason);

            // Device was searched by DevAddr
            apiService.VerifyAll();

            // Device is cached but not initialized
            Assert.True(deviceCache.HasRegistrations(simulatedDevice.DevAddr.Value));
            loRaDeviceClient.Verify(x => x.GetTwinAsync(It.IsAny<CancellationToken>()), Times.Never);
        }

        [Fact]
        public async Task When_Device_Does_Not_Match_Gateway_Should_Fail_Request()
        {
            var simulatedDevice = new SimulatedDevice(TestDeviceInfo.CreateABPDevice(1, gatewayID: "a_different_one"));
            var payload = simulatedDevice.CreateUnconfirmedDataUpMessage("1234");

            var apiService = new Mock<LoRaDeviceAPIServiceBase>();
            var iotHubDeviceInfo = new IoTHubDeviceInfo(simulatedDevice.LoRaDevice.DevAddr, simulatedDevice.LoRaDevice.DevEui, "pk")
            {
                GatewayId = "a_different_one",
                NwkSKey = simulatedDevice.NwkSKey.Value
            };

            apiService.Setup(x => x.SearchByDevAddrAsync(It.IsAny<DevAddr>()))
                .ReturnsAsync(new SearchDevicesResult(iotHubDeviceInfo.AsList()));

            var loRaDeviceClient = new Mock<ILoRaDeviceClient>(MockBehavior.Loose);

            await using var deviceCache = LoRaDeviceCacheDefault.CreateDefault();
            var deviceFactory = new TestLoRaDeviceFactory(loRaDeviceClient.Object, deviceCache, this.connectionManager);
            var target = new DeviceLoaderSynchronizer(
                simulatedDevice.DevAddr.Value,
                apiService.Object,
                deviceFactory,
                new NetworkServerConfiguration(),
                deviceCache,
                null,
                NullLogger<DeviceLoaderSynchronizer>.Instance);

            _ = target.LoadAsync();

            using var request = WaitableLoRaRequest.Create(payload);
            target.Queue(request);
            Assert.True(await request.WaitCompleteAsync());
            Assert.True(request.ProcessingFailed);
            Assert.Equal(LoRaDeviceRequestFailedReason.BelongsToAnotherGateway, request.ProcessingFailedReason);

            // device should not be initialized, since it belongs to another gateway
            loRaDeviceClient.Verify(x => x.GetTwinAsync(CancellationToken.None), Times.Never());

            // device should be disconnected after initialization
<<<<<<< HEAD
            loRaDeviceClient.Verify(x => x.DisconnectAsync(CancellationToken.None), Times.Exactly(1));
=======
            loRaDeviceClient.Verify(x => x.DisconnectAsync(CancellationToken.None), Times.Once);
>>>>>>> cd9015c8

            // Device was searched by DevAddr
            apiService.VerifyAll();

            // Device was created by factory
            loRaDeviceClient.VerifyAll();
        }

        [Theory]
        [InlineData("test-gateway")]
        [InlineData(null)]
        public async Task When_Device_Is_Not_In_Cache_And_Found_In_Api_Does_Not_Match_Mic_Should_Fail_Request(string deviceGatewayID)
        {
            var simulatedDevice = new SimulatedDevice(TestDeviceInfo.CreateABPDevice(1, gatewayID: deviceGatewayID));

            var apiService = new Mock<LoRaDeviceAPIServiceBase>();
            var iotHubDeviceInfo = new IoTHubDeviceInfo(simulatedDevice.LoRaDevice.DevAddr, simulatedDevice.LoRaDevice.DevEui, "pk");
            apiService.Setup(x => x.SearchByDevAddrAsync(It.IsAny<DevAddr>()))
                .ReturnsAsync(new SearchDevicesResult(iotHubDeviceInfo.AsList()));

            // Will get device twin
            var loRaDeviceClient = new Mock<ILoRaDeviceClient>(MockBehavior.Loose);
            loRaDeviceClient.Setup(x => x.GetTwinAsync(CancellationToken.None))
                .ReturnsAsync(simulatedDevice.GetDefaultAbpTwin());

            await using var deviceCache = LoRaDeviceCacheDefault.CreateDefault();
            var deviceFactory = new TestLoRaDeviceFactory(loRaDeviceClient.Object, deviceCache, this.connectionManager);
            var target = new DeviceLoaderSynchronizer(
                simulatedDevice.DevAddr.Value,
                apiService.Object,
                deviceFactory,
                new NetworkServerConfiguration(),
                deviceCache,
                null,
                NullLogger<DeviceLoaderSynchronizer>.Instance);

            _ = target.LoadAsync();

            var payload = simulatedDevice.CreateUnconfirmedDataUpMessage("1234", appSKey: simulatedDevice.AppSKey, nwkSKey: TestKeys.CreateNetworkSessionKey(0xEEAAFF));

            using var request = WaitableLoRaRequest.Create(payload);
            target.Queue(request);
            Assert.True(await request.WaitCompleteAsync());
            Assert.True(request.ProcessingFailed);
            Assert.Equal(LoRaDeviceRequestFailedReason.NotMatchingDeviceByMicCheck, request.ProcessingFailedReason);

            // Device was searched by DevAddr
            apiService.VerifyAll();
            loRaDeviceClient.VerifyAll();
        }
    }

    public class DeviceLoaderSynchronizerProcessRequestTest
    {
        private readonly Mock<LoRaDeviceCache> deviceCache;

        public DeviceLoaderSynchronizerProcessRequestTest()
        {
            this.deviceCache = CreateDeviceCacheMock();
        }

        [Fact]
        public void When_Loading_Devices_Failed()
        {
            var loraRequest = CreateVerifyableRequest();
            var sut = CreateDefaultLoader(loraRequest.Object, this.deviceCache.Object);

            sut.UpdateLoadingDevicesFailed(true);
            sut.ExecuteProcessRequest(loraRequest.Object);

            VerifyFailedReason(loraRequest, LoRaDeviceRequestFailedReason.ApplicationError);
        }

        [Fact]
        public void When_No_Devices_Found()
        {
            var loraRequest = CreateVerifyableRequest();
            var sut = CreateDefaultLoader(loraRequest.Object, this.deviceCache.Object);
            sut.ExecuteProcessRequest(loraRequest.Object);

            VerifyFailedReason(loraRequest, LoRaDeviceRequestFailedReason.NotMatchingDeviceByDevAddr);
        }

        [Fact]
        public async Task When_Not_Our_Device_In_Cache()
        {
            var loraRequestMock = CreateVerifyableRequest();
            var request = loraRequestMock.Object;

            var devAddr = request.Payload.DevAddr;
            var loRaDevice = new LoRaDevice(devAddr, default, null) { IsOurDevice = false };
            this.deviceCache.Setup(x => x.TryGetForPayload(request.Payload, out loRaDevice))
                            .Returns(true);
            this.deviceCache.Setup(x => x.HasRegistrations(devAddr))
                            .Returns(true);

            var sut = CreateDefaultLoader(request, this.deviceCache.Object);
            sut.ExecuteProcessRequest(request);

            VerifyFailedReason(loraRequestMock, LoRaDeviceRequestFailedReason.BelongsToAnotherGateway);

            await loRaDevice.DisposeAsync();
        }

        [Theory]
        [InlineData(true, LoRaDeviceRequestFailedReason.BelongsToAnotherGateway)]
        [InlineData(false, LoRaDeviceRequestFailedReason.NotMatchingDeviceByMicCheck)]
        public void When_Mic_Check_Fails(bool hasRegistrationsFromOtherDevices, LoRaDeviceRequestFailedReason reason)
        {
            var loraRequestMock = CreateVerifyableRequest();

            var request = loraRequestMock.Object;

            var devAddr = request.Payload.DevAddr;
            this.deviceCache.Setup(x => x.HasRegistrations(devAddr))
                            .Returns(true);
            this.deviceCache.Setup(x => x.HasRegistrationsForOtherGateways(devAddr))
                            .Returns(hasRegistrationsFromOtherDevices);

            var sut = CreateDefaultLoader(request, this.deviceCache.Object);
            sut.ExecuteProcessRequest(request);

            VerifyFailedReason(loraRequestMock, reason);
        }

        private static Mock<LoRaDeviceCache> CreateDeviceCacheMock() => new Mock<LoRaDeviceCache>(new LoRaDeviceCacheOptions { ValidationInterval = TimeSpan.FromMilliseconds(int.MaxValue) }, new NetworkServerConfiguration(), NullLogger<LoRaDeviceCache>.Instance, TestMeter.Instance);

        private static void VerifyFailedReason(Mock<LoRaRequest> request, LoRaDeviceRequestFailedReason reason) =>
            request.Verify(x => x.NotifyFailed(reason, It.IsAny<Exception>()), Times.Once);

        private static TestDeviceLoaderSynchronizer CreateDefaultLoader(LoRaRequest request, LoRaDeviceCache deviceCache) =>
            new TestDeviceLoaderSynchronizer(Mock.Of<LoRaDeviceAPIServiceBase>(),
                                             Mock.Of<ILoRaDeviceFactory>(),
                                             deviceCache,
                                             request);


        private static Mock<LoRaRequest> CreateVerifyableRequest()
        {
            var simulatedDevice = new SimulatedDevice(TestDeviceInfo.CreateABPDevice(1));
            var payload = simulatedDevice.CreateUnconfirmedDataUpMessage("1");
            var loraRequest = new Mock<LoRaRequest>();
            loraRequest.Setup(x => x.Payload).Returns(payload);
            return loraRequest;
        }

        private class TestDeviceLoaderSynchronizer : DeviceLoaderSynchronizer
        {
            internal TestDeviceLoaderSynchronizer(LoRaDeviceAPIServiceBase loRaDeviceAPIService,
                                                  ILoRaDeviceFactory deviceFactory,
                                                  LoRaDeviceCache deviceCache,
                                                  LoRaRequest loRaRequest)
                : base(loRaRequest.Payload.DevAddr, loRaDeviceAPIService, deviceFactory, new NetworkServerConfiguration(), deviceCache, null, NullLogger<DeviceLoaderSynchronizer>.Instance)
            { }

            internal void ExecuteProcessRequest(LoRaRequest request)
            {
                ProcessRequest(request);
            }

            internal void UpdateLoadingDevicesFailed(bool value) => LoadingDevicesFailed = value;
        }
    }

    public class DeviceLoaderSynchronizerCreateDevicesTest
    {
        [Fact]
        public async Task When_Cache_Contains_Join_Device_It_Is_Reloaded()
        {
            await using var deviceCache = LoRaDeviceCacheDefault.CreateDefault();

            var devEui = new DevEui(0x123);
            var loRaDevice = new Mock<LoRaDevice>(null, devEui, null);
            loRaDevice.Setup(x => x.InitializeAsync(It.IsAny<NetworkServerConfiguration>(), CancellationToken.None))
                .ReturnsAsync(true);
            deviceCache.Register(loRaDevice.Object);

            var deviceLoader = new TestDeviceLoaderSynchronizer(new DevAddr(0), null, null, deviceCache);

            await deviceLoader.ExecuteCreateDevicesAsync(new[] { new IoTHubDeviceInfo { DevAddr = new DevAddr(0x456), DevEUI = devEui } });

            loRaDevice.Verify(x => x.InitializeAsync(It.IsAny<NetworkServerConfiguration>(), CancellationToken.None), Times.Once);
            loRaDevice.Verify(x => x.CloseConnectionAsync(CancellationToken.None, false), Times.Once);
        }

        [Theory]
        [InlineData(true)]
        [InlineData(false)]
        public async Task When_Cache_Contains_Device_With_Outdated_DevAddr_Connection_Is_Closed(bool cachedDevAddrMatchesIoTHubInfo)
        {
            await using var deviceCache = LoRaDeviceCacheDefault.CreateDefault();

            var devEui = new DevEui(0x123);
            var devAddr = new DevAddr(0x456);
            var loRaDevice = new Mock<LoRaDevice>(devAddr, devEui, null);
            loRaDevice.Setup(x => x.InitializeAsync(It.IsAny<NetworkServerConfiguration>(), CancellationToken.None))
                .ReturnsAsync(true);
            deviceCache.Register(loRaDevice.Object);

            var deviceLoader = new TestDeviceLoaderSynchronizer(new DevAddr(0), null, null, deviceCache);

            await deviceLoader.ExecuteCreateDevicesAsync(new[] { new IoTHubDeviceInfo { DevAddr = cachedDevAddrMatchesIoTHubInfo ? devAddr : new DevAddr(0x789), DevEUI = devEui } });

            loRaDevice.Verify(x => x.InitializeAsync(It.IsAny<NetworkServerConfiguration>(), CancellationToken.None), Times.Never);
            loRaDevice.Verify(x => x.CloseConnectionAsync(CancellationToken.None, false), Times.Once);
        }

        [Fact]
        public async Task When_Reload_Fails_Loader_Updates_State()
        {
            await using var deviceCache = LoRaDeviceCacheDefault.CreateDefault();

            var devEui = new DevEui(0x123);
            var loRaDevice = new Mock<LoRaDevice>(null, devEui, null);
            loRaDevice.Setup(x => x.InitializeAsync(It.IsAny<NetworkServerConfiguration>(), CancellationToken.None))
                .ThrowsAsync(new LoRaProcessingException(string.Empty, LoRaProcessingErrorCode.DeviceInitializationFailed));
            deviceCache.Register(loRaDevice.Object);

            var deviceLoader = new TestDeviceLoaderSynchronizer(new DevAddr(0), null, null, deviceCache);

            await deviceLoader.ExecuteCreateDevicesAsync(new[] { new IoTHubDeviceInfo { DevAddr = new DevAddr(0x456), DevEUI = devEui } });

            loRaDevice.Verify(x => x.InitializeAsync(It.IsAny<NetworkServerConfiguration>(), CancellationToken.None), Times.Once);
            loRaDevice.Verify(x => x.CloseConnectionAsync(CancellationToken.None, false), Times.Once);

            Assert.True(deviceLoader.HasLoadingDeviceError);
        }

        [Fact]
        public async Task When_Initializer_Fails_Connection_Is_Closed_And_Exception_Thrown()
        {
            await using var deviceCache = LoRaDeviceCacheDefault.CreateDefault();

            // setting up the LoRaDevice
            var devEui = new DevEui(0x123);
            var devAddr = new DevAddr(0x456);
            var loRaDevice = new Mock<LoRaDevice>(devAddr, devEui, null);
            loRaDevice.Setup(x => x.InitializeAsync(It.IsAny<NetworkServerConfiguration>(), CancellationToken.None))
                .ReturnsAsync(true);
            loRaDevice.Object.IsOurDevice = true;

            // setting up the ILoRaDeviceFactory mock so that CreateAndRegister returns above LoRaDevice
            var deviceFactory = new Mock<ILoRaDeviceFactory>();
            deviceFactory.Setup(x => x.CreateAndRegisterAsync(It.IsAny<IoTHubDeviceInfo>(), It.IsAny<CancellationToken>()))
                .ReturnsAsync(loRaDevice.Object);

            // setting up one ILoRaDeviceInitializer to throw
            var exceptionThrown = new InvalidOperationException("Mocked exception");
            var failingInitializer = new Mock<ILoRaDeviceInitializer>();
            failingInitializer.Setup(x => x.Initialize(It.IsAny<LoRaDevice>()))
                              .Throws(exceptionThrown);

            var deviceLoader = new TestDeviceLoaderSynchronizer(new DevAddr(0),
                                                                null,
                                                                deviceFactory.Object,
                                                                deviceCache,
                                                                new HashSet<ILoRaDeviceInitializer> { failingInitializer.Object });
            // acting and asserting that the method throws
            var iotHubDevicesInfo = new[] { new IoTHubDeviceInfo { DevAddr = devAddr, DevEUI = devEui } };
            var actualException = await Assert.ThrowsAsync<AggregateException>(() => deviceLoader.ExecuteCreateDevicesAsync(iotHubDevicesInfo));

            // asserting that the inner exception of the aggregate exception is actually what was expected
            Assert.Equal(exceptionThrown, actualException.InnerException);

            // asserting that the connection was closed nevertheless
            loRaDevice.Verify(x => x.CloseConnectionAsync(CancellationToken.None, false), Times.Once);
        }

        private class TestDeviceLoaderSynchronizer : DeviceLoaderSynchronizer
        {
            internal TestDeviceLoaderSynchronizer(DevAddr devAddr,
                                                  LoRaDeviceAPIServiceBase loRaDeviceAPIService,
                                                  ILoRaDeviceFactory deviceFactory,
                                                  LoRaDeviceCache deviceCache = null,
                                                  HashSet<ILoRaDeviceInitializer> initializers = null)
#pragma warning disable CA2000 // ownership transferred
                : base(devAddr, loRaDeviceAPIService, deviceFactory, new NetworkServerConfiguration(), deviceCache ?? LoRaDeviceCacheDefault.CreateDefault(), initializers, NullLogger<DeviceLoaderSynchronizer>.Instance)
#pragma warning restore CA2000
            { }

            internal Task ExecuteCreateDevicesAsync(IReadOnlyList<IoTHubDeviceInfo> devices) => CreateDevicesAsync(devices);
        }
    }
}<|MERGE_RESOLUTION|>--- conflicted
+++ resolved
@@ -197,11 +197,7 @@
             loRaDeviceClient.Verify(x => x.GetTwinAsync(CancellationToken.None), Times.Never());
 
             // device should be disconnected after initialization
-<<<<<<< HEAD
-            loRaDeviceClient.Verify(x => x.DisconnectAsync(CancellationToken.None), Times.Exactly(1));
-=======
             loRaDeviceClient.Verify(x => x.DisconnectAsync(CancellationToken.None), Times.Once);
->>>>>>> cd9015c8
 
             // Device was searched by DevAddr
             apiService.VerifyAll();
