// Copyright (c) Microsoft. All rights reserved.
// Licensed under the MIT license. See LICENSE file in the project root for full license information.

namespace LoRaWan.Tests.Unit.NetworkServer
{
    using System;
    using System.Collections.Generic;
    using System.Text;
    using System.Threading;
    using System.Threading.Tasks;
    using global::LoRaTools.LoRaMessage;
    using global::LoRaTools.LoRaPhysical;
    using global::LoRaTools.Regions;
    using LoRaWan.NetworkServer;
    using LoRaWan.Tests.Common;
    using Microsoft.Extensions.Caching.Memory;
    using Microsoft.Extensions.Logging.Abstractions;
    using Moq;
    using Xunit;

    public sealed class DefaultClassCDevicesMessageSenderTest : IDisposable
    {
        private const string ServerGatewayID = "test-gateway";
        private const FramePort TestPort = FramePorts.App10;

        private readonly NetworkServerConfiguration serverConfiguration;
        private readonly Region loRaRegion;
        private readonly LoRaDeviceRegistry loRaDeviceRegistry;
        private readonly Mock<IPacketForwarder> packetForwarder;
        private readonly Mock<LoRaDeviceAPIServiceBase> deviceApi;
        private readonly Mock<ILoRaDeviceClient> deviceClient;
        private readonly TestLoRaDeviceFactory loRaDeviceFactory;
        private readonly LoRaDeviceCache deviceCache = LoRaDeviceCacheDefault.CreateDefault();
        private readonly IMemoryCache cache;
        private readonly ILoRaDeviceFrameCounterUpdateStrategyProvider frameCounterStrategyProvider;

        public DefaultClassCDevicesMessageSenderTest()
        {
            this.serverConfiguration = new NetworkServerConfiguration()
            {
                GatewayID = ServerGatewayID,
            };

            this.loRaRegion = RegionManager.EU868;

            this.packetForwarder = new Mock<IPacketForwarder>(MockBehavior.Strict);
            this.deviceApi = new Mock<LoRaDeviceAPIServiceBase>(MockBehavior.Strict);
            this.deviceClient = new Mock<ILoRaDeviceClient>(MockBehavior.Loose);

            this.cache = new MemoryCache(new MemoryCacheOptions());
#pragma warning disable CA2000 // Dispose objects before losing scope
            this.loRaDeviceFactory = new TestLoRaDeviceFactory(this.deviceClient.Object, this.deviceCache, new LoRaDeviceClientConnectionManager(this.cache, NullLogger<LoRaDeviceClientConnectionManager>.Instance));
#pragma warning restore CA2000 // Dispose objects before losing scope
            this.loRaDeviceRegistry = new LoRaDeviceRegistry(this.serverConfiguration, this.cache, this.deviceApi.Object, this.loRaDeviceFactory, this.deviceCache);
            this.frameCounterStrategyProvider = new LoRaDeviceFrameCounterUpdateStrategyProvider(this.serverConfiguration, this.deviceApi.Object);
        }

        private static void EnsureDownlinkIsCorrect(DownlinkMessage downlink, SimulatedDevice simDevice, ReceivedLoRaCloudToDeviceMessage sentMessage)
        {
            Assert.NotNull(downlink);
            Assert.NotEmpty(downlink.Data);

            var downstreamPayloadBytes = downlink.Data;
            var downstreamPayload = new LoRaPayloadData(downstreamPayloadBytes);
            Assert.Equal(sentMessage.Fport, downstreamPayload.Fport);
<<<<<<< HEAD
            Assert.Equal(downstreamPayload.DevAddr, simDevice.DevAddr);
            var decryptedPayload = downstreamPayload.GetDecryptedPayload(simDevice.AppSKey);
=======
            Assert.Equal(downstreamPayload.DevAddr.ToArray(), ConversionHelper.StringToByteArray(simDevice.DevAddr));
            var decryptedPayload = downstreamPayload.GetDecryptedPayload(simDevice.AppSKey.Value);
>>>>>>> 3f763c6c
            Assert.Equal(sentMessage.Payload, Encoding.UTF8.GetString(decryptedPayload));
        }

        [Theory]
        [InlineData(null)]
        [InlineData(ServerGatewayID)]
        public async Task When_Sending_Message_Should_Send_Downlink_To_PacketForwarder(string deviceGatewayID)
        {
            var simDevice = new SimulatedDevice(TestDeviceInfo.CreateABPDevice(1, deviceClassType: 'c', gatewayID: deviceGatewayID));
            var devEUI = simDevice.DevEUI;

            this.deviceApi.Setup(x => x.SearchByEuiAsync(DevEui.Parse(devEUI)))
                .ReturnsAsync(new SearchDevicesResult(new IoTHubDeviceInfo(null, devEUI, "123").AsList()));

            var twin = simDevice.CreateABPTwin(reportedProperties: new Dictionary<string, object>
                {
                    { TwinProperty.Region, LoRaRegionType.EU868.ToString() },
                    { TwinProperty.LastProcessingStationEui, new StationEui(ulong.MaxValue).ToString() }
                });

            this.deviceClient.Setup(x => x.GetTwinAsync(CancellationToken.None))
                .ReturnsAsync(twin);

            if (string.IsNullOrEmpty(deviceGatewayID))
            {
                // will update the fcnt down
                this.deviceApi.Setup(x => x.NextFCntDownAsync(devEUI, simDevice.FrmCntDown, 0, this.serverConfiguration.GatewayID))
                    .ReturnsAsync((ushort)(simDevice.FrmCntDown + 1));
            }

            var c2dToDeviceMessage = new ReceivedLoRaCloudToDeviceMessage()
            {
                Payload = "hello",
                DevEUI = devEUI,
                Fport = TestPort,
                MessageId = Guid.NewGuid().ToString(),
            };

            this.packetForwarder.Setup(x => x.SendDownstreamAsync(It.IsNotNull<DownlinkMessage>()))
                .Returns(Task.CompletedTask)
                .Callback<DownlinkMessage>(d =>
                {
                    EnsureDownlinkIsCorrect(d, simDevice, c2dToDeviceMessage);
                });

            var target = new DefaultClassCDevicesMessageSender(
                this.serverConfiguration,
                this.loRaDeviceRegistry,
                this.packetForwarder.Object,
                this.frameCounterStrategyProvider,
                NullLogger<DefaultClassCDevicesMessageSender>.Instance,
                TestMeter.Instance);

            Assert.True(await target.SendAsync(c2dToDeviceMessage));

            this.packetForwarder.Verify(x => x.SendDownstreamAsync(It.IsNotNull<DownlinkMessage>()), Times.Once());

            this.packetForwarder.VerifyAll();
            this.deviceApi.VerifyAll();
            this.deviceClient.VerifyAll();
        }

        [Fact]
        public async Task When_Device_Is_Not_Class_C_Should_Fail()
        {
            var simDevice = new SimulatedDevice(TestDeviceInfo.CreateABPDevice(1, gatewayID: ServerGatewayID));
            var devEUI = simDevice.DevEUI;

            this.deviceApi.Setup(x => x.SearchByEuiAsync(DevEui.Parse(devEUI)))
                .ReturnsAsync(new SearchDevicesResult(new IoTHubDeviceInfo(null, devEUI, "123").AsList()));

            this.deviceClient.Setup(x => x.GetTwinAsync(CancellationToken.None))
                .ReturnsAsync(simDevice.CreateABPTwin());

            var c2dToDeviceMessage = new ReceivedLoRaCloudToDeviceMessage()
            {
                Payload = "hello",
                DevEUI = devEUI,
                Fport = TestPort,
                MessageId = Guid.NewGuid().ToString(),
            };

            var target = new DefaultClassCDevicesMessageSender(
                this.serverConfiguration,
                this.loRaDeviceRegistry,
                this.packetForwarder.Object,
                this.frameCounterStrategyProvider,
                NullLogger<DefaultClassCDevicesMessageSender>.Instance,
                TestMeter.Instance);

            Assert.False(await target.SendAsync(c2dToDeviceMessage));

            this.packetForwarder.VerifyAll();
            this.deviceApi.VerifyAll();
            this.deviceClient.VerifyAll();
        }

        [Fact]
        public async Task When_Fport_Is_Not_Set_Should_Fail()
        {
            var c2dToDeviceMessage = new ReceivedLoRaCloudToDeviceMessage()
            {
                Payload = "hello",
                Fport = TestPort,
                MessageId = Guid.NewGuid().ToString(),
            };

            var target = new DefaultClassCDevicesMessageSender(
                this.serverConfiguration,
                this.loRaDeviceRegistry,
                this.packetForwarder.Object,
                this.frameCounterStrategyProvider,
                NullLogger<DefaultClassCDevicesMessageSender>.Instance,
                TestMeter.Instance);

            Assert.False(await target.SendAsync(c2dToDeviceMessage));

            this.packetForwarder.VerifyAll();
            this.deviceApi.VerifyAll();
            this.deviceClient.VerifyAll();
        }

        [Fact]
        public async Task When_Device_Is_Not_Joined_Should_Fail()
        {
            var simDevice = new SimulatedDevice(TestDeviceInfo.CreateOTAADevice(1, deviceClassType: 'c', gatewayID: ServerGatewayID));
            var devEUI = simDevice.DevEUI;

            this.deviceApi.Setup(x => x.SearchByEuiAsync(DevEui.Parse(devEUI)))
                .ReturnsAsync(new SearchDevicesResult(new IoTHubDeviceInfo(null, devEUI, "123").AsList()));

            this.deviceClient.Setup(x => x.GetTwinAsync(CancellationToken.None))
                .ReturnsAsync(simDevice.CreateOTAATwin());

            var c2dToDeviceMessage = new ReceivedLoRaCloudToDeviceMessage()
            {
                Payload = "hello",
                DevEUI = devEUI,
                Fport = TestPort,
                MessageId = Guid.NewGuid().ToString(),
            };

            var target = new DefaultClassCDevicesMessageSender(
                this.serverConfiguration,
                this.loRaDeviceRegistry,
                this.packetForwarder.Object,
                this.frameCounterStrategyProvider,
                NullLogger<DefaultClassCDevicesMessageSender>.Instance,
                TestMeter.Instance);

            Assert.False(await target.SendAsync(c2dToDeviceMessage));

            this.packetForwarder.VerifyAll();
            this.deviceApi.VerifyAll();
            this.deviceClient.VerifyAll();
        }

        [Fact]
        public async Task When_Fails_To_Get_FcntDown_Should_Fail()
        {
            var simDevice = new SimulatedDevice(TestDeviceInfo.CreateABPDevice(1, deviceClassType: 'c'));
            var devEUI = simDevice.DevEUI;

            this.deviceApi.Setup(x => x.SearchByEuiAsync(DevEui.Parse(devEUI)))
                .ReturnsAsync(new SearchDevicesResult(new IoTHubDeviceInfo(null, devEUI, "123").AsList()));

            var twin = simDevice.CreateABPTwin(reportedProperties: new Dictionary<string, object>
                {
                    { TwinProperty.Region, LoRaRegionType.EU868.ToString() },
                    { TwinProperty.LastProcessingStationEui, new StationEui(ulong.MaxValue).ToString() }
                });

            this.deviceClient.Setup(x => x.GetTwinAsync(CancellationToken.None))
                .ReturnsAsync(twin);

            var c2dToDeviceMessage = new ReceivedLoRaCloudToDeviceMessage()
            {
                Payload = "hello",
                DevEUI = devEUI,
                Fport = TestPort,
                MessageId = Guid.NewGuid().ToString(),
            };

            // will update the fcnt down
            this.deviceApi.Setup(x => x.NextFCntDownAsync(devEUI, simDevice.FrmCntDown, 0, this.serverConfiguration.GatewayID))
                .ThrowsAsync(new TimeoutException());

            var target = new DefaultClassCDevicesMessageSender(
                this.serverConfiguration,
                this.loRaDeviceRegistry,
                this.packetForwarder.Object,
                this.frameCounterStrategyProvider,
                NullLogger<DefaultClassCDevicesMessageSender>.Instance,
                TestMeter.Instance);

            _ = await Assert.ThrowsAsync<TimeoutException>(() => target.SendAsync(c2dToDeviceMessage));

            this.packetForwarder.VerifyAll();
            this.deviceApi.VerifyAll();
            this.deviceClient.VerifyAll();
        }

        [Fact]
        public async Task When_Message_Is_Invalid_Should_Fail()
        {
            var simDevice = new SimulatedDevice(TestDeviceInfo.CreateABPDevice(1, deviceClassType: 'c', gatewayID: ServerGatewayID));
            var devEUI = simDevice.DevEUI;

            var c2dToDeviceMessage = new ReceivedLoRaCloudToDeviceMessage()
            {
                Payload = "hello",
                DevEUI = devEUI,
                Fport = FramePort.MacCommand,
                MessageId = Guid.NewGuid().ToString(),
            };

            var target = new DefaultClassCDevicesMessageSender(
                this.serverConfiguration,
                this.loRaDeviceRegistry,
                this.packetForwarder.Object,
                this.frameCounterStrategyProvider,
                NullLogger<DefaultClassCDevicesMessageSender>.Instance,
                TestMeter.Instance);

            Assert.False(await target.SendAsync(c2dToDeviceMessage));

            this.packetForwarder.VerifyAll();
            this.deviceApi.VerifyAll();
            this.deviceClient.VerifyAll();
        }

        [Fact]
        public async Task When_Regions_Is_Not_Defined_Should_Fail()
        {
            var simDevice = new SimulatedDevice(TestDeviceInfo.CreateABPDevice(1, deviceClassType: 'c', gatewayID: ServerGatewayID));
            var devEUI = simDevice.DevEUI;

            var c2dToDeviceMessage = new ReceivedLoRaCloudToDeviceMessage()
            {
                Payload = "hello",
                DevEUI = devEUI,
                Fport = FramePort.MacCommand,
                MessageId = Guid.NewGuid().ToString(),
            };

            var target = new DefaultClassCDevicesMessageSender(
                this.serverConfiguration,
                this.loRaDeviceRegistry,
                this.packetForwarder.Object,
                this.frameCounterStrategyProvider,
                NullLogger<DefaultClassCDevicesMessageSender>.Instance,
                TestMeter.Instance);

            Assert.False(await target.SendAsync(c2dToDeviceMessage));

            this.packetForwarder.VerifyAll();
            this.deviceApi.VerifyAll();
            this.deviceClient.VerifyAll();
        }

        [Fact]
        public async Task When_Has_Custom_RX2DR_Should_Send_Correctly()
        {
<<<<<<< HEAD
            var devAddr = new DevAddr(0x023637F8);
            const string appSKey = "ABC02000000000000000000000000009ABC02000000000000000000000000009";
            const string nwkSKey = "ABC02000000000000000000000000009ABC02000000000000000000000000009";
=======
            const string devAddr = "023637F8";
            var appSKey = TestKeys.CreateAppSessionKey(0xABC0200000000000, 0x09);
            var nwkSKey = TestKeys.CreateNetworkSessionKey(0xABC0200000000000, 0x09);
>>>>>>> 3f763c6c
            var simDevice = new SimulatedDevice(TestDeviceInfo.CreateOTAADevice(1, deviceClassType: 'c', gatewayID: ServerGatewayID));
            var devEUI = simDevice.DevEUI;
            simDevice.SetupJoin(appSKey, nwkSKey, devAddr);

            this.deviceApi.Setup(x => x.SearchByEuiAsync(DevEui.Parse(devEUI)))
                .ReturnsAsync(new SearchDevicesResult(new IoTHubDeviceInfo(null, devEUI, "123").AsList()));

            var twin = simDevice.CreateOTAATwin(
                desiredProperties: new Dictionary<string, object>
                {
                    { TwinProperty.RX2DataRate, "10" }
                },
                reportedProperties: new Dictionary<string, object>
                {
                    { TwinProperty.RX2DataRate, 10 },
                    { TwinProperty.Region, LoRaRegionType.US915.ToString() },
                    // OTAA device, already joined
<<<<<<< HEAD
                    { TwinProperty.DevAddr, devAddr.ToString() },
                    { TwinProperty.AppSKey, appSKey },
                    { TwinProperty.NwkSKey, nwkSKey },
=======
                    { TwinProperty.DevAddr, devAddr },
                    { TwinProperty.AppSKey, appSKey.ToString() },
                    { TwinProperty.NwkSKey, nwkSKey.ToString() },
>>>>>>> 3f763c6c
                    { TwinProperty.LastProcessingStationEui, new StationEui(ulong.MaxValue).ToString() }
                });

            this.deviceClient.Setup(x => x.GetTwinAsync(CancellationToken.None))
                .ReturnsAsync(twin);

            var c2dToDeviceMessage = new ReceivedLoRaCloudToDeviceMessage()
            {
                Payload = "hello",
                DevEUI = devEUI,
                Fport = TestPort,
                MessageId = Guid.NewGuid().ToString(),
            };

            this.packetForwarder.Setup(x => x.SendDownstreamAsync(It.IsNotNull<DownlinkMessage>()))
                .Returns(Task.CompletedTask)
                .Callback<DownlinkMessage>(d =>
                {
                    EnsureDownlinkIsCorrect(d, simDevice, c2dToDeviceMessage);
                    Assert.Equal(DataRateIndex.DR10, d.DataRateRx2);
                    Assert.Equal(Hertz.Mega(923.3), d.FrequencyRx2);
                });

            var target = new DefaultClassCDevicesMessageSender(
                this.serverConfiguration,
                this.loRaDeviceRegistry,
                this.packetForwarder.Object,
                this.frameCounterStrategyProvider,
                NullLogger<DefaultClassCDevicesMessageSender>.Instance,
                TestMeter.Instance);

            Assert.True(await target.SendAsync(c2dToDeviceMessage));

            this.packetForwarder.Verify(x => x.SendDownstreamAsync(It.IsNotNull<DownlinkMessage>()), Times.Once());

            this.packetForwarder.VerifyAll();
            this.deviceApi.VerifyAll();
            this.deviceClient.VerifyAll();
        }

        [Fact]
        public async Task When_StationEui_Missing_Should_Fail()
        {
<<<<<<< HEAD
            var devAddr = new DevAddr(0x023637F8);
            const string appSKey = "ABC02000000000000000000000000009ABC02000000000000000000000000009";
            const string nwkSKey = "ABC02000000000000000000000000009ABC02000000000000000000000000009";
=======
            const string devAddr = "023637F8";
            var appSKey = TestKeys.CreateAppSessionKey(0xABC0200000000000, 0x09);
            var nwkSKey = TestKeys.CreateNetworkSessionKey(0xABC0200000000000, 0x09);
>>>>>>> 3f763c6c
            var simDevice = new SimulatedDevice(TestDeviceInfo.CreateOTAADevice(1, deviceClassType: 'c', gatewayID: ServerGatewayID));
            var devEUI = simDevice.DevEUI;
            simDevice.SetupJoin(appSKey, nwkSKey, devAddr);

            this.deviceApi.Setup(x => x.SearchByEuiAsync(DevEui.Parse(devEUI)))
                .ReturnsAsync(new SearchDevicesResult(new IoTHubDeviceInfo(null, devEUI, "123").AsList()));

            var twin = simDevice.CreateOTAATwin(
                desiredProperties: new Dictionary<string, object>
                {
                    { TwinProperty.RX2DataRate, "10" }
                },
                reportedProperties: new Dictionary<string, object>
                {
                    { TwinProperty.RX2DataRate, 10 },
                    { TwinProperty.Region, LoRaRegionType.US915.ToString() },
                    // OTAA device, already joined
<<<<<<< HEAD
                    { TwinProperty.DevAddr, devAddr.ToString() },
                    { TwinProperty.AppSKey, appSKey },
                    { TwinProperty.NwkSKey, nwkSKey },
=======
                    { TwinProperty.DevAddr, devAddr },
                    { TwinProperty.AppSKey, appSKey.ToString() },
                    { TwinProperty.NwkSKey, nwkSKey.ToString() },
>>>>>>> 3f763c6c
                });

            this.deviceClient.Setup(x => x.GetTwinAsync(CancellationToken.None))
                .ReturnsAsync(twin);

            var c2dToDeviceMessage = new ReceivedLoRaCloudToDeviceMessage()
            {
                Payload = "hello",
                DevEUI = devEUI,
                Fport = TestPort,
                MessageId = Guid.NewGuid().ToString(),
            };

            var target = new DefaultClassCDevicesMessageSender(
                this.serverConfiguration,
                this.loRaDeviceRegistry,
                this.packetForwarder.Object,
                this.frameCounterStrategyProvider,
                NullLogger<DefaultClassCDevicesMessageSender>.Instance,
                TestMeter.Instance);

            Assert.False(await target.SendAsync(c2dToDeviceMessage));

            this.packetForwarder.VerifyAll();
            this.deviceApi.VerifyAll();
            this.deviceClient.VerifyAll();
        }

        public void Dispose()
        {
            this.loRaDeviceRegistry.Dispose();
            this.cache.Dispose();
            this.deviceCache.Dispose();
        }
    }
}<|MERGE_RESOLUTION|>--- conflicted
+++ resolved
@@ -63,13 +63,8 @@
             var downstreamPayloadBytes = downlink.Data;
             var downstreamPayload = new LoRaPayloadData(downstreamPayloadBytes);
             Assert.Equal(sentMessage.Fport, downstreamPayload.Fport);
-<<<<<<< HEAD
             Assert.Equal(downstreamPayload.DevAddr, simDevice.DevAddr);
-            var decryptedPayload = downstreamPayload.GetDecryptedPayload(simDevice.AppSKey);
-=======
-            Assert.Equal(downstreamPayload.DevAddr.ToArray(), ConversionHelper.StringToByteArray(simDevice.DevAddr));
             var decryptedPayload = downstreamPayload.GetDecryptedPayload(simDevice.AppSKey.Value);
->>>>>>> 3f763c6c
             Assert.Equal(sentMessage.Payload, Encoding.UTF8.GetString(decryptedPayload));
         }
 
@@ -333,15 +328,9 @@
         [Fact]
         public async Task When_Has_Custom_RX2DR_Should_Send_Correctly()
         {
-<<<<<<< HEAD
             var devAddr = new DevAddr(0x023637F8);
-            const string appSKey = "ABC02000000000000000000000000009ABC02000000000000000000000000009";
-            const string nwkSKey = "ABC02000000000000000000000000009ABC02000000000000000000000000009";
-=======
-            const string devAddr = "023637F8";
             var appSKey = TestKeys.CreateAppSessionKey(0xABC0200000000000, 0x09);
             var nwkSKey = TestKeys.CreateNetworkSessionKey(0xABC0200000000000, 0x09);
->>>>>>> 3f763c6c
             var simDevice = new SimulatedDevice(TestDeviceInfo.CreateOTAADevice(1, deviceClassType: 'c', gatewayID: ServerGatewayID));
             var devEUI = simDevice.DevEUI;
             simDevice.SetupJoin(appSKey, nwkSKey, devAddr);
@@ -359,15 +348,9 @@
                     { TwinProperty.RX2DataRate, 10 },
                     { TwinProperty.Region, LoRaRegionType.US915.ToString() },
                     // OTAA device, already joined
-<<<<<<< HEAD
                     { TwinProperty.DevAddr, devAddr.ToString() },
-                    { TwinProperty.AppSKey, appSKey },
-                    { TwinProperty.NwkSKey, nwkSKey },
-=======
-                    { TwinProperty.DevAddr, devAddr },
                     { TwinProperty.AppSKey, appSKey.ToString() },
                     { TwinProperty.NwkSKey, nwkSKey.ToString() },
->>>>>>> 3f763c6c
                     { TwinProperty.LastProcessingStationEui, new StationEui(ulong.MaxValue).ToString() }
                 });
 
@@ -411,15 +394,9 @@
         [Fact]
         public async Task When_StationEui_Missing_Should_Fail()
         {
-<<<<<<< HEAD
             var devAddr = new DevAddr(0x023637F8);
-            const string appSKey = "ABC02000000000000000000000000009ABC02000000000000000000000000009";
-            const string nwkSKey = "ABC02000000000000000000000000009ABC02000000000000000000000000009";
-=======
-            const string devAddr = "023637F8";
             var appSKey = TestKeys.CreateAppSessionKey(0xABC0200000000000, 0x09);
             var nwkSKey = TestKeys.CreateNetworkSessionKey(0xABC0200000000000, 0x09);
->>>>>>> 3f763c6c
             var simDevice = new SimulatedDevice(TestDeviceInfo.CreateOTAADevice(1, deviceClassType: 'c', gatewayID: ServerGatewayID));
             var devEUI = simDevice.DevEUI;
             simDevice.SetupJoin(appSKey, nwkSKey, devAddr);
@@ -437,15 +414,9 @@
                     { TwinProperty.RX2DataRate, 10 },
                     { TwinProperty.Region, LoRaRegionType.US915.ToString() },
                     // OTAA device, already joined
-<<<<<<< HEAD
                     { TwinProperty.DevAddr, devAddr.ToString() },
-                    { TwinProperty.AppSKey, appSKey },
-                    { TwinProperty.NwkSKey, nwkSKey },
-=======
-                    { TwinProperty.DevAddr, devAddr },
                     { TwinProperty.AppSKey, appSKey.ToString() },
                     { TwinProperty.NwkSKey, nwkSKey.ToString() },
->>>>>>> 3f763c6c
                 });
 
             this.deviceClient.Setup(x => x.GetTwinAsync(CancellationToken.None))
