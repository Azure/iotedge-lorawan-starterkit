// Copyright (c) Microsoft. All rights reserved.
// Licensed under the MIT license. See LICENSE file in the project root for full license information.

#nullable enable

namespace LoRaWan.Tests.Unit.LoRaTools
{
    using System;
    using System.Collections.Generic;
    using global::LoRaTools.Regions;
    using global::LoRaTools.Utils;
    using LoRaWan;
    using Xunit;

    public sealed class DwellTimeLimitedRegionTests
    {
        [Fact]
        public void When_Accessing_Uninitialized_DwellTimeSetting_Throws()
        {
            Assert.Throws<InvalidOperationException>(() => new DwellTimeLimitedTestRegion().DesiredDwellTimeSetting);
        }

        [Fact]
        public void Setting_And_Getting_DesiredDwellTimeSetting_Success()
        {
            var dwellTimeSetting = new DwellTimeSetting(true, false, 4);
            var subject = new DwellTimeLimitedTestRegion { DesiredDwellTimeSetting = dwellTimeSetting };
            Assert.Equal(dwellTimeSetting, subject.DesiredDwellTimeSetting);
        }

        private class DwellTimeLimitedTestRegion : DwellTimeLimitedRegion
        {
            public DwellTimeLimitedTestRegion() : base(LoRaRegionType.AS923)
            { }

            public override IReadOnlyDictionary<DataRateIndex, (DataRate DataRate, uint MaxPayloadSize)> DRtoConfiguration =>
                throw new NotImplementedException();

            public override IReadOnlyDictionary<uint, double> TXPowertoMaxEIRP => throw new NotImplementedException();

            public override IReadOnlyList<IReadOnlyList<DataRateIndex>> RX1DROffsetTable => throw new NotImplementedException();

            protected override DwellTimeSetting DefaultDwellTimeSetting => new DwellTimeSetting(true, false, 4);

            public override RX2ReceiveWindow GetDefaultRX2ReceiveWindow(DeviceJoinInfo? deviceJoinInfo = null) =>
                throw new NotImplementedException();

<<<<<<< HEAD
            public override bool TryGetDownstreamChannelFrequency(Hertz upstreamFrequency, out Hertz downstreamFrequency, DeviceJoinInfo deviceJoinInfo, DataRateIndex? upstreamDataRate = null) =>
=======
            public override bool TryGetDownstreamChannelFrequency(Hertz upstreamFrequency, DataRateIndex upstreamDataRate, DeviceJoinInfo deviceJoinInfo, out Hertz downstreamFrequency) =>
>>>>>>> 6b11bf61
                throw new NotImplementedException();

            public override void UseDwellTimeSetting(DwellTimeSetting dwellTimeSetting) =>
                throw new NotImplementedException();
        }
    }
}<|MERGE_RESOLUTION|>--- conflicted
+++ resolved
@@ -45,11 +45,7 @@
             public override RX2ReceiveWindow GetDefaultRX2ReceiveWindow(DeviceJoinInfo? deviceJoinInfo = null) =>
                 throw new NotImplementedException();
 
-<<<<<<< HEAD
-            public override bool TryGetDownstreamChannelFrequency(Hertz upstreamFrequency, out Hertz downstreamFrequency, DeviceJoinInfo deviceJoinInfo, DataRateIndex? upstreamDataRate = null) =>
-=======
             public override bool TryGetDownstreamChannelFrequency(Hertz upstreamFrequency, DataRateIndex upstreamDataRate, DeviceJoinInfo deviceJoinInfo, out Hertz downstreamFrequency) =>
->>>>>>> 6b11bf61
                 throw new NotImplementedException();
 
             public override void UseDwellTimeSetting(DwellTimeSetting dwellTimeSetting) =>
