--- conflicted
+++ resolved
@@ -19,11 +19,7 @@
         public void TestDownstreamFrequency(Region region, Hertz inputFrequency, DataRateIndex inputDataRate, Hertz outputFreq, int? joinChannel = null)
         {
             var deviceJoinInfo = new DeviceJoinInfo(joinChannel);
-<<<<<<< HEAD
-            Assert.True(region.TryGetDownstreamChannelFrequency(inputFrequency, out var frequency, deviceJoinInfo, inputDataRate));
-=======
             Assert.True(region.TryGetDownstreamChannelFrequency(inputFrequency, inputDataRate, deviceJoinInfo, out var frequency));
->>>>>>> 6b11bf61
             Assert.Equal(frequency, outputFreq);
         }
 
@@ -60,11 +56,7 @@
         public void TestRegionLimit(Region region, Hertz inputFrequency, DataRateIndex datarate, int? joinChannel = null)
         {
             var deviceJoinInfo = new DeviceJoinInfo(joinChannel);
-<<<<<<< HEAD
-            var ex = Assert.Throws<LoRaProcessingException>(() => region.TryGetDownstreamChannelFrequency(inputFrequency, out _, deviceJoinInfo, datarate));
-=======
             var ex = Assert.Throws<LoRaProcessingException>(() => region.TryGetDownstreamChannelFrequency(inputFrequency, datarate, deviceJoinInfo, out _));
->>>>>>> 6b11bf61
             Assert.Equal(LoRaProcessingErrorCode.InvalidFrequency, ex.ErrorCode);
              ex = Assert.Throws<LoRaProcessingException>(() => region.GetDownstreamDataRate(datarate));
             Assert.Equal(LoRaProcessingErrorCode.InvalidDataRate, ex.ErrorCode);
