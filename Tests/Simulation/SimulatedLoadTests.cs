// Copyright (c) Microsoft. All rights reserved.
// Licensed under the MIT license. See LICENSE file in the project root for full license information.

namespace LoRaWan.Tests.Simulation
{
    using System;
    using System.Collections.Generic;
<<<<<<< HEAD
    using System.Diagnostics;
=======
>>>>>>> ba6dfbc5
    using System.Globalization;
    using System.Linq;
    using System.Security.Cryptography;
    using System.Text;
    using System.Threading.Tasks;
    using LoRaWan.NetworkServer;
    using LoRaWan.Tests.Common;
    using Microsoft.Azure.EventHubs;
    using Microsoft.Extensions.Logging;
    using Xunit;
    using Xunit.Abstractions;
    using static MoreLinq.Extensions.BatchExtension;
<<<<<<< HEAD
    using static MoreLinq.Extensions.IndexExtension;
    using static MoreLinq.Extensions.TransposeExtension;
=======
>>>>>>> ba6dfbc5

    [Trait("Category", "SkipWhenLiveUnitTesting")]
    public sealed class SimulatedLoadTests : IntegrationTestBaseSim, IAsyncLifetime
    {
        private const double DownstreamDroppedMessagesTolerance = 0.02;
        private static readonly TimeSpan IntervalBetweenMessages = TimeSpan.FromSeconds(5);
        private readonly List<SimulatedBasicsStation> simulatedBasicsStations;
        /// <summary>
        /// A unique upstream message fragment is used for each uplink message to ensure
        /// that there is no interference between test runs.
        /// </summary>
        private readonly string uniqueMessageFragment;
        private readonly TestOutputLogger logger;

        public TestConfiguration Configuration { get; } = TestConfiguration.GetConfiguration();

        public SimulatedLoadTests(IntegrationTestFixtureSim testFixture, ITestOutputHelper testOutputHelper)
            : base(testFixture)
        {
            this.uniqueMessageFragment = Guid.NewGuid().ToString();
            this.logger = new TestOutputLogger(testOutputHelper);
            this.simulatedBasicsStations =
                testFixture.DeviceRange5000_BasicsStationSimulators.Index()
                           .Select(b => new SimulatedBasicsStation(StationEui.Parse(b.Value.DeviceID), Configuration.LnsEndpointsForSimulator[b.Key % Configuration.LnsEndpointsForSimulator.Count]))
                           .ToList();

            Assert.True(this.simulatedBasicsStations.Count % Configuration.LnsEndpointsForSimulator.Count == 0, "Since Basics Stations are round-robin distributed to LNS, we must have the same number of stations per LNS for well-defined test assertions.");
        }

        [Fact]
        public async Task Ten_Devices_Sending_Messages_At_Same_Time()
        {
            // arrange
            const int messageCount = 2;
            var simulatedDevices = InitializeSimulatedDevices(TestFixtureSim.DeviceRange1000_ABP);
            Assert.NotEmpty(simulatedDevices);

            // act
            await Task.WhenAll(from device in simulatedDevices
                               select SendConfirmedUpstreamMessages(device, messageCount));
            await WaitForResultsInIotHubAsync();

            // assert
            foreach (var device in simulatedDevices)
            {
                Assert.Equal(GetExpectedMessageCount(device.LoRaDevice.Deduplication, messageCount), TestFixture.IoTHubMessages.Events.Count(eventData => ContainsMessageFromDevice(eventData, device)));
                EnsureMessageResponsesAreReceived(device, messageCount);
            }
        }

        [Fact]
        public async Task Single_ABP_Simulated_Device()
        {
            const int messageCount = 5;
            var device = new SimulatedDevice(TestFixtureSim.Device1001_Simulated_ABP, simulatedBasicsStation: this.simulatedBasicsStations, logger: this.logger);

            await SendConfirmedUpstreamMessages(device, messageCount);
            await WaitForResultsInIotHubAsync();

            Assert.Equal(GetExpectedMessageCount(device.LoRaDevice.Deduplication, messageCount), TestFixture.IoTHubMessages.Events.Count(eventData => ContainsMessageFromDevice(eventData, device)));
            EnsureMessageResponsesAreReceived(device, messageCount);
        }

        [Fact]
        public async Task Single_OTAA_Simulated_Device()
        {
            const int messageCount = 5;
            var device = new SimulatedDevice(TestFixtureSim.Device1002_Simulated_OTAA, simulatedBasicsStation: this.simulatedBasicsStations, logger: this.logger);

            Assert.True(await device.JoinAsync(), "OTAA join failed");
            await SendConfirmedUpstreamMessages(device, messageCount);
            await WaitForResultsInIotHubAsync();

            Assert.Equal(GetExpectedMessageCount(device.LoRaDevice.Deduplication, messageCount), TestFixture.IoTHubMessages.Events.Count(eventData => ContainsMessageFromDevice(eventData, device)));
            EnsureMessageResponsesAreReceived(device, messageCount + 1);
        }

        [Fact]
        public async Task Lots_Of_Devices_OTAA_Simulated_Load_Test()
        {
            // arrange
            const int messageCounts = 20;
            var simulatedDevices = InitializeSimulatedDevices(TestFixtureSim.DeviceRange4000_OTAA_FullLoad);
            Assert.NotEmpty(simulatedDevices);

            // act
            var offsetInterval = IntervalBetweenMessages / simulatedDevices.Count;
            await Task.WhenAll(from deviceWithOffset in simulatedDevices.Select((device, i) => (Device: device, Offset: i * offsetInterval))
                               select ActAsync(deviceWithOffset.Device, deviceWithOffset.Offset));

            async Task ActAsync(SimulatedDevice device, TimeSpan startOffset)
            {
                await Task.Delay(startOffset);
                Assert.True(await device.JoinAsync(), "OTAA join failed");
                await SendConfirmedUpstreamMessages(device, messageCounts);
            }

            await WaitForResultsInIotHubAsync();

            // assert
            foreach (var device in simulatedDevices)
            {
                Assert.Equal(GetExpectedMessageCount(device.LoRaDevice.Deduplication, messageCounts), TestFixture.IoTHubMessages.Events.Count(e => ContainsMessageFromDevice(e, device)));
                EnsureMessageResponsesAreReceived(device, messageCounts + 1);
<<<<<<< HEAD
            }
        }

        /// <summary>
        /// This test emulates a scenario where we have several plants with multiple concentrators and devices,
        /// connected to several gateways (either on-premises or in the cloud).
        /// </summary>
        [Fact]
        public async Task Connected_Factory_Load_Test_Scenario()
        {
            const int numberOfFactories = 1;
            const double joinsPerSecond = 1.5;
            var messagesPerSecond = MoreLinq.MoreEnumerable.Generate(1.5, old => old + 2);
            const int numberOfLoops = 5;
            var stationsPerFactory = this.simulatedBasicsStations.Count / numberOfFactories;

            // The total number of concentratos can be configured via the test configuration. It will de distributed evenly among factories;
            // The total number of devices can be configured via the test configuration. It will de distributed evenly among factories.

            // Devices are distributed across different LNS within the same factory to "increase resiliency". In the case of two LNS and one factory,
            // this means that for two concentrators, concentrator 1 will be connected to LNS 1 while concentrator 2 will talk to LNS 2.
            // This influences how many messages we expect in IoT Hub (due to different concentrator/LNS deduplication strategies).

            Assert.True(this.simulatedBasicsStations.Count >= numberOfFactories, "There needs to be at least one concentrator per factory.");
            Assert.True(stationsPerFactory % Configuration.LnsEndpointsForSimulator.Count == 0, "LNS must be distributed evenly across factories (identical amount of indirectly connected LNS to factories).");

            var testDeviceInfo = TestFixtureSim.DeviceRange6000_OTAA_FullLoad;
            var devicesAndConcentratorsByFactory =
                this.simulatedBasicsStations.Batch(stationsPerFactory)
                                            .Take(numberOfFactories)
                                            .Zip(testDeviceInfo.Batch(testDeviceInfo.Count / numberOfFactories).Take(numberOfFactories))
                                            .Select(b => (Stations: b.First.ToList(), DeviceInfo: b.Second))
                                            .Select(b => (b.Stations, Devices: b.DeviceInfo.Select(d => InitializeSimulatedDevice(d, b.Stations)).ToList()))
                                            .Index()
                                            .ToDictionary(el => el.Key,
                                                          stationsAndDevices => (stationsAndDevices.Value.Stations, stationsAndDevices.Value.Devices));
            // Cache the devices in a flat list to make distributing requests easier.
            // Transposing the matrix makes sure that device requests are distributed evenly accross factories,
            // instead of having all requests from the same factory executed in series.
            var devices =
                devicesAndConcentratorsByFactory.Select(f => f.Value.Devices)
                                                .Transpose()
                                                .SelectMany(ds => ds)
                                                .ToList();

            var stopwatch = Stopwatch.StartNew();

            // Join OTAA devices
            await Task.WhenAll(from taskAndOffset in DistributeEvenly(devices, joinsPerSecond)
                               select JoinAsync(taskAndOffset.Element, taskAndOffset.Offset));

            static async Task JoinAsync(SimulatedDevice simulatedDevice, TimeSpan offset)
            {
                await Task.Delay(offset);
                Assert.True(await simulatedDevice.JoinAsync(), $"OTAA join for device {simulatedDevice.LoRaDevice.DeviceID} failed.");
            }

            // Send messages
            foreach (var (index, messageRate) in messagesPerSecond.Take(numberOfLoops).Index())
            {
                this.logger.LogInformation("Running cycle {Cycle} of {TotalNumberOfCycles}.", index + 1, numberOfLoops);
                await Task.WhenAll(from taskAndOffset in DistributeEvenly(devices, messageRate)
                                   select SendUpstreamAsync(taskAndOffset.Element, taskAndOffset.Offset));
            }

            async Task SendUpstreamAsync(SimulatedDevice simulatedDevice, TimeSpan offset)
            {
                await Task.Delay(offset);
                using var request = CreateConfirmedUpstreamMessage(simulatedDevice);
                await simulatedDevice.SendDataMessageAsync(request);
            }

            stopwatch.Stop();
            this.logger.LogInformation("Sent {NumberOfMessages} messages in {Seconds} seconds.", (numberOfLoops + 1) * devices.Count, stopwatch.Elapsed.TotalSeconds);

            await WaitForResultsInIotHubAsync();

            foreach (var device in devices)
            {
                // A correction needs to be applied since concentrators are distributed across LNS, even if they are in the same factory
                // (detailed description found at the beginning of this test).
                var expectedMessageCorrection = 1 / (double)numberOfFactories;
                Assert.Equal(GetExpectedMessageCount(device.LoRaDevice.Deduplication, numberOfLoops) * expectedMessageCorrection,
                             TestFixture.IoTHubMessages.Events.Count(e => ContainsMessageFromDevice(e, device)));
                EnsureMessageResponsesAreReceived(device, numberOfLoops + 1);
            }

            static IEnumerable<(T Element, TimeSpan Offset)> DistributeEvenly<T>(ICollection<T> input, double rate)
            {
                var stepTime = TimeSpan.FromSeconds(1) / rate;
                return input.Index().Select(el => (el.Value, el.Key * stepTime));
            }
        }

        // Scenario:
        // - ABP devices
        // - OTAA devices
        // - Sending confirmed/unconfirmed messages
        // - Goal: N devices in parallel based on configuration
        [Fact]
        public async Task Multiple_ABP_and_OTAA_Simulated_Devices_Confirmed()
        {
            // amount of messages to send per device (without warm-up phase)
            const int scenarioMessagesPerDevice = 10;

            // amount of devices to send data in parallel
            const int scenarioDeviceStepSize = 15;

            // amount of devices to send data in parallel for the warm-up phase
            const int warmUpDeviceStepSize = 2;

            // amount of messages to send before device join is to occur
            const int messagesBeforeJoin = 5;

            // amount of Unconfirmed messges to send before Confirmed message is to occur
            const int messagesBeforeConfirmed = 5;

            // amount of seconds to wait between sends in warmup phase
            var delayWarmup = TimeSpan.FromSeconds(5);

            var simulatedAbpDevices = InitializeSimulatedDevices(TestFixtureSim.DeviceRange2000_ABP_FullLoad);
            var simulatedOtaaDevices = InitializeSimulatedDevices(TestFixtureSim.DeviceRange3000_OTAA_FullLoad);
            Assert.Equal(simulatedAbpDevices.Count, simulatedOtaaDevices.Count);
            Assert.True(simulatedOtaaDevices.Count < 50, "Simulator does not work for more than 50 of each devices (due to IoT Edge connection mode). To go beyond 100 device clients, use edge hub environment variable 'MaxConnectedClients'.");
            Assert.True(messagesBeforeConfirmed <= messagesBeforeJoin, "OTAA devices should send all messages as confirmed messages.");

            // 1. picking devices send an initial message (warm device cache in LNS module)
            foreach (var devices in simulatedAbpDevices.Batch(warmUpDeviceStepSize))
            {
                await Task.WhenAll(from device in devices select SendWarmupMessageAsync(device));
                await Task.Delay(delayWarmup);
=======
>>>>>>> ba6dfbc5
            }

            async Task SendWarmupMessageAsync(SimulatedDevice device)
            {
                await Task.Delay(TimeSpan.FromMilliseconds(RandomNumberGenerator.GetInt32(10, 250)));
                this.logger.LogInformation("[WARM-UP] {DeviceId}", device.LoRaDevice.DeviceID);
                // warm-up messages should not contain the message fragment (we do not want to include them in the message count)
                using var request = WaitableLoRaRequest.CreateWaitableRequest(device.CreateConfirmedDataUpMessage("foo"));
                await device.SendDataMessageAsync(request);
            }

            // 2. ABP and OTAA devices send messages
            const int initialMessageId = 1;
            for (var messageId = initialMessageId; messageId < initialMessageId + scenarioMessagesPerDevice; ++messageId)
            {
                foreach (var batch in simulatedAbpDevices.Zip(simulatedOtaaDevices, (first, second) => (Abp: first, Otaa: second))
                                                         .Batch(scenarioDeviceStepSize))
                {
                    var payload = this.uniqueMessageFragment + messageId.ToString(CultureInfo.InvariantCulture).PadLeft(3, '0');
                    var abpTasks = batch.Select(devices => SendUpstreamMessage(devices.Abp, payload, messageId));
                    var otaaTasks = messageId switch
                    {
                        messagesBeforeJoin + initialMessageId => batch.Select(devices => JoinAsync(devices.Otaa)),
                        > messagesBeforeJoin + initialMessageId => batch.Select(devices => SendUpstreamMessage(devices.Otaa, payload, messageId)),
                        _ => Array.Empty<Task>()
                    };

                    await Task.WhenAll(abpTasks.Concat(otaaTasks));
                    await Task.Delay(IntervalBetweenMessages);
                }

                static async Task SendUpstreamMessage(SimulatedDevice device, string payload, int messageId)
                {
                    await Task.Delay(TimeSpan.FromMilliseconds(RandomNumberGenerator.GetInt32(10, 250)));

                    using var waitableLoRaRequest = messageId <= initialMessageId + messagesBeforeConfirmed
                        ? WaitableLoRaRequest.CreateWaitableRequest(device.CreateUnconfirmedDataUpMessage(payload))
                        : WaitableLoRaRequest.CreateWaitableRequest(device.CreateConfirmedDataUpMessage(payload));

                    await device.SendDataMessageAsync(waitableLoRaRequest);
                }

                static async Task JoinAsync(SimulatedDevice device)
                {
                    await Task.Delay(TimeSpan.FromMilliseconds(RandomNumberGenerator.GetInt32(10, 5000)));
                    Assert.True(await device.JoinAsync(), "OTAA join failed");
                }
            }

            await WaitForResultsInIotHubAsync();

            // 3. Check that the correct number of messages have arrived in IoT Hub per device
            //    Warn only.
            foreach (var device in simulatedAbpDevices)
            {
                Assert.Equal(GetExpectedMessageCount(device.LoRaDevice.Deduplication, scenarioMessagesPerDevice), TestFixture.IoTHubMessages.Events.Count(e => ContainsMessageFromDevice(e, device)));
                EnsureMessageResponsesAreReceived(device, scenarioMessagesPerDevice - messagesBeforeConfirmed);
            }
            foreach (var device in simulatedOtaaDevices)
            {
                // number of total data messages is number of messages per device minus the join message minus the number of messages sent before the join happens.
                const int numberOfOtaaDataMessages = scenarioMessagesPerDevice - messagesBeforeJoin - 1;
                Assert.Equal(GetExpectedMessageCount(device.LoRaDevice.Deduplication, numberOfOtaaDataMessages), TestFixture.IoTHubMessages.Events.Count(e => ContainsMessageFromDevice(e, device)));
                EnsureMessageResponsesAreReceived(device, numberOfOtaaDataMessages + 1);
            }
        }

        private static void EnsureMessageResponsesAreReceived(SimulatedDevice device, int expectedCount)
        {
            if (expectedCount == 0) throw new ArgumentException(null, nameof(expectedCount));
            var minimumMessagesReceived = Math.Max((int)(expectedCount * (1 - DownstreamDroppedMessagesTolerance)), 1);
            Assert.True(minimumMessagesReceived <= device.ReceivedMessages.Count, $"Too many downlink messages were dropped. Received {device.ReceivedMessages.Count} messages but expected at least {minimumMessagesReceived}.");
        }

        // Scenario:
        // - ABP devices
        // - OTAA devices
        // - Sending confirmed/unconfirmed messages
        // - Goal: N devices in parallel based on configuration
        [Fact]
        public async Task Multiple_ABP_and_OTAA_Simulated_Devices_Confirmed()
        {
            const int messagesPerDeviceExcludingWarmup = 10;
            const int batchSizeDataMessages = 15;
            const int batchSizeWarmupMessages = 2;
            const int messagesBeforeJoin = 5;
            const int messagesBeforeConfirmed = 5;
            var warmupDelay = TimeSpan.FromSeconds(5);

            var simulatedAbpDevices = InitializeSimulatedDevices(TestFixtureSim.DeviceRange2000_ABP_FullLoad);
            var simulatedOtaaDevices = InitializeSimulatedDevices(TestFixtureSim.DeviceRange3000_OTAA_FullLoad);
            Assert.Equal(simulatedAbpDevices.Count, simulatedOtaaDevices.Count);
            Assert.True(simulatedOtaaDevices.Count < 50, "Simulator does not work for more than 50 of each devices (due to IoT Edge connection mode). To go beyond 100 device clients, use edge hub environment variable 'MaxConnectedClients'.");
            Assert.True(messagesBeforeConfirmed <= messagesBeforeJoin, "OTAA devices should send all messages as confirmed messages.");

            // 1. picking devices send an initial message (warm device cache in LNS module)
            foreach (var devices in simulatedAbpDevices.Batch(batchSizeWarmupMessages))
            {
                await Task.WhenAll(from device in devices select SendWarmupMessageAsync(device));
                await Task.Delay(warmupDelay);
            }

            async Task SendWarmupMessageAsync(SimulatedDevice device)
            {
                await Task.Delay(TimeSpan.FromMilliseconds(RandomNumberGenerator.GetInt32(10, 250)));
                this.logger.LogInformation("[WARM-UP] {DeviceId}", device.LoRaDevice.DeviceID);
                // warm-up messages should not contain the message fragment (we do not want to include them in the message count)
                using var request = WaitableLoRaRequest.CreateWaitableRequest(device.CreateConfirmedDataUpMessage("foo"));
                await device.SendDataMessageAsync(request);
            }

            // 2. ABP and OTAA devices send messages
            const int initialMessageId = 1;
            for (var messageId = initialMessageId; messageId < initialMessageId + messagesPerDeviceExcludingWarmup; ++messageId)
            {
                foreach (var batch in simulatedAbpDevices.Zip(simulatedOtaaDevices, (first, second) => (Abp: first, Otaa: second))
                                                         .Batch(batchSizeDataMessages))
                {
                    var payload = this.uniqueMessageFragment + messageId.ToString(CultureInfo.InvariantCulture).PadLeft(3, '0');
                    var abpTasks = batch.Select(devices => SendUpstreamMessage(devices.Abp, payload, messageId));
                    var otaaTasks = messageId switch
                    {
                        messagesBeforeJoin + initialMessageId => batch.Select(devices => JoinAsync(devices.Otaa)),
                        > messagesBeforeJoin + initialMessageId => batch.Select(devices => SendUpstreamMessage(devices.Otaa, payload, messageId)),
                        _ => Array.Empty<Task>()
                    };

                    await Task.WhenAll(abpTasks.Concat(otaaTasks));
                    await Task.Delay(IntervalBetweenMessages);
                }
            }

            static async Task SendUpstreamMessage(SimulatedDevice device, string payload, int messageId)
            {
                await Task.Delay(TimeSpan.FromMilliseconds(RandomNumberGenerator.GetInt32(10, 250)));

                using var waitableLoRaRequest = messageId <= initialMessageId + messagesBeforeConfirmed
                    ? WaitableLoRaRequest.CreateWaitableRequest(device.CreateUnconfirmedDataUpMessage(payload))
                    : WaitableLoRaRequest.CreateWaitableRequest(device.CreateConfirmedDataUpMessage(payload));

                await device.SendDataMessageAsync(waitableLoRaRequest);
            }

            static async Task JoinAsync(SimulatedDevice device)
            {
                await Task.Delay(TimeSpan.FromMilliseconds(RandomNumberGenerator.GetInt32(10, 5000)));
                Assert.True(await device.JoinAsync(), "OTAA join failed");
            }

            await WaitForResultsInIotHubAsync();

            // 3. Check that the correct number of messages have arrived in IoT Hub per device
            //    Warn only.
            foreach (var device in simulatedAbpDevices)
            {
                Assert.Equal(GetExpectedMessageCount(device.LoRaDevice.Deduplication, messagesPerDeviceExcludingWarmup), TestFixture.IoTHubMessages.Events.Count(e => ContainsMessageFromDevice(e, device)));
                EnsureMessageResponsesAreReceived(device, messagesPerDeviceExcludingWarmup - messagesBeforeConfirmed);
            }
            foreach (var device in simulatedOtaaDevices)
            {
                // number of total data messages is number of messages per device minus the join message minus the number of messages sent before the join happens.
                const int numberOfOtaaDataMessages = messagesPerDeviceExcludingWarmup - messagesBeforeJoin - 1;
                Assert.Equal(GetExpectedMessageCount(device.LoRaDevice.Deduplication, numberOfOtaaDataMessages), TestFixture.IoTHubMessages.Events.Count(e => ContainsMessageFromDevice(e, device)));
                EnsureMessageResponsesAreReceived(device, numberOfOtaaDataMessages + 1);
            }
        }

        private static void EnsureMessageResponsesAreReceived(SimulatedDevice device, int expectedCount)
        {
            if (expectedCount == 0) throw new ArgumentException(null, nameof(expectedCount));
            var minimumMessagesReceived = Math.Max((int)(expectedCount * (1 - DownstreamDroppedMessagesTolerance)), 1);
            Assert.True(minimumMessagesReceived <= device.ReceivedMessages.Count, $"Too many downlink messages were dropped. Received {device.ReceivedMessages.Count} messages but expected at least {minimumMessagesReceived}.");
        }

        private async Task SendConfirmedUpstreamMessages(SimulatedDevice device, int count)
        {
            for (var i = 0; i < count; ++i)
            {
                using var request = CreateConfirmedUpstreamMessage(device);
                await device.SendDataMessageAsync(request);
                await Task.Delay(IntervalBetweenMessages);
            }
        }

        /// <summary>
        /// Requests between LNS are always deduplicated, while duplicate station requests are deduplicated based on the deduplication strategy.
        /// </summary>
        private int GetExpectedMessageCount(string deduplicationMode, int numberOfMessagesPerDevice) =>
            deduplicationMode?.ToUpperInvariant() switch
            {
                null or "" or "NONE" => numberOfMessagesPerDevice * (this.simulatedBasicsStations.Count / Configuration.LnsEndpointsForSimulator.Count),
                "MARK" => numberOfMessagesPerDevice * (this.simulatedBasicsStations.Count / Configuration.LnsEndpointsForSimulator.Count),
                "DROP" => numberOfMessagesPerDevice,
                _ => throw new NotImplementedException()
            };

        private WaitableLoRaRequest CreateConfirmedUpstreamMessage(SimulatedDevice simulatedDevice) =>
            WaitableLoRaRequest.CreateWaitableRequest(simulatedDevice.CreateConfirmedDataUpMessage(this.uniqueMessageFragment + Guid.NewGuid().ToString()));

        private static Task WaitForResultsInIotHubAsync() => Task.Delay(TimeSpan.FromSeconds(10));

        private bool ContainsMessageFromDevice(EventData eventData, SimulatedDevice simulatedDevice)
        {
            if (eventData.Properties.ContainsKey("iothub-message-schema")) return false;
            if (eventData.GetDeviceId() != simulatedDevice.LoRaDevice.DeviceID) return false;
            return Encoding.UTF8.GetString(eventData.Body).Contains(this.uniqueMessageFragment, StringComparison.Ordinal);
        }

        private List<SimulatedDevice> InitializeSimulatedDevices(IReadOnlyCollection<TestDeviceInfo> testDeviceInfos) =>
            testDeviceInfos.Select(d => InitializeSimulatedDevice(d, this.simulatedBasicsStations)).ToList();

        private SimulatedDevice InitializeSimulatedDevice(TestDeviceInfo testDeviceInfo, IReadOnlyCollection<SimulatedBasicsStation> simulatedBasicsStations) =>
            new SimulatedDevice(testDeviceInfo, simulatedBasicsStation: simulatedBasicsStations, logger: this.logger);

        public async Task InitializeAsync()
        {
            await Task.WhenAll(from basicsStation in this.simulatedBasicsStations
                               select basicsStation.StartAsync());
        }

        public async Task DisposeAsync()
        {
            foreach (var basicsStation in this.simulatedBasicsStations)
            {
                try
                {
                    await basicsStation.StopAndValidateAsync();
                    basicsStation.Dispose();
                }
                catch (Exception)
                {
                    // Dispose all basics stations
                }
            }
        }
    }
}<|MERGE_RESOLUTION|>--- conflicted
+++ resolved
@@ -5,10 +5,7 @@
 {
     using System;
     using System.Collections.Generic;
-<<<<<<< HEAD
     using System.Diagnostics;
-=======
->>>>>>> ba6dfbc5
     using System.Globalization;
     using System.Linq;
     using System.Security.Cryptography;
@@ -21,11 +18,8 @@
     using Xunit;
     using Xunit.Abstractions;
     using static MoreLinq.Extensions.BatchExtension;
-<<<<<<< HEAD
     using static MoreLinq.Extensions.IndexExtension;
     using static MoreLinq.Extensions.TransposeExtension;
-=======
->>>>>>> ba6dfbc5
 
     [Trait("Category", "SkipWhenLiveUnitTesting")]
     public sealed class SimulatedLoadTests : IntegrationTestBaseSim, IAsyncLifetime
@@ -130,7 +124,6 @@
             {
                 Assert.Equal(GetExpectedMessageCount(device.LoRaDevice.Deduplication, messageCounts), TestFixture.IoTHubMessages.Events.Count(e => ContainsMessageFromDevice(e, device)));
                 EnsureMessageResponsesAreReceived(device, messageCounts + 1);
-<<<<<<< HEAD
             }
         }
 
@@ -233,119 +226,6 @@
         [Fact]
         public async Task Multiple_ABP_and_OTAA_Simulated_Devices_Confirmed()
         {
-            // amount of messages to send per device (without warm-up phase)
-            const int scenarioMessagesPerDevice = 10;
-
-            // amount of devices to send data in parallel
-            const int scenarioDeviceStepSize = 15;
-
-            // amount of devices to send data in parallel for the warm-up phase
-            const int warmUpDeviceStepSize = 2;
-
-            // amount of messages to send before device join is to occur
-            const int messagesBeforeJoin = 5;
-
-            // amount of Unconfirmed messges to send before Confirmed message is to occur
-            const int messagesBeforeConfirmed = 5;
-
-            // amount of seconds to wait between sends in warmup phase
-            var delayWarmup = TimeSpan.FromSeconds(5);
-
-            var simulatedAbpDevices = InitializeSimulatedDevices(TestFixtureSim.DeviceRange2000_ABP_FullLoad);
-            var simulatedOtaaDevices = InitializeSimulatedDevices(TestFixtureSim.DeviceRange3000_OTAA_FullLoad);
-            Assert.Equal(simulatedAbpDevices.Count, simulatedOtaaDevices.Count);
-            Assert.True(simulatedOtaaDevices.Count < 50, "Simulator does not work for more than 50 of each devices (due to IoT Edge connection mode). To go beyond 100 device clients, use edge hub environment variable 'MaxConnectedClients'.");
-            Assert.True(messagesBeforeConfirmed <= messagesBeforeJoin, "OTAA devices should send all messages as confirmed messages.");
-
-            // 1. picking devices send an initial message (warm device cache in LNS module)
-            foreach (var devices in simulatedAbpDevices.Batch(warmUpDeviceStepSize))
-            {
-                await Task.WhenAll(from device in devices select SendWarmupMessageAsync(device));
-                await Task.Delay(delayWarmup);
-=======
->>>>>>> ba6dfbc5
-            }
-
-            async Task SendWarmupMessageAsync(SimulatedDevice device)
-            {
-                await Task.Delay(TimeSpan.FromMilliseconds(RandomNumberGenerator.GetInt32(10, 250)));
-                this.logger.LogInformation("[WARM-UP] {DeviceId}", device.LoRaDevice.DeviceID);
-                // warm-up messages should not contain the message fragment (we do not want to include them in the message count)
-                using var request = WaitableLoRaRequest.CreateWaitableRequest(device.CreateConfirmedDataUpMessage("foo"));
-                await device.SendDataMessageAsync(request);
-            }
-
-            // 2. ABP and OTAA devices send messages
-            const int initialMessageId = 1;
-            for (var messageId = initialMessageId; messageId < initialMessageId + scenarioMessagesPerDevice; ++messageId)
-            {
-                foreach (var batch in simulatedAbpDevices.Zip(simulatedOtaaDevices, (first, second) => (Abp: first, Otaa: second))
-                                                         .Batch(scenarioDeviceStepSize))
-                {
-                    var payload = this.uniqueMessageFragment + messageId.ToString(CultureInfo.InvariantCulture).PadLeft(3, '0');
-                    var abpTasks = batch.Select(devices => SendUpstreamMessage(devices.Abp, payload, messageId));
-                    var otaaTasks = messageId switch
-                    {
-                        messagesBeforeJoin + initialMessageId => batch.Select(devices => JoinAsync(devices.Otaa)),
-                        > messagesBeforeJoin + initialMessageId => batch.Select(devices => SendUpstreamMessage(devices.Otaa, payload, messageId)),
-                        _ => Array.Empty<Task>()
-                    };
-
-                    await Task.WhenAll(abpTasks.Concat(otaaTasks));
-                    await Task.Delay(IntervalBetweenMessages);
-                }
-
-                static async Task SendUpstreamMessage(SimulatedDevice device, string payload, int messageId)
-                {
-                    await Task.Delay(TimeSpan.FromMilliseconds(RandomNumberGenerator.GetInt32(10, 250)));
-
-                    using var waitableLoRaRequest = messageId <= initialMessageId + messagesBeforeConfirmed
-                        ? WaitableLoRaRequest.CreateWaitableRequest(device.CreateUnconfirmedDataUpMessage(payload))
-                        : WaitableLoRaRequest.CreateWaitableRequest(device.CreateConfirmedDataUpMessage(payload));
-
-                    await device.SendDataMessageAsync(waitableLoRaRequest);
-                }
-
-                static async Task JoinAsync(SimulatedDevice device)
-                {
-                    await Task.Delay(TimeSpan.FromMilliseconds(RandomNumberGenerator.GetInt32(10, 5000)));
-                    Assert.True(await device.JoinAsync(), "OTAA join failed");
-                }
-            }
-
-            await WaitForResultsInIotHubAsync();
-
-            // 3. Check that the correct number of messages have arrived in IoT Hub per device
-            //    Warn only.
-            foreach (var device in simulatedAbpDevices)
-            {
-                Assert.Equal(GetExpectedMessageCount(device.LoRaDevice.Deduplication, scenarioMessagesPerDevice), TestFixture.IoTHubMessages.Events.Count(e => ContainsMessageFromDevice(e, device)));
-                EnsureMessageResponsesAreReceived(device, scenarioMessagesPerDevice - messagesBeforeConfirmed);
-            }
-            foreach (var device in simulatedOtaaDevices)
-            {
-                // number of total data messages is number of messages per device minus the join message minus the number of messages sent before the join happens.
-                const int numberOfOtaaDataMessages = scenarioMessagesPerDevice - messagesBeforeJoin - 1;
-                Assert.Equal(GetExpectedMessageCount(device.LoRaDevice.Deduplication, numberOfOtaaDataMessages), TestFixture.IoTHubMessages.Events.Count(e => ContainsMessageFromDevice(e, device)));
-                EnsureMessageResponsesAreReceived(device, numberOfOtaaDataMessages + 1);
-            }
-        }
-
-        private static void EnsureMessageResponsesAreReceived(SimulatedDevice device, int expectedCount)
-        {
-            if (expectedCount == 0) throw new ArgumentException(null, nameof(expectedCount));
-            var minimumMessagesReceived = Math.Max((int)(expectedCount * (1 - DownstreamDroppedMessagesTolerance)), 1);
-            Assert.True(minimumMessagesReceived <= device.ReceivedMessages.Count, $"Too many downlink messages were dropped. Received {device.ReceivedMessages.Count} messages but expected at least {minimumMessagesReceived}.");
-        }
-
-        // Scenario:
-        // - ABP devices
-        // - OTAA devices
-        // - Sending confirmed/unconfirmed messages
-        // - Goal: N devices in parallel based on configuration
-        [Fact]
-        public async Task Multiple_ABP_and_OTAA_Simulated_Devices_Confirmed()
-        {
             const int messagesPerDeviceExcludingWarmup = 10;
             const int batchSizeDataMessages = 15;
             const int batchSizeWarmupMessages = 2;
