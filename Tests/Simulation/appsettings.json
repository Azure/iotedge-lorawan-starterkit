--- conflicted
+++ resolved
@@ -10,10 +10,6 @@
     "LeafDeviceGatewayID": "#{INTEGRATIONTEST_LeafDeviceGatewayID}#",
     "DevicePrefix": "#{INTEGRATIONTEST_DevicePrefix}#",
     "LoadTestLnsEndpointsString": "#{INTEGRATIONTEST_LoadTestLnsEndpoints}#",
-<<<<<<< HEAD
-    "NumberOfLoadTestDevices": 10
-=======
     "NumberOfLoadTestDevices": "#{INTEGRATIONTEST_NumberOfLoadTestDevices}#"
->>>>>>> 5515e409
   }
 }