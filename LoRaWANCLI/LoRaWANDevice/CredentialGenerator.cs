--- conflicted
+++ resolved
@@ -32,11 +32,6 @@
         public static string genDevAddr(Byte[] netId)
         {
             int nwkPart = (netId[2] << 1);
-<<<<<<< HEAD
-            return formatDevAddr(nwkPart);
-        }
-        
-=======
             return formatDevAddr(nwkPart); // removed 1 parameter , 1);
         }
 
@@ -46,7 +41,6 @@
         //    return formatDevAddr(nwkPart, counter);
         //}
 
->>>>>>> d6ed23f3
         private static string formatDevAddr(int nwkPart)
         {
             byte[] devAddr = new byte[4];
